--- conflicted
+++ resolved
@@ -6,18 +6,12 @@
 from decimal import Decimal
 from logged_groups import logged_group
 
-<<<<<<< HEAD
 from ..common_neon.config import Config
+from ..common_neon.constants import ACCOUNT_SEED_VERSION
 from ..common_neon.solana_interactor import SolInteractor
 from ..common_neon.eth_proto import NeonTx
 from ..common_neon.solana_transaction import SolPubKey
 
-=======
-from ..common_neon.constants import ACCOUNT_SEED_VERSION
-from ..common_neon.environment_data import EVM_LOADER_ID, NEON_PRICE_USD
-from ..common_neon.solana_interactor import SolanaInteractor
-from ..common_neon.utils import NeonTx
->>>>>>> d44dcb4d
 from ..indexer.indexer_base import IndexerBase
 from ..indexer.solana_tx_meta_collector import SolTxMetaDict, FinalizedSolTxMetaCollector
 from ..indexer.pythnetwork import PythNetworkClient
@@ -163,13 +157,8 @@
             self.debug(f"Created account {created_account.hex()} and caller {caller.hex()} are different")
             return False
 
-<<<<<<< HEAD
-        sol_caller, _ = SolPubKey.find_program_address([b"\1", caller], self._config.evm_loader_id)
+        sol_caller, _ = SolPubKey.find_program_address([ACCOUNT_SEED_VERSION, caller], self._config.evm_loader_id)
         if SolPubKey(account_keys[approve['accounts'][1]]) != sol_caller:
-=======
-        sol_caller, _ = PublicKey.find_program_address([ACCOUNT_SEED_VERSION, caller], PublicKey(EVM_LOADER_ID))
-        if PublicKey(account_keys[approve['accounts'][1]]) != sol_caller:
->>>>>>> d44dcb4d
             self.debug(f"account_keys[approve['accounts'][1]] != sol_caller")
             return False
 
