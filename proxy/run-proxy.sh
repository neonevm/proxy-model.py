#!/bin/bash

set -xeo pipefail

date

if [ "$CONFIG" == "ci" ]; then
  [[ -z "$SOLANA_URL"                   ]] && export SOLANA_URL="http://solana:8899"
  [[ -z "$EVM_LOADER"                   ]] && export EVM_LOADER=deploy
  [[ -z "$ETH_TOKEN_MINT"               ]] && export ETH_TOKEN_MINT=deploy
  [[ -z "$COLLATERAL_POOL_BASE"         ]] && export COLLATERAL_POOL_BASE=deploy
  [[ -z "$NEW_USER_AIRDROP_AMOUNT"      ]] && export NEW_USER_AIRDROP_AMOUNT=100
  [[ -z "$NEON_CHAIN_ID"                ]] && export NEON_CHAIN_ID=0x6f
  [[ -z "$EXTRA_GAS"                    ]] && export EXTRA_GAS=100000
  [[ -z "$NEON_CLI_TIMEOUT"             ]] && export NEON_CLI_TIMEOUT="0.5"
  [[ -z "$USE_COMBINED_START_CONTINUE"  ]] && export USE_COMBINED_START_CONTINUE="YES"
  [[ -z "$CONTINUE_COUNT_FACTOR"        ]] && export CONTINUE_COUNT_FACTOR="3"
  [[ -z "$MINIMAL_GAS_PRICE"            ]] && export MINIMAL_GAS_PRICE=0
<<<<<<< HEAD
  [[ -z "$POSTGRES_HOST"                ]] && export POSTGRES_HOST="postgres"
=======
  [[ -z "$CANCEL_TIMEOUT"               ]] && export CANCEL_TIMEOUT=10
>>>>>>> dec34834
elif [ "$CONFIG" == "local" ]; then
  [[ -z "$SOLANA_URL"                   ]] && export SOLANA_URL="http://localhost:8899"
  [[ -z "$EVM_LOADER"                   ]] && export EVM_LOADER=deploy
  [[ -z "$ETH_TOKEN_MINT"               ]] && export ETH_TOKEN_MINT=deploy
  [[ -z "$COLLATERAL_POOL_BASE"         ]] && export COLLATERAL_POOL_BASE=deploy
  [[ -z "$NEW_USER_AIRDROP_AMOUNT"      ]] && export NEW_USER_AIRDROP_AMOUNT=10
  [[ -z "$NEON_CHAIN_ID"                ]] && export NEON_CHAIN_ID=0x6f
  [[ -z "$EXTRA_GAS"                    ]] && export EXTRA_GAS=0
  [[ -z "$NEON_CLI_TIMEOUT"             ]] && export NEON_CLI_TIMEOUT="0.9"
  [[ -z "$MINIMAL_GAS_PRICE"            ]] && export MINIMAL_GAS_PRICE=0
<<<<<<< HEAD
  [[ -z "$POSTGRES_HOST"                ]] && export POSTGRES_HOST="localhost"
=======
  [[ -z "$CANCEL_TIMEOUT"               ]] && export CANCEL_TIMEOUT=10
>>>>>>> dec34834
elif [ "$CONFIG" == "devnet" ]; then
  [[ -z "$SOLANA_URL"                   ]] && export SOLANA_URL="https://api.devnet.solana.com"
  [[ -z "$EVM_LOADER"                   ]] && export EVM_LOADER=eeLSJgWzzxrqKv1UxtRVVH8FX3qCQWUs9QuAjJpETGU
  [[ -z "$ETH_TOKEN_MINT"               ]] && export ETH_TOKEN_MINT=89dre8rZjLNft7HoupGiyxu3MNftR577ZYu8bHe2kK7g
  [[ -z "$COLLATERAL_POOL_BASE"         ]] && export COLLATERAL_POOL_BASE=7SBdHNeF9FFYySEoszpjZXXQsAiwa5Lzpsz6nUJWusEx
  [[ -z "$NEW_USER_AIRDROP_AMOUNT"      ]] && export NEW_USER_AIRDROP_AMOUNT=0
  [[ -z "$NEON_CHAIN_ID"                ]] && export NEON_CHAIN_ID=0x6e
  [[ -z "$EXTRA_GAS"                    ]] && export EXTRA_GAS=90000
  [[ -z "$NEON_CLI_TIMEOUT"             ]] && export NEON_CLI_TIMEOUT="10"
  [[ -z "$MINIMAL_GAS_PRICE"            ]] && export MINIMAL_GAS_PRICE=1
<<<<<<< HEAD
  [[ -z "$POSTGRES_HOST"                ]] && export POSTGRES_HOST="localhost"
=======
  [[ -z "$CANCEL_TIMEOUT"               ]] && export CANCEL_TIMEOUT=60
>>>>>>> dec34834
elif [ "$CONFIG" == "testnet" ]; then
  [[ -z "$SOLANA_URL"                   ]] && export SOLANA_URL="https://api.testnet.solana.com"
  [[ -z "$EVM_LOADER"                   ]] && export EVM_LOADER=eeLSJgWzzxrqKv1UxtRVVH8FX3qCQWUs9QuAjJpETGU
  [[ -z "$ETH_TOKEN_MINT"               ]] && export ETH_TOKEN_MINT=89dre8rZjLNft7HoupGiyxu3MNftR577ZYu8bHe2kK7g
  [[ -z "$COLLATERAL_POOL_BASE"         ]] && export COLLATERAL_POOL_BASE=7SBdHNeF9FFYySEoszpjZXXQsAiwa5Lzpsz6nUJWusEx
  [[ -z "$NEW_USER_AIRDROP_AMOUNT"      ]] && export NEW_USER_AIRDROP_AMOUNT=0
  [[ -z "$NEON_CHAIN_ID"                ]] && export NEON_CHAIN_ID=0x6f
  [[ -z "$EXTRA_GAS"                    ]] && export EXTRA_GAS=90000
  [[ -z "$NEON_CLI_TIMEOUT"             ]] && export NEON_CLI_TIMEOUT="15"
  [[ -z "$MINIMAL_GAS_PRICE"            ]] && export MINIMAL_GAS_PRICE="1"
<<<<<<< HEAD
  [[ -z "$POSTGRES_HOST"                ]] && export POSTGRES_HOST="localhost"
=======
  [[ -z "$CANCEL_TIMEOUT"               ]] && export CANCEL_TIMEOUT=60
>>>>>>> dec34834
elif [ "$CONFIG" != "custom" ]; then
  exit 1
fi

[[ -z "$SOLANA_URL"               ]] && echo "SOLANA_URL is not set" && exit 1
[[ -z "$EVM_LOADER"               ]] && echo "EVM_LOADER is not set" && exit 1
[[ -z "$ETH_TOKEN_MINT"           ]] && echo "ETH_TOKEN_MINT is not set" && exit 1
[[ -z "$COLLATERAL_POOL_BASE"     ]] && echo "COLLATERAL_POOL_BASE is not set" && exit 1
[[ -z "$NEON_CHAIN_ID"            ]] && echo "NEON_CHAIN_ID is not set" && exit 1

echo SOLANA_URL=$SOLANA_URL

solana config set -u $SOLANA_URL

solana config get

for i in {1..10}; do
    if solana cluster-version; then break; fi
    sleep 2
done


ADDRESS=$(solana address || echo "no wallet")

if [ "$ADDRESS" == "no wallet" ]; then
  solana-keygen new --no-passphrase
fi

if ! solana account $(solana address); then
  echo "airdropping..."
  solana airdrop 1000
  # check that balance >= 10 otherwise airdroping by 1 SOL up to 10
  BALANCE=$(solana balance | tr '.' '\t'| tr '[:space:]' '\t' | cut -f1)
  while [ "$BALANCE" -lt 10 ]; do
    solana airdrop 1
    sleep 1
    BALANCE=$(solana balance | tr '.' '\t'| tr '[:space:]' '\t' | cut -f1)
  done
fi

solana address
solana balance


if [ "$EVM_LOADER" == "deploy" ]; then
  echo "EVM_LOADER is set to load. A new Neon-evm will be deployed. deploying evm_loader..."
  solana program deploy --upgrade-authority /spl/bin/evm_loader-keypair.json /spl/bin/evm_loader.so > evm_loader_id
  export EVM_LOADER=$(cat evm_loader_id | sed '/Program Id: \([0-9A-Za-z]\+\)/,${s//\1/;b};s/^.*$//;$q1')
  solana program dump "$EVM_LOADER" ./evm_loader.dump
  /spl/bin/neon-cli --evm_loader="$EVM_LOADER" neon-elf-params ./evm_loader.dump
fi

echo "EVM_LOADER=$EVM_LOADER"


if [ "$ETH_TOKEN_MINT" == "deploy" ]; then
  echo "ETH_TOKEN_MINT is set to load. A new token will be created. Creating token..."
  export ETH_TOKEN_MINT=$(/spl/bin/spl-token create-token --owner /spl/bin/test_token_owner -- /spl/bin/test_token_keypair | grep -Po 'Creating token \K[^\n]*')
fi

echo "ETH_TOKEN_MINT=$ETH_TOKEN_MINT"


if [ "$COLLATERAL_POOL_BASE" == "deploy" ]; then
  echo "COLLATERAL_POOL_BASE is set to create. A new collateral pool accounts will be created. Creating accounts..."
  #generate collateral pool accounts
  solana -k /spl/bin/collateral-pool-keypair.json airdrop 1000
  python3 /spl/bin/collateral_pool_generator.py /spl/bin/collateral-pool-keypair.json
  export COLLATERAL_POOL_BASE=$(solana-keygen pubkey -f /spl/bin/collateral-pool-keypair.json)
fi

echo "COLLATERAL_POOL_BASE=$COLLATERAL_POOL_BASE"


if [ "$NEW_USER_AIRDROP_AMOUNT" -gt 0 -a "$(spl-token balance "$ETH_TOKEN_MINT" || echo 0)" -eq 0 ]; then
	echo 'Create balance and mint token'
	TOKEN_ACCOUNT=$( (spl-token create-account "$ETH_TOKEN_MINT" || true) | grep -Po 'Creating account \K[^\n]*')
	echo "TOKEN_ACCOUNT=$TOKEN_ACCOUNT"
	spl-token mint "$ETH_TOKEN_MINT" $(("$NEW_USER_AIRDROP_AMOUNT"*1000)) --owner /spl/bin/test_token_owner -- "$TOKEN_ACCOUNT"
fi

echo "NEW_USER_AIRDROP_AMOUNT=$NEW_USER_AIRDROP_AMOUNT"


isArg() { case "$1" in "$2"|"$2="*) true;; *) false;; esac }
EXTRA_ARGS_TIMEOUT=' --timeout 300'
for val in $EXTRA_ARGS; do
    isArg $val '--timeout' && EXTRA_ARGS_TIMEOUT=''
done
EXTRA_ARGS+=$EXTRA_ARGS_TIMEOUT

echo run-proxy
python3 -m proxy --hostname 0.0.0.0 --port 9090 --enable-web-server --plugins proxy.plugin.SolanaProxyPlugin $EXTRA_ARGS<|MERGE_RESOLUTION|>--- conflicted
+++ resolved
@@ -16,11 +16,8 @@
   [[ -z "$USE_COMBINED_START_CONTINUE"  ]] && export USE_COMBINED_START_CONTINUE="YES"
   [[ -z "$CONTINUE_COUNT_FACTOR"        ]] && export CONTINUE_COUNT_FACTOR="3"
   [[ -z "$MINIMAL_GAS_PRICE"            ]] && export MINIMAL_GAS_PRICE=0
-<<<<<<< HEAD
   [[ -z "$POSTGRES_HOST"                ]] && export POSTGRES_HOST="postgres"
-=======
   [[ -z "$CANCEL_TIMEOUT"               ]] && export CANCEL_TIMEOUT=10
->>>>>>> dec34834
 elif [ "$CONFIG" == "local" ]; then
   [[ -z "$SOLANA_URL"                   ]] && export SOLANA_URL="http://localhost:8899"
   [[ -z "$EVM_LOADER"                   ]] && export EVM_LOADER=deploy
@@ -31,11 +28,8 @@
   [[ -z "$EXTRA_GAS"                    ]] && export EXTRA_GAS=0
   [[ -z "$NEON_CLI_TIMEOUT"             ]] && export NEON_CLI_TIMEOUT="0.9"
   [[ -z "$MINIMAL_GAS_PRICE"            ]] && export MINIMAL_GAS_PRICE=0
-<<<<<<< HEAD
   [[ -z "$POSTGRES_HOST"                ]] && export POSTGRES_HOST="localhost"
-=======
   [[ -z "$CANCEL_TIMEOUT"               ]] && export CANCEL_TIMEOUT=10
->>>>>>> dec34834
 elif [ "$CONFIG" == "devnet" ]; then
   [[ -z "$SOLANA_URL"                   ]] && export SOLANA_URL="https://api.devnet.solana.com"
   [[ -z "$EVM_LOADER"                   ]] && export EVM_LOADER=eeLSJgWzzxrqKv1UxtRVVH8FX3qCQWUs9QuAjJpETGU
@@ -46,11 +40,8 @@
   [[ -z "$EXTRA_GAS"                    ]] && export EXTRA_GAS=90000
   [[ -z "$NEON_CLI_TIMEOUT"             ]] && export NEON_CLI_TIMEOUT="10"
   [[ -z "$MINIMAL_GAS_PRICE"            ]] && export MINIMAL_GAS_PRICE=1
-<<<<<<< HEAD
   [[ -z "$POSTGRES_HOST"                ]] && export POSTGRES_HOST="localhost"
-=======
   [[ -z "$CANCEL_TIMEOUT"               ]] && export CANCEL_TIMEOUT=60
->>>>>>> dec34834
 elif [ "$CONFIG" == "testnet" ]; then
   [[ -z "$SOLANA_URL"                   ]] && export SOLANA_URL="https://api.testnet.solana.com"
   [[ -z "$EVM_LOADER"                   ]] && export EVM_LOADER=eeLSJgWzzxrqKv1UxtRVVH8FX3qCQWUs9QuAjJpETGU
@@ -61,11 +52,8 @@
   [[ -z "$EXTRA_GAS"                    ]] && export EXTRA_GAS=90000
   [[ -z "$NEON_CLI_TIMEOUT"             ]] && export NEON_CLI_TIMEOUT="15"
   [[ -z "$MINIMAL_GAS_PRICE"            ]] && export MINIMAL_GAS_PRICE="1"
-<<<<<<< HEAD
   [[ -z "$POSTGRES_HOST"                ]] && export POSTGRES_HOST="localhost"
-=======
   [[ -z "$CANCEL_TIMEOUT"               ]] && export CANCEL_TIMEOUT=60
->>>>>>> dec34834
 elif [ "$CONFIG" != "custom" ]; then
   exit 1
 fi
