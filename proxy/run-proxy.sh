--- conflicted
+++ resolved
@@ -12,11 +12,8 @@
   [[ -z "$MINIMAL_GAS_PRICE"            ]] && export MINIMAL_GAS_PRICE=0
   [[ -z "$POSTGRES_HOST"                ]] && export POSTGRES_HOST="postgres"
   [[ -z "$CANCEL_TIMEOUT"               ]] && export CANCEL_TIMEOUT=10
-<<<<<<< HEAD
   [[ -z "$RETRY_ON_BLOCKED"             ]] && export RETRY_ON_BLOCKED=32
-=======
   [[ -z "$RETRY_ON_FAIL"                ]] && export RETRY_ON_FAIL=10
->>>>>>> 2f4dde6f
 elif [ "$CONFIG" == "local" ]; then
   [[ -z "$SOLANA_URL"                   ]] && export SOLANA_URL="http://localhost:8899"
   [[ -z "$EXTRA_GAS"                    ]] && export EXTRA_GAS=0
@@ -24,11 +21,8 @@
   [[ -z "$MINIMAL_GAS_PRICE"            ]] && export MINIMAL_GAS_PRICE=0
   [[ -z "$POSTGRES_HOST"                ]] && export POSTGRES_HOST="localhost"
   [[ -z "$CANCEL_TIMEOUT"               ]] && export CANCEL_TIMEOUT=10
-<<<<<<< HEAD
   [[ -z "$RETRY_ON_BLOCKED"             ]] && export RETRY_ON_BLOCKED=32
-=======
   [[ -z "$RETRY_ON_FAIL"                ]] && export RETRY_ON_FAIL=10
->>>>>>> 2f4dde6f
 elif [ "$CONFIG" == "devnet" ]; then
   [[ -z "$SOLANA_URL"                   ]] && export SOLANA_URL="https://api.devnet.solana.com"
   [[ -z "$EVM_LOADER"                   ]] && export EVM_LOADER=eeLSJgWzzxrqKv1UxtRVVH8FX3qCQWUs9QuAjJpETGU
@@ -37,11 +31,8 @@
   [[ -z "$MINIMAL_GAS_PRICE"            ]] && export MINIMAL_GAS_PRICE=1
   [[ -z "$POSTGRES_HOST"                ]] && export POSTGRES_HOST="localhost"
   [[ -z "$CANCEL_TIMEOUT"               ]] && export CANCEL_TIMEOUT=60
-<<<<<<< HEAD
   [[ -z "$RETRY_ON_BLOCKED"             ]] && export RETRY_ON_BLOCKED=32
-=======
   [[ -z "$RETRY_ON_FAIL"                ]] && export RETRY_ON_FAIL=10
->>>>>>> 2f4dde6f
 elif [ "$CONFIG" == "testnet" ]; then
   [[ -z "$SOLANA_URL"                   ]] && export SOLANA_URL="https://api.testnet.solana.com"
   [[ -z "$EVM_LOADER"                   ]] && export EVM_LOADER=eeLSJgWzzxrqKv1UxtRVVH8FX3qCQWUs9QuAjJpETGU
@@ -50,11 +41,8 @@
   [[ -z "$MINIMAL_GAS_PRICE"            ]] && export MINIMAL_GAS_PRICE="1"
   [[ -z "$POSTGRES_HOST"                ]] && export POSTGRES_HOST="localhost"
   [[ -z "$CANCEL_TIMEOUT"               ]] && export CANCEL_TIMEOUT=60
-<<<<<<< HEAD
   [[ -z "$RETRY_ON_BLOCKED"             ]] && export RETRY_ON_BLOCKED=32
-=======
   [[ -z "$RETRY_ON_FAIL"                ]] && export RETRY_ON_FAIL=10
->>>>>>> 2f4dde6f
 elif [ "$CONFIG" != "custom" ]; then
   exit 1
 fi
