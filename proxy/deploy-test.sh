#!/bin/bash
set -xeuo pipefail

<<<<<<< HEAD
echo "Deploy test..."

solana config set -u $SOLANA_URL
ln -s /opt/proxy/operator-keypairs/id?*.json /root/.config/solana/

solana address || solana-keygen new --no-passphrase
export $(/spl/bin/neon-cli --commitment confirmed --url $SOLANA_URL --evm_loader "$EVM_LOADER" neon-elf-params)

curl -v --header "Content-Type: application/json" --data '{"method":"eth_blockNumber","id":1,"jsonrpc":"2.0","params":[]}' $PROXY_URL

solana config set -u $SOLANA_URL
solana config get
solana address
solana airdrop 1000
solana balance

set ${TESTNAME:=*}

export ETH_TOKEN_MINT=$NEON_TOKEN_MINT
export TEST_PROGRAM=$(solana address -k /spl/bin/proxy_program-keypair.json)

python3 -m unittest discover -v -p "test_${TESTNAME}.py"

=======
if [ "${SKIP_PREPARE_DEPLOY_TEST:-NO}" != "YES" ]; then
    SCRIPT_PATH="$( cd -- "$(dirname "$0")" >/dev/null 2>&1 ; pwd -P )"
    source ${SCRIPT_PATH}/prepare-deploy-test.sh
fi

echo "Deploy test ..."
export $(cat .test-env | xargs)
python3 -m unittest discover -v -p "${TESTNAME:-test_*.py}"
>>>>>>> 58b632d4
echo "Deploy test success"

exit 0<|MERGE_RESOLUTION|>--- conflicted
+++ resolved
@@ -1,31 +1,6 @@
 #!/bin/bash
 set -xeuo pipefail
 
-<<<<<<< HEAD
-echo "Deploy test..."
-
-solana config set -u $SOLANA_URL
-ln -s /opt/proxy/operator-keypairs/id?*.json /root/.config/solana/
-
-solana address || solana-keygen new --no-passphrase
-export $(/spl/bin/neon-cli --commitment confirmed --url $SOLANA_URL --evm_loader "$EVM_LOADER" neon-elf-params)
-
-curl -v --header "Content-Type: application/json" --data '{"method":"eth_blockNumber","id":1,"jsonrpc":"2.0","params":[]}' $PROXY_URL
-
-solana config set -u $SOLANA_URL
-solana config get
-solana address
-solana airdrop 1000
-solana balance
-
-set ${TESTNAME:=*}
-
-export ETH_TOKEN_MINT=$NEON_TOKEN_MINT
-export TEST_PROGRAM=$(solana address -k /spl/bin/proxy_program-keypair.json)
-
-python3 -m unittest discover -v -p "test_${TESTNAME}.py"
-
-=======
 if [ "${SKIP_PREPARE_DEPLOY_TEST:-NO}" != "YES" ]; then
     SCRIPT_PATH="$( cd -- "$(dirname "$0")" >/dev/null 2>&1 ; pwd -P )"
     source ${SCRIPT_PATH}/prepare-deploy-test.sh
@@ -34,7 +9,6 @@
 echo "Deploy test ..."
 export $(cat .test-env | xargs)
 python3 -m unittest discover -v -p "${TESTNAME:-test_*.py}"
->>>>>>> 58b632d4
 echo "Deploy test success"
 
 exit 0