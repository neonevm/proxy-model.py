# -*- coding: utf-8 -*-
"""
    proxy.py
    ~~~~~~~~
    ⚡⚡⚡ Fast, Lightweight, Pluggable, TLS interception capable proxy server focused on
    Network monitoring, controls & Application development, testing, debugging.

    :copyright: (c) 2013-present by Abhinav Singh and contributors.
    :license: BSD, see LICENSE for more details.
"""
import json
import threading
import time
from typing import List, Tuple

from logged_groups import logged_group, logging_context
from neon_py.utils import gen_unique_id

from ..http.codes import httpStatusCodes
from ..http.parser import HttpParser
from ..http.websocket import WebsocketFrame
from ..http.server import HttpWebServerBasePlugin, httpProtocolTypes

from ..common.utils import build_http_response
from ..common_neon.solana_tx_error_parser import SolTxError
from ..common_neon.errors import EthereumError

from ..neon_rpc_api_model import NeonRpcApiWorker
from ..statistics_exporter.prometheus_proxy_exporter import PrometheusExporter

modelInstanceLock = threading.Lock()
modelInstance = None


@logged_group("neon.Proxy")
class NeonRpcApiPlugin(HttpWebServerBasePlugin):
    """Extend in-built Web Server to add Reverse Proxy capabilities.
    """

    SOLANA_PROXY_LOCATION: str = r'/solana$'
    SOLANA_PROXY_PASS = [
        b'http://localhost:8545/'
    ]

    def __init__(self, *args):
        HttpWebServerBasePlugin.__init__(self, *args)
        self._stat_exporter = PrometheusExporter()
        self.model = NeonRpcApiPlugin.getModel()
        self.model.set_stat_exporter(self._stat_exporter)

    @classmethod
    def getModel(cls):
        global modelInstanceLock
        global modelInstance
        with modelInstanceLock:
            if modelInstance is None:
                modelInstance = NeonRpcApiWorker()
            return modelInstance

    def routes(self) -> List[Tuple[int, str]]:
        return [
            (httpProtocolTypes.HTTP, NeonRpcApiPlugin.SOLANA_PROXY_LOCATION),
            (httpProtocolTypes.HTTPS, NeonRpcApiPlugin.SOLANA_PROXY_LOCATION)
        ]

    def process_request(self, request):
        response = {
            'jsonrpc': '2.0',
            'id': request.get('id', None),
        }

        try:
            if (not hasattr(self.model, request['method'])) or (not self.model.is_allowed_api(request["method"])):
                response['error'] = {'code': -32601, 'message': f'method {request["method"]} is not supported'}
            else:
                method = getattr(self.model, request['method'])
                params = request.get('params', [])
                response['result'] = method(*params)
        except SolTxError as err:
            # traceback.print_exc()
            response['error'] = {'code': -32000, 'message': err.error}
        except EthereumError as err:
            # traceback.print_exc()
<<<<<<< HEAD
            response['error'] = err.getError()
=======
            response['error'] = err.get_error()
>>>>>>> f51d5864
        except BaseException as exc:
            self.debug('Exception on process request', exc_info=exc)
            response['error'] = {'code': -32000, 'message': str(exc)}

        return response

    def handle_request(self, request: HttpParser) -> None:
        req_id = gen_unique_id()
        with logging_context(req_id=req_id):
            self.handle_request_impl(request)
            self.info("Request processed")

    def handle_request_impl(self, request: HttpParser) -> None:
        if request.method == b'OPTIONS':
            self.client.queue(memoryview(build_http_response(
                httpStatusCodes.OK, body=None,
                headers={
                    b'Access-Control-Allow-Origin': b'*',
                    b'Access-Control-Allow-Methods': b'POST, GET, OPTIONS',
                    b'Access-Control-Allow-Headers': b'Content-Type',
                    b'Access-Control-Max-Age': b'86400'
                })))
            return
        start_time = time.time()

        try:
            self.info('handle_request <<< %s 0x%x %s', threading.get_ident(), id(self.model),
                      request.body.decode('utf8'))
            request = json.loads(request.body)
            if isinstance(request, list):
                response = []
                if len(request) == 0:
                    raise Exception("Empty batch request")
                for r in request:
                    response.append(self.process_request(r))
            elif isinstance(request, dict):
                response = self.process_request(request)
            else:
                raise Exception("Invalid request")
        except Exception as err:
            # traceback.print_exc()
            response = {'jsonrpc': '2.0', 'error': {'code': -32000, 'message': str(err)}}

        resp_time_ms = (time.time() - start_time)*1000  # convert this into milliseconds

        method = '---'
        if isinstance(request, dict):
            method = request.get('method', '---')

        self.info('handle_request >>> %s 0x%0x %s %s resp_time_ms= %s',
                  threading.get_ident(),
                  id(self.model),
                  json.dumps(response),
                  method,
                  resp_time_ms)

        self.client.queue(memoryview(build_http_response(
            httpStatusCodes.OK, body=json.dumps(response).encode('utf8'),
            headers={
                b'Content-Type': b'application/json',
                b'Access-Control-Allow-Origin': b'*',
            })))

        self._stat_exporter.stat_commit_request_and_timeout(method, resp_time_ms)

    def on_websocket_open(self) -> None:
        pass

    def on_websocket_message(self, frame: WebsocketFrame) -> None:
        pass

    def on_websocket_close(self) -> None:
        pass<|MERGE_RESOLUTION|>--- conflicted
+++ resolved
@@ -81,11 +81,7 @@
             response['error'] = {'code': -32000, 'message': err.error}
         except EthereumError as err:
             # traceback.print_exc()
-<<<<<<< HEAD
-            response['error'] = err.getError()
-=======
             response['error'] = err.get_error()
->>>>>>> f51d5864
         except BaseException as exc:
             self.debug('Exception on process request', exc_info=exc)
             response['error'] = {'code': -32000, 'message': str(exc)}
