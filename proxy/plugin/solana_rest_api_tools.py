<<<<<<< HEAD
=======
from solana.transaction import AccountMeta, TransactionInstruction, Transaction
from solana.sysvar import *
from solana.blockhash import Blockhash
import time
import subprocess
import os
>>>>>>> 52696632
import base64
import json
import logging
import os
import random
import struct
import subprocess
import time
from typing import NamedTuple
import rlp
from base58 import b58encode, b58decode
from eth_keys import keys as eth_keys
from sha3 import keccak_256
from solana.blockhash import Blockhash
from solana.rpc.types import TxOpts
from solana.sysvar import *
from solana.transaction import AccountMeta, TransactionInstruction, Transaction
import re
from solana.rpc.commitment import Commitment, Confirmed
from solana.rpc.api import Client, SendTransactionError
from spl.token.constants import TOKEN_PROGRAM_ID, ASSOCIATED_TOKEN_PROGRAM_ID
from spl.token.instructions import get_associated_token_address
from construct import Bytes, Int8ul, Int32ul, Int64ul, Struct as cStruct
from solana._layouts.system_instructions import SYSTEM_INSTRUCTIONS_LAYOUT, InstructionType as SystemInstructionType
from hashlib import sha256
from web3.auto import w3

from .eth_proto import Trx

logger = logging.getLogger(__name__)
logger.setLevel(logging.DEBUG)

solana_url = os.environ.get("SOLANA_URL", "http://localhost:8899")
evm_loader_id = os.environ.get("EVM_LOADER")
#evm_loader_id = "EfyDoGDRPy7wrLfSLyXrbhiAG6NmufMk1ytap13gLy1"
location_bin = ".deploy_contract.bin"

sysvarclock = "SysvarC1ock11111111111111111111111111111111"
sysinstruct = "Sysvar1nstructions1111111111111111111111111"
keccakprog = "KeccakSecp256k11111111111111111111111111111"
rentid = "SysvarRent111111111111111111111111111111111"
incinerator = "1nc1nerator11111111111111111111111111111111"
system = "11111111111111111111111111111111"

ETH_TOKEN_MINT_ID: PublicKey = PublicKey(
    os.environ.get("ETH_TOKEN_MINT", "HPsV9Deocecw3GeZv1FkAPNCBRfuVyfw9MMwjwRe1xaU")
)

STORAGE_SIZE = 128*1024

ACCOUNT_INFO_LAYOUT = cStruct(
    "tag" / Int8ul,
    "eth_acc" / Bytes(20),
    "nonce" / Int8ul,
    "trx_count" / Bytes(8),
    "code_acc" / Bytes(32),
    "is_blocked" / Int8ul,
    "blocked_by" / Bytes(32),
    "eth_token" / Bytes(32),
)

CODE_INFO_LAYOUT = cStruct(
    "tag" / Int8ul,
    "owner" / Bytes(20),
    "code_size" / Bytes(4),
)

CREATE_ACCOUNT_LAYOUT = cStruct(
    "lamports" / Int64ul,
    "space" / Int64ul,
    "ether" / Bytes(20),
    "nonce" / Int8ul
)

class AccountInfo(NamedTuple):
    eth_acc: eth_keys.PublicKey
    trx_count: int

    @staticmethod
    def frombytes(data):
        cont = ACCOUNT_INFO_LAYOUT.parse(data)
        return AccountInfo(cont.eth_acc, cont.trx_count)

def create_account_layout(lamports, space, ether, nonce):
    return bytes.fromhex("02000000")+CREATE_ACCOUNT_LAYOUT.build(dict(
        lamports=lamports,
        space=space,
        ether=ether,
        nonce=nonce
    ))

def write_layout(offset, data):
    return (bytes.fromhex("00000000")+
            offset.to_bytes(4, byteorder="little")+
            len(data).to_bytes(8, byteorder="little")+
            data)

def accountWithSeed(base, seed, program):
    # logger.debug(type(base), str(base), type(seed), str(seed), type(program), str(program))
    result = PublicKey(sha256(bytes(base) + bytes(seed) + bytes(program)).digest())
    logger.debug('accountWithSeed %s', str(result))
    return result

def createAccountWithSeedTrx(funding, base, seed, lamports, space, program):
    seed_str = str(seed, 'utf8')
    data = SYSTEM_INSTRUCTIONS_LAYOUT.build(
        dict(
            instruction_type = SystemInstructionType.CREATE_ACCOUNT_WITH_SEED,
            args=dict(
                base=bytes(base),
                seed=dict(length=len(seed_str), chars=seed_str),
                lamports=lamports,
                space=space,
                program_id=bytes(program)
            )
        )
    )
    logger.debug("createAccountWithSeedTrx %s %s %s", type(base), base, data.hex())
    created = accountWithSeed(base, seed, PublicKey(program))
    logger.debug("created %s", created)
    return TransactionInstruction(
        keys=[
            AccountMeta(pubkey=funding, is_signer=True, is_writable=True),
            AccountMeta(pubkey=created, is_signer=False, is_writable=True),
            AccountMeta(pubkey=base, is_signer=True, is_writable=False),
        ],
        program_id=system,
        data=data
    )

<<<<<<< HEAD

def create_collateral_pool_address(client, operator_acc, collateral_pool_index, program_id):
    COLLATERAL_SEED_PREFIX = "collateral_seed_"
    seed = COLLATERAL_SEED_PREFIX + str(collateral_pool_index)
    collateral_pool_address = accountWithSeed(operator_acc.public_key(), bytes(seed, 'utf8'), PublicKey(program_id))
    logger.debug("Collateral pool address: %s", collateral_pool_address)

    minimum_balance = client.get_minimum_balance_for_rent_exemption(STORAGE_SIZE,
                                                                    commitment=Confirmed)["result"]
    logger.debug("Minimum balance required for collateral pool account {}".format(minimum_balance))

    if client.get_balance(collateral_pool_address, commitment=Confirmed)['result']['value'] == 0:
        trx = Transaction()
        trx.add(createAccountWithSeed(operator_acc.public_key(), operator_acc.public_key(), str.encode(seed),
                                      minimum_balance, STORAGE_SIZE, PublicKey(program_id)))
        result = send_transaction(client, trx, operator_acc)
        print(result)
    return collateral_pool_address


def create_storage_account(client, funding, base, seed):
    storage = accountWithSeed(base.public_key(), seed, PublicKey(evm_loader_id))
    minimum_balance = client.get_minimum_balance_for_rent_exemption(STORAGE_SIZE, commitment=Confirmed)["result"]
=======
def create_account_with_seed(client, funding, base, seed, storage_size):
    account = accountWithSeed(base.public_key(), seed, PublicKey(evm_loader_id))

    if client.get_balance(account, commitment=Confirmed)['result']['value'] == 0:
        minimum_balance = client.get_minimum_balance_for_rent_exemption(storage_size, commitment=Confirmed)["result"]
        logger.debug("Minimum balance required for account {}".format(minimum_balance))
>>>>>>> 52696632

        trx = Transaction()
        trx.add(createAccountWithSeedTrx(funding.public_key(), base.public_key(), seed, minimum_balance, storage_size, PublicKey(evm_loader_id)))
        send_transaction(client, trx, funding)

    return account


def make_keccak_instruction_data(check_instruction_index, msg_len, data_start = 1):
    if check_instruction_index > 255 and check_instruction_index < 0:
        raise Exception("Invalid index for instruction - {}".format(check_instruction_index))

    check_count = 1
    eth_address_size = 20
    signature_size = 65
    eth_address_offset = data_start
    signature_offset = eth_address_offset + eth_address_size
    message_data_offset = signature_offset + signature_size

    data = struct.pack("B", check_count)
    data += struct.pack("<H", signature_offset)
    data += struct.pack("B", check_instruction_index)
    data += struct.pack("<H", eth_address_offset)
    data += struct.pack("B", check_instruction_index)
    data += struct.pack("<H", message_data_offset)
    data += struct.pack("<H", msg_len)
    data += struct.pack("B", check_instruction_index)

    return data


class EthereumError(Exception):
    def __init__(self, code, message, data=None):
        self.code = code
        self.message = message
        self.data = data

    def getError(self):
        error = {'code': self.code, 'message': self.message}
        if self.data: error['data'] = self.data
        return error


class EthereumAddress:
    def __init__(self, data, private=None):
        if isinstance(data, str):
            data = bytes(bytearray.fromhex(data[2:]))
        self.data = data
        self.private = private

    @staticmethod
    def random():
        letters = '0123456789abcdef'
        data = bytearray.fromhex(''.join([random.choice(letters) for k in range(64)]))
        pk = eth_keys.PrivateKey(data)
        return EthereumAddress(pk.public_key.to_canonical_address(), pk)

    def __str__(self):
        return '0x'+self.data.hex()

    def __repr__(self):
        return self.__str__()

    def __bytes__(self): return self.data


<<<<<<< HEAD
def emulator(contract, sender, data):
    data = data if data is not None else ""
    cmd = 'emulate --commitment=recent  --evm_loader {} {} {} {}'.format(evm_loader_id, sender, contract, data)
    print(cmd)
    return neon_cli().call(cmd)
=======
def emulator(contract, sender, data, value):
    data = data if data is not None else ""
    value = value if value is not None else ""
    return neon_cli().call("emulate", sender, contract, data, value)
>>>>>>> 52696632


class solana_cli:
    def call(self, *args):
        try:
            cmd = ["solana",
                   "--url", solana_url,
                   ] + list(args)
            print(cmd)
            return subprocess.check_output(cmd, universal_newlines=True)
        except subprocess.CalledProcessError as err:
            import sys
            logger.debug("ERR: solana error {}".format(err))
            raise


class neon_cli:
    def call(self, *args):
        try:
            cmd = ["neon-cli",
                   "--commitment=recent",
                   "--url", solana_url,
                   "--evm_loader={}".format(evm_loader_id),
                   ] + list(args)
            print(cmd)
            return subprocess.check_output(cmd, timeout=0.1, universal_newlines=True)
        except subprocess.CalledProcessError as err:
            import sys
            logger.debug("ERR: neon-cli error {}".format(err))
            raise

def confirm_transaction(client, tx_sig, confirmations=0):
    """Confirm a transaction."""
    TIMEOUT = 30  # 30 seconds  pylint: disable=invalid-name
    elapsed_time = 0
    while elapsed_time < TIMEOUT:
        logger.debug('confirm_transaction for %s', tx_sig)
        resp = client.get_signature_statuses([tx_sig])
        logger.debug('confirm_transaction: %s', resp)
        if resp["result"]:
            status = resp['result']['value'][0]
            if status and (status['confirmationStatus'] == 'finalized' or \
               status['confirmationStatus'] == 'confirmed' and status['confirmations'] >= confirmations):
#            logger.debug('Confirmed transaction:', resp)
                return
        sleep_time = 0.1
        time.sleep(sleep_time)
        elapsed_time += sleep_time
    #if not resp["result"]:
    raise RuntimeError("could not confirm transaction: ", tx_sig)
    #return resp

def solana2ether(public_key):
    from web3 import Web3
    return bytes(Web3.keccak(bytes.fromhex(public_key))[-20:])

def ether2program(ether, program_id, base):
    if isinstance(ether, str):
        if ether.startswith('0x'):
            ether = ether[2:]
    else:
        ether = ether.hex()
    output = neon_cli().call("create-program-address", ether)
    items = output.rstrip().split(' ')
    return (items[0], int(items[1]))

def ether2seed(ether, program_id, base):
    if isinstance(ether, str):
        if ether.startswith('0x'): ether = ether[2:]
    else: ether = ether.hex()
    seed = b58encode(bytes.fromhex(ether))
    acc = accountWithSeed(base, seed, PublicKey(program_id))
    logger.debug('ether2program: {} {} => {} (seed {})'.format(ether, 255, acc, seed))
    return (acc, 255, seed)


def call_emulated(contract_id, caller_id, data=None, value=None):
    output = emulator(contract_id, caller_id, data, value)
    logger.debug("call_emulated %s %s %s %s return %s", contract_id, caller_id, data, value, output)
    result = json.loads(output)
    exit_status = result['exit_status']
    if exit_status == 'revert':
        offset = int(result['result'][8:8+64], 16)
        length = int(result['result'][8+64:8+64+64], 16)
        message = str(bytes.fromhex(result['result'][8+offset*2+64:8+offset*2+64+length*2]), 'utf8')
        raise EthereumError(code=3, message='execution reverted: '+message, data='0x'+result['result'])
    if result["exit_status"] != "succeed":
        raise Exception("evm emulator error ", result)
    return result

def extract_measurements_from_receipt(receipt):
    log_messages = receipt['result']['meta']['logMessages']
    transaction = receipt['result']['transaction']
    accounts = transaction['message']['accountKeys']
    instructions = []
    for instr in transaction['message']['instructions']:
        program = accounts[instr['programIdIndex']]
        instructions.append({
            'accs': [accounts[acc] for acc in instr['accounts']],
            'program': accounts[instr['programIdIndex']],
            'data': b58decode(instr['data']).hex()
        })

    pattern = re.compile('Program ([0-9A-Za-z]+) (.*)')
    messages = []
    for log in log_messages:
        res = pattern.match(log)
        if res:
            (program, reason) = res.groups()
            if reason == 'invoke [1]': messages.append({'program':program,'logs':[]})
        messages[-1]['logs'].append(log)

    for instr in instructions:
        if instr['program'] in ('KeccakSecp256k11111111111111111111111111111',): continue
        if messages[0]['program'] != instr['program']:
            raise Exception('Invalid program in log messages: expect %s, actual %s' % (messages[0]['program'], instr['program']))
        instr['logs'] = messages.pop(0)['logs']
        exit_result = re.match(r'Program %s (success)'%instr['program'], instr['logs'][-1])
        if not exit_result: raise Exception("Can't get exit result")
        instr['result'] = exit_result.group(1)

        if instr['program'] == evm_loader_id:
            memory_result = re.match(r'Program log: Total memory occupied: ([0-9]+)', instr['logs'][-3])
            instruction_result = re.match(r'Program %s consumed ([0-9]+) of ([0-9]+) compute units'%instr['program'], instr['logs'][-2])
            if not (memory_result and instruction_result):
                raise Exception("Can't parse measurements for evm_loader")
            instr['measurements'] = {
                    'instructions': instruction_result.group(1),
                    'memory': memory_result.group(1)
                }

    result = []
    for instr in instructions:
        if instr['program'] == evm_loader_id:
            result.append({
                    'program':instr['program'],
                    'measurements':instr['measurements'],
                    'result':instr['result'],
                    'data':instr['data']
                })
    return result

# Do not rename this function! This name used in CI measurements (see function `cleanup_docker` in .buildkite/steps/deploy-test.sh)
def get_measurements(result):
    try:
        measurements = extract_measurements_from_receipt(result)
        for m in measurements: logger.info(json.dumps(m))
    except Exception as err:
        logger.error("Can't get measurements %s"%err)
        logger.info("Failed result: %s"%json.dumps(result, indent=3))

def send_transaction(client, trx, acc):
    result = client.send_transaction(trx, acc, opts=TxOpts(skip_confirmation=True, preflight_commitment=Confirmed))
    confirm_transaction(client, result["result"])
    result = client.get_confirmed_transaction(result["result"])
    return result

def send_measured_transaction(client, trx, acc):
    result = send_transaction(client, trx, acc)
    get_measurements(result)
    return result

def check_if_program_exceeded_instructions(err_result):
    err_instruction = "Program failed to complete: exceeded maximum number of instructions allowed"
    err_budget = "failed: Computational budget exceeded"

    if err_result['data']['logs'][-1].find(err_instruction) >= 0 or \
        err_result['data']['logs'][-2].find(err_instruction) >= 0 or \
        err_result['data']['logs'][-1].find(err_budget) >= 0:
        return True
    return False


def check_if_continue_returned(result):
    # logger.debug(result)
    acc_meta_lst = result["result"]["transaction"]["message"]["accountKeys"]
    evm_loader_index = acc_meta_lst.index(evm_loader_id)

    innerInstruction = result['result']['meta']['innerInstructions']
    innerInstruction = next((i for i in innerInstruction if i["index"] == 0), None)
    if (innerInstruction and innerInstruction['instructions']):
        instruction = innerInstruction['instructions'][-1]
        if (instruction['programIdIndex'] == evm_loader_index):
            data = b58decode(instruction['data'])
            if (data[0] == 6):
                return (True, result['result']['transaction']['signatures'][0])
    return (False, ())


def call_continue(acc, client, collateral_pool, steps, accounts):
    try:
        return call_continue_bucked(acc, client, collateral_pool, steps, accounts)
    except Exception as err:
        logger.debug("call_continue_bucked exception:")
        logger.debug(str(err))

    try:
        return call_continue_iterative(acc, client, collateral_pool, steps, accounts)
    except Exception as err:
        logger.debug("call_continue_iterative exception:")
        logger.debug(str(err))

    cancel_accounts = accounts[0:1] + [AccountMeta(pubkey=PublicKey(incinerator), is_signer=False, is_writable=True)] + accounts[2:]
    return sol_instr_12_cancel(acc, client, cancel_accounts)


def call_continue_bucked(acc, client, collateral_pool, steps, accounts):
    while True:
        logger.debug("Continue bucked step:")
        (continue_count, instruction_count) = simulate_continue(acc, client, accounts, steps)
        logger.debug("Send bucked:")
        result_list = []
        for index in range(continue_count):
            trx = Transaction().add(make_continue_instruction(accounts, collateral_pool, instruction_count, index))
            result = client.send_transaction(
                    trx,
                    acc,
                    opts=TxOpts(skip_confirmation=True, preflight_commitment=Confirmed)
                )["result"]
            result_list.append(result)
        logger.debug("Collect bucked results:")
        for trx in result_list:
            confirm_transaction(client, trx)
            result = client.get_confirmed_transaction(trx)
            get_measurements(result)
            (founded, signature) = check_if_continue_returned(result)
            if founded:
                return signature


def call_continue_iterative(acc, client, collateral_pool, step_count, accounts):
    while True:
        logger.debug("Continue iterative step:")
        result = sol_instr_10_continue(acc, client, collateral_pool, step_count, accounts)
        (succeed, signature) = check_if_continue_returned(result)
        if succeed:
            return signature


def sol_instr_10_continue(acc, client, collateral_pool, initial_step_count, accounts):
    step_count = initial_step_count
    while step_count > 0:
        trx = Transaction()
        trx.add(make_continue_instruction(accounts, collateral_pool, step_count))

        logger.debug("Step count {}".format(step_count))
        try:
            result = send_measured_transaction(client, trx, acc)
            return result
        except SendTransactionError as err:
            if check_if_program_exceeded_instructions(err.result):
                step_count = int(step_count * 90 / 100)
            else:
                raise
    raise Exception("Can't execute even one EVM instruction")


def sol_instr_12_cancel(acc, client, accounts):
    trx = Transaction()
    trx.add(TransactionInstruction(program_id=evm_loader_id, data=bytearray.fromhex("0C"), keys=accounts))

    logger.debug("Cancel")
    result = send_measured_transaction(client, trx, acc)
    return result['result']['transaction']['signatures'][0]


def make_partial_call_instruction(accounts, collateral_pool, step_count, call_data):
    return TransactionInstruction(program_id = evm_loader_id,
                            data = bytearray.fromhex("09") + collateral_pool.index_buf + step_count.to_bytes(8, byteorder="little") + call_data,
                            keys = accounts)


def make_continue_instruction(accounts, step_count, index=None):
    data = bytearray.fromhex("0A") + step_count.to_bytes(8, byteorder="little")
    if index:
        data = data + index.to_bytes(8, byteorder="little")

    return TransactionInstruction(program_id = evm_loader_id,
                            data = data,
                            keys = accounts)


def make_call_from_account_instruction(accounts, collateral_pool, step_count = 0):
    return TransactionInstruction(program_id = evm_loader_id,
                            data = bytearray.fromhex("0B") + collateral_pool.index_buf + step_count.to_bytes(8, byteorder="little"),
                            keys = accounts)


def make_05_call_instruction(accounts, collateral_pool, call_data):
    return TransactionInstruction(program_id = evm_loader_id,
                            data = bytearray.fromhex("05") + collateral_pool.index_buf + call_data,
                            keys = accounts)


def simulate_continue(acc, client, accounts, step_count):
    logger.debug("simulate_continue:")
    continue_count = 45
    while True:
        logger.debug(continue_count)
        blockhash = Blockhash(client.get_recent_blockhash(Confirmed)["result"]["value"]["blockhash"])
        trx = Transaction(recent_blockhash = blockhash)
        for _ in range(continue_count):
            trx.add(make_continue_instruction(accounts, collateral_pool, step_count))
        trx.sign(acc)

        try:
            trx.serialize()
        except Exception as err:
            logger.debug("trx.serialize() exception")
            if str(err).startswith("transaction too large:"):
                if continue_count == 0:
                    raise Exception("transaction too large")
                continue_count = int(continue_count * 90 / 100)
                continue
            raise

        response = client.simulate_transaction(trx, commitment=Confirmed)

        if response["result"]["value"]["err"]:
            instruction_error = response["result"]["value"]["err"]["InstructionError"]
            err = instruction_error[1]
            if isinstance(err, str) and (err == "ProgramFailedToComplete" or err == "ComputationalBudgetExceeded"):
                step_count = int(step_count * 90 / 100)
                if step_count == 0:
                    raise Exception("cant run even one instruction")
            elif isinstance(err, dict) and "Custom" in err:
                if continue_count == 0:
                    raise Exception("uninitialized storage account")
                continue_count = instruction_error[0]
            else:
                logger.debug("Result:\n%s"%json.dumps(response, indent=3))
                raise Exception("unspecified error")
        else:
            break

    logger.debug("tx_count = {}, step_count = {}".format(continue_count, step_count))
    return (continue_count, step_count)

def create_account_list_by_emulate(acc, client, ethTrx, storage, collateral_pool):
    sender_ether = bytes.fromhex(ethTrx.sender())
    add_keys_05 = []
    trx = Transaction()

    output_json = call_emulated(ethTrx.toAddress.hex(), sender_ether.hex(), ethTrx.callData.hex())
    logger.debug("emulator returns: %s", json.dumps(output_json, indent=3))
    for acc_desc in output_json["accounts"]:
        address = bytes.fromhex(acc_desc["address"][2:])
        if address == ethTrx.toAddress:
            contract_sol = PublicKey(acc_desc["account"])
            code_sol = PublicKey(acc_desc["contract"]) if acc_desc["contract"] != None else None
        elif address == sender_ether:
            sender_sol = PublicKey(acc_desc["account"])
        else:
            add_keys_05.append(AccountMeta(pubkey=acc_desc["account"], is_signer=False, is_writable=acc_desc["writable"]))
            token_account = get_associated_token_address(PublicKey(acc_desc["account"]), ETH_TOKEN_MINT_ID)
            add_keys_05.append(AccountMeta(pubkey=token_account, is_signer=False, is_writable=True))
            if acc_desc["contract"]:
                add_keys_05.append(AccountMeta(pubkey=acc_desc["contract"], is_signer=False, is_writable=acc_desc["writable"]))
        if acc_desc["new"]:
            logger.debug("Create solana accounts for %s: %s %s", acc_desc["address"], acc_desc["account"], acc_desc["contract"])
            code_account = None
            if acc_desc["code_size"]:
                seed = b58encode(address)
                code_account = accountWithSeed(acc.public_key(), seed, PublicKey(evm_loader_id))
                logger.debug("     with code account %s", code_account)
                code_size = acc_desc["code_size"]
                valids_size = (code_size // 8) + 1
                code_account_size = CODE_INFO_LAYOUT.sizeof() + code_size + valids_size + 2048
                code_account_balance = client.get_minimum_balance_for_rent_exemption(code_account_size)["result"]
                trx.add(createAccountWithSeedTrx(acc.public_key(), acc.public_key(), seed, code_account_balance, code_account_size, PublicKey(evm_loader_id)))
                add_keys_05.append(AccountMeta(pubkey=code_account, is_signer=False, is_writable=acc_desc["writable"]))
            trx.add(createEtherAccountTrx(client, address, evm_loader_id, acc, code_account)[0])

    accounts = [
            AccountMeta(pubkey=storage, is_signer=False, is_writable=True),
            # system instructions
            AccountMeta(pubkey=PublicKey(sysinstruct), is_signer=False, is_writable=False),
            # operator address (SOL)
            AccountMeta(pubkey=acc.public_key(), is_signer=True, is_writable=True),
            # collateral pool address (SOL)
            AccountMeta(pubkey=collateral_pool.address, is_signer=False, is_writable=True),
            # Operator ETH address (stub for now)
            AccountMeta(pubkey=PublicKey(sysvarclock), is_signer=False, is_writable=True),
            # User ETH address (stub for now)
            AccountMeta(pubkey=PublicKey(sysvarclock), is_signer=False, is_writable=True),
            # system program account
            AccountMeta(pubkey=PublicKey(system), is_signer=False, is_writable=False),
            AccountMeta(pubkey=contract_sol, is_signer=False, is_writable=True),
            AccountMeta(pubkey=get_associated_token_address(contract_sol, ETH_TOKEN_MINT_ID), is_signer=False, is_writable=True),
        ] + ([AccountMeta(pubkey=code_sol, is_signer=False, is_writable=True)] if code_sol != None else []) + [
            AccountMeta(pubkey=sender_sol, is_signer=False, is_writable=True),
            AccountMeta(pubkey=get_associated_token_address(sender_sol, ETH_TOKEN_MINT_ID), is_signer=False, is_writable=True),
            AccountMeta(pubkey=PublicKey(sysinstruct), is_signer=False, is_writable=False),
            AccountMeta(pubkey=evm_loader_id, is_signer=False, is_writable=False),
        ] + add_keys_05 + [
            AccountMeta(pubkey=ETH_TOKEN_MINT_ID, is_signer=False, is_writable=False),
            AccountMeta(pubkey=TOKEN_PROGRAM_ID, is_signer=False, is_writable=False),
            AccountMeta(pubkey=PublicKey(sysvarclock), is_signer=False, is_writable=False),
    ]
    return (accounts, sender_ether, sender_sol, trx)

<<<<<<< HEAD

def call_signed(acc, client, ethTrx, storage, collateral_pool, steps):
    (accounts, sender_ether, sender_sol, create_acc_trx) = create_account_list_by_emulate(acc, client, ethTrx, storage, collateral_pool)
=======
def call_signed(acc, client, ethTrx, storage, holder, steps):
    (accounts, sender_ether, sender_sol, create_acc_trx) = create_account_list_by_emulate(acc, client, ethTrx, storage)
>>>>>>> 52696632
    msg = sender_ether + ethTrx.signature() + ethTrx.unsigned_msg()

    call_from_holder = False
    call_iterative = False
    try:
        logger.debug("Try single trx call")
        return call_signed_noniterative(acc, client, ethTrx, msg, accounts[1:], create_acc_trx, sender_sol,
                                        collateral_pool)
    except Exception as err:
        logger.debug(str(err))
        if str(err).find("Program failed to complete") >= 0:
            logger.debug("Program exceeded instructions")
            call_iterative = True
        elif str(err).startswith("transaction too large:"):
            logger.debug("Transaction too large, call call_signed_with_holder_acc():")
            call_from_holder = True
        else:
            raise

    if call_from_holder:
<<<<<<< HEAD
        return call_signed_with_holder_acc(acc, client, ethTrx, storage, collateral_pool, steps, accounts, create_acc_trx)
=======
        return call_signed_with_holder_acc(acc, client, ethTrx, storage, holder, steps, accounts, create_acc_trx)
>>>>>>> 52696632
    if call_iterative:
        return call_signed_iterative(acc, client, ethTrx, msg, collateral_pool, steps, accounts, create_acc_trx, sender_sol)


def call_signed_iterative(acc, client, ethTrx, msg, collateral_pool, steps, accounts, create_acc_trx, sender_sol):
    precall_txs = Transaction()
    precall_txs.add(create_acc_trx)
    precall_txs.add(TransactionInstruction(
        program_id=keccakprog,
        data=make_keccak_instruction_data(len(precall_txs.instructions)+1, len(ethTrx.unsigned_msg()), data_start=9),
        keys=[
            AccountMeta(pubkey=PublicKey(sender_sol), is_signer=False, is_writable=False),
        ]))
    precall_txs.add(make_partial_call_instruction(accounts, collateral_pool, 0, msg))

    logger.debug("Partial call")
    send_measured_transaction(client, precall_txs, acc)

    return call_continue(acc, client, collateral_pool, steps, accounts)


def call_signed_noniterative(acc, client, ethTrx, msg, accounts, create_acc_trx, sender_sol, collateral_pool):
    call_txs_05 = Transaction()
    call_txs_05.add(create_acc_trx)
    call_txs_05.add(TransactionInstruction(
        program_id=keccakprog,
        data=make_keccak_instruction_data(len(call_txs_05.instructions)+1, len(ethTrx.unsigned_msg()), 5),
        keys=[
            AccountMeta(pubkey=PublicKey(sender_sol), is_signer=False, is_writable=False),
        ]))
    call_txs_05.add(make_05_call_instruction(accounts, collateral_pool, msg))
    result = send_measured_transaction(client, call_txs_05, acc)
    return result['result']['transaction']['signatures'][0]

<<<<<<< HEAD

def call_signed_with_holder_acc(acc, client, ethTrx, storage, collateral_pool, steps, accounts, create_acc_trx):
=======
def call_signed_with_holder_acc(acc, client, ethTrx, storage, holder, steps, accounts, create_acc_trx):
>>>>>>> 52696632

    holder = write_trx_to_holder_account(acc, client, holder, ethTrx)

    continue_accounts = accounts.copy()
    accounts.insert(0, AccountMeta(pubkey=holder, is_signer=False, is_writable=True))

    precall_txs = Transaction()
    precall_txs.add(create_acc_trx)
    precall_txs.add(make_call_from_account_instruction(accounts, collateral_pool))

    # ExecuteTrxFromAccountDataIterative
    logger.debug("ExecuteTrxFromAccountDataIterative:")
    send_measured_transaction(client, precall_txs, acc)

    return call_continue(acc, client, collateral_pool, steps, continue_accounts)


def createEtherAccountTrx(client, ether, evm_loader_id, signer, code_acc=None):
    if isinstance(ether, str):
        if ether.startswith('0x'): ether = ether[2:]
    else: ether = ether.hex()
    (sol, nonce) = ether2program(ether, evm_loader_id, signer.public_key())
    associated_token = get_associated_token_address(PublicKey(sol), ETH_TOKEN_MINT_ID)
    logger.debug('createEtherAccount: {} {} => {}'.format(ether, nonce, sol))
    logger.debug('associatedTokenAccount: {}'.format(associated_token))
    base = signer.public_key()
    data=bytes.fromhex('02000000')+CREATE_ACCOUNT_LAYOUT.build(dict(
            lamports=0,
            space=0,
            ether=bytes.fromhex(ether),
            nonce=nonce))
    trx = Transaction()
    if code_acc is None:
        trx.add(TransactionInstruction(
            program_id=evm_loader_id,
            data=data,
            keys=[
                AccountMeta(pubkey=base, is_signer=True, is_writable=True),
                AccountMeta(pubkey=PublicKey(sol), is_signer=False, is_writable=True),
                AccountMeta(pubkey=associated_token, is_signer=False, is_writable=True),
                AccountMeta(pubkey=system, is_signer=False, is_writable=False),
                AccountMeta(pubkey=ETH_TOKEN_MINT_ID, is_signer=False, is_writable=False),
                AccountMeta(pubkey=TOKEN_PROGRAM_ID, is_signer=False, is_writable=False),
                AccountMeta(pubkey=ASSOCIATED_TOKEN_PROGRAM_ID, is_signer=False, is_writable=False),
                AccountMeta(pubkey=rentid, is_signer=False, is_writable=False),
            ]))
    else:
        trx.add(TransactionInstruction(
            program_id=evm_loader_id,
            data=data,
            keys=[
                AccountMeta(pubkey=base, is_signer=True, is_writable=True),
                AccountMeta(pubkey=PublicKey(sol), is_signer=False, is_writable=True),
                AccountMeta(pubkey=associated_token, is_signer=False, is_writable=True),
                AccountMeta(pubkey=PublicKey(code_acc), is_signer=False, is_writable=True),
                AccountMeta(pubkey=system, is_signer=False, is_writable=False),
                AccountMeta(pubkey=ETH_TOKEN_MINT_ID, is_signer=False, is_writable=False),
                AccountMeta(pubkey=TOKEN_PROGRAM_ID, is_signer=False, is_writable=False),
                AccountMeta(pubkey=ASSOCIATED_TOKEN_PROGRAM_ID, is_signer=False, is_writable=False),
                AccountMeta(pubkey=rentid, is_signer=False, is_writable=False),
            ]))
    return (trx, sol)

def createEtherAccount(client, ether, evm_loader_id, signer, space=0):
    (trx, sol) = createEtherAccountTrx(client, ether, evm_loader_id, signer, space)
    result = send_transaction(client, trx, signer)
    logger.debug('createEtherAccount result: %s', result)
    return sol

def write_trx_to_holder_account(acc, client, holder, ethTrx):
    msg = ethTrx.signature() + len(ethTrx.unsigned_msg()).to_bytes(8, byteorder="little") + ethTrx.unsigned_msg()

    # Write transaction to transaction holder account
    offset = 0
    receipts = []
    rest = msg
    while len(rest):
        (part, rest) = (rest[:1000], rest[1000:])
        trx = Transaction()
        # logger.debug("sender_sol %s %s %s", sender_sol, holder, acc.public_key())
        trx.add(TransactionInstruction(program_id=evm_loader_id,
                                       data=write_layout(offset, part),
                                       keys=[
                                           AccountMeta(pubkey=holder, is_signer=False, is_writable=True),
                                           AccountMeta(pubkey=acc.public_key(), is_signer=True, is_writable=False),
                                       ]))
        receipts.append(client.send_transaction(trx, acc,
                opts=TxOpts(skip_confirmation=True, preflight_commitment=Confirmed))["result"])
        offset += len(part)
    logger.debug("receipts %s", receipts)
    for rcpt in receipts:
        confirm_transaction(client, rcpt)
        logger.debug("confirmed: %s", rcpt)

    return holder


<<<<<<< HEAD
def deploy_contract(acc, client, ethTrx, storage, collateral_pool, steps):
=======
def deploy_contract(acc, client, ethTrx, storage, holder, steps):

>>>>>>> 52696632
    sender_ether = bytes.fromhex(ethTrx.sender())
    (sender_sol, _) = ether2program(sender_ether.hex(), evm_loader_id, acc.public_key())
    logger.debug("Sender account solana: %s %s", sender_ether, sender_sol)

    #info = _getAccountData(client, sender_sol, ACCOUNT_INFO_LAYOUT.sizeof())
    #trx_count = int.from_bytes(AccountInfo.frombytes(info).trx_count, 'little')
    #logger.debug("Sender solana trx_count: %s", trx_count)

    # Create legacy contract address from (sender_eth, nonce)
    #rlp = pack(sender_ether, ethTrx.nonce or None)
    contract_eth = keccak_256(rlp.encode((sender_ether, ethTrx.nonce))).digest()[-20:]
    (contract_sol, contract_nonce) = ether2program(contract_eth.hex(), evm_loader_id, acc.public_key())
    (code_sol, code_nonce, code_seed) = ether2seed(contract_eth.hex(), evm_loader_id, acc.public_key())

    logger.debug("Legacy contract address ether: %s", contract_eth.hex())
    logger.debug("Legacy contract address solana: %s %s", contract_sol, contract_nonce)
    logger.debug("Legacy code address solana: %s %s", code_sol, code_nonce)

    holder = write_trx_to_holder_account(acc, client, holder, ethTrx)

    # Create contract account & execute deploy transaction
    logger.debug("    # Create contract account & execute deploy transaction")
    trx = Transaction()
    sender_sol_info = client.get_account_info(sender_sol, commitment=Confirmed)
    if sender_sol_info['result']['value'] is None:
        trx.add(createEtherAccountTrx(client, sender_ether, evm_loader_id, acc)[0])

    if client.get_balance(code_sol, commitment=Confirmed)['result']['value'] == 0:
        msg_size = len(ethTrx.signature() + len(ethTrx.unsigned_msg()).to_bytes(8, byteorder="little") + ethTrx.unsigned_msg())
        valids_size = (msg_size // 8) + 1
        code_account_size = CODE_INFO_LAYOUT.sizeof() + msg_size + valids_size + 2048
        code_account_balance = client.get_minimum_balance_for_rent_exemption(code_account_size)["result"]
        trx.add(createAccountWithSeedTrx(acc.public_key(), acc.public_key(), code_seed, code_account_balance, code_account_size, PublicKey(evm_loader_id)))
    if client.get_balance(contract_sol, commitment=Confirmed)['result']['value'] == 0:
        trx.add(createEtherAccountTrx(client, contract_eth, evm_loader_id, acc, code_sol)[0])
    if len(trx.instructions):
        result = send_measured_transaction(client, trx, acc)
    accounts = [# holder account
                AccountMeta(pubkey=holder, is_signer=False, is_writable=True),
                # storage account
                AccountMeta(pubkey=storage, is_signer=False, is_writable=True),
                # operator address (SOL)
                AccountMeta(pubkey=acc.public_key(), is_signer=True, is_writable=True),
                # collateral pool address (SOL)
                AccountMeta(pubkey=collateral_pool.address, is_signer=False, is_writable=True),
                # Operator ETH address (stub for now)
                AccountMeta(pubkey=PublicKey(sysvarclock), is_signer=False, is_writable=True),
                # User ETH address (stub for now)
                AccountMeta(pubkey=PublicKey(sysvarclock), is_signer=False, is_writable=True),
                # system program account
                AccountMeta(pubkey=PublicKey(system), is_signer=False, is_writable=False),
                AccountMeta(pubkey=contract_sol, is_signer=False, is_writable=True),
                AccountMeta(pubkey=get_associated_token_address(PublicKey(contract_sol), ETH_TOKEN_MINT_ID), is_signer=False, is_writable=True),
                AccountMeta(pubkey=code_sol, is_signer=False, is_writable=True),
                AccountMeta(pubkey=sender_sol, is_signer=False, is_writable=True),
                AccountMeta(pubkey=get_associated_token_address(PublicKey(sender_sol), ETH_TOKEN_MINT_ID), is_signer=False, is_writable=True),
                AccountMeta(pubkey=evm_loader_id, is_signer=False, is_writable=False),
                AccountMeta(pubkey=ETH_TOKEN_MINT_ID, is_signer=False, is_writable=False),
                AccountMeta(pubkey=TOKEN_PROGRAM_ID, is_signer=False, is_writable=False),
                AccountMeta(pubkey=PublicKey(sysvarclock), is_signer=False, is_writable=False),
                ]

    continue_accounts = accounts[1:3] + accounts[4:]

    precall_txs = Transaction()
    precall_txs.add(make_call_from_account_instruction(accounts, collateral_pool))

    # ExecuteTrxFromAccountDataIterative
    logger.debug("ExecuteTrxFromAccountDataIterative:")
    send_measured_transaction(client, precall_txs, acc)

    return (call_continue(acc, client, collateral_pool, steps, continue_accounts), '0x'+contract_eth.hex())


def _getAccountData(client, account, expected_length, owner=None):
    info = client.get_account_info(account, commitment=Confirmed)['result']['value']
    if info is None:
        raise Exception("Can't get information about {}".format(account))

    data = base64.b64decode(info['data'][0])
    if len(data) != expected_length:
        raise Exception("Wrong data length for account data {}".format(account))
    return data

def getAccountInfo(client, eth_acc, base_account):
    (account_sol, nonce) = ether2program(bytes(eth_acc).hex(), evm_loader_id, base_account)
    info = _getAccountData(client, account_sol, ACCOUNT_INFO_LAYOUT.sizeof())
    return AccountInfo.frombytes(info)

def getLamports(client, evm_loader, eth_acc, base_account):
    (account, nonce) = ether2program(bytes(eth_acc).hex(), evm_loader, base_account)
    return int(client.get_balance(account, commitment=Confirmed)['result']['value'])

def getTokens(client, evm_loader, eth_acc, base_account):
    (account, nonce) = ether2program(bytes(eth_acc).hex(), evm_loader, base_account)
    token_account = get_associated_token_address(PublicKey(account), ETH_TOKEN_MINT_ID)

    balance = client.get_token_account_balance(token_account, commitment=Confirmed)
    if 'error' in balance:
        return 0

    return int(balance['result']['value']['amount'])

def make_instruction_data_from_tx(instruction, private_key=None):
    if isinstance(instruction, dict):
        if instruction['chainId'] == None:
            raise Exception("chainId value is needed in input dict")
        if private_key == None:
            raise Exception("Needed private key for transaction creation from fields")

        signed_tx = w3.eth.account.sign_transaction(instruction, private_key)
        # logger.debug(signed_tx.rawTransaction.hex())
        _trx = Trx.fromString(signed_tx.rawTransaction)
        # logger.debug(json.dumps(_trx.__dict__, cls=JsonEncoder, indent=3))

        raw_msg = _trx.get_msg(instruction['chainId'])
        sig = keys.Signature(vrs=[1 if _trx.v % 2 == 0 else 0, _trx.r, _trx.s])
        pub = sig.recover_public_key_from_msg_hash(_trx.hash())

        # logger.debug(pub.to_hex())

        return (pub.to_canonical_address(), sig.to_bytes(), raw_msg)
    elif isinstance(instruction, str):
        if instruction[:2] == "0x":
            instruction = instruction[2:]

        _trx = Trx.fromString(bytearray.fromhex(instruction))
        # logger.debug(json.dumps(_trx.__dict__, cls=JsonEncoder, indent=3))

        raw_msg = _trx.get_msg()
        sig = keys.Signature(vrs=[1 if _trx.v % 2 == 0 else 0, _trx.r, _trx.s])
        pub = sig.recover_public_key_from_msg_hash(_trx.hash())

        data = pub.to_canonical_address()
        data += sig.to_bytes()
        data += raw_msg

        return (pub.to_canonical_address(), sig.to_bytes(), raw_msg)
    else:
        raise Exception("function gets ")<|MERGE_RESOLUTION|>--- conflicted
+++ resolved
@@ -1,12 +1,9 @@
-<<<<<<< HEAD
-=======
 from solana.transaction import AccountMeta, TransactionInstruction, Transaction
 from solana.sysvar import *
 from solana.blockhash import Blockhash
 import time
 import subprocess
 import os
->>>>>>> 52696632
 import base64
 import json
 import logging
@@ -137,7 +134,6 @@
         data=data
     )
 
-<<<<<<< HEAD
 
 def create_collateral_pool_address(client, operator_acc, collateral_pool_index, program_id):
     COLLATERAL_SEED_PREFIX = "collateral_seed_"
@@ -145,30 +141,24 @@
     collateral_pool_address = accountWithSeed(operator_acc.public_key(), bytes(seed, 'utf8'), PublicKey(program_id))
     logger.debug("Collateral pool address: %s", collateral_pool_address)
 
-    minimum_balance = client.get_minimum_balance_for_rent_exemption(STORAGE_SIZE,
-                                                                    commitment=Confirmed)["result"]
+    minimum_balance = client.get_minimum_balance_for_rent_exemption(0, commitment=Confirmed)["result"]
     logger.debug("Minimum balance required for collateral pool account {}".format(minimum_balance))
 
     if client.get_balance(collateral_pool_address, commitment=Confirmed)['result']['value'] == 0:
         trx = Transaction()
-        trx.add(createAccountWithSeed(operator_acc.public_key(), operator_acc.public_key(), str.encode(seed),
-                                      minimum_balance, STORAGE_SIZE, PublicKey(program_id)))
+        trx.add(createAccountWithSeedTrx(operator_acc.public_key(), operator_acc.public_key(), seed, minimum_balance, 0, PublicKey(program_id)))
         result = send_transaction(client, trx, operator_acc)
         print(result)
+
     return collateral_pool_address
 
 
-def create_storage_account(client, funding, base, seed):
-    storage = accountWithSeed(base.public_key(), seed, PublicKey(evm_loader_id))
-    minimum_balance = client.get_minimum_balance_for_rent_exemption(STORAGE_SIZE, commitment=Confirmed)["result"]
-=======
 def create_account_with_seed(client, funding, base, seed, storage_size):
     account = accountWithSeed(base.public_key(), seed, PublicKey(evm_loader_id))
 
     if client.get_balance(account, commitment=Confirmed)['result']['value'] == 0:
         minimum_balance = client.get_minimum_balance_for_rent_exemption(storage_size, commitment=Confirmed)["result"]
         logger.debug("Minimum balance required for account {}".format(minimum_balance))
->>>>>>> 52696632
 
         trx = Transaction()
         trx.add(createAccountWithSeedTrx(funding.public_key(), base.public_key(), seed, minimum_balance, storage_size, PublicKey(evm_loader_id)))
@@ -235,18 +225,10 @@
     def __bytes__(self): return self.data
 
 
-<<<<<<< HEAD
-def emulator(contract, sender, data):
-    data = data if data is not None else ""
-    cmd = 'emulate --commitment=recent  --evm_loader {} {} {} {}'.format(evm_loader_id, sender, contract, data)
-    print(cmd)
-    return neon_cli().call(cmd)
-=======
 def emulator(contract, sender, data, value):
     data = data if data is not None else ""
     value = value if value is not None else ""
     return neon_cli().call("emulate", sender, contract, data, value)
->>>>>>> 52696632
 
 
 class solana_cli:
@@ -648,14 +630,9 @@
     ]
     return (accounts, sender_ether, sender_sol, trx)
 
-<<<<<<< HEAD
-
-def call_signed(acc, client, ethTrx, storage, collateral_pool, steps):
+
+def call_signed(acc, client, ethTrx, storage, holder, collateral_pool, steps):
     (accounts, sender_ether, sender_sol, create_acc_trx) = create_account_list_by_emulate(acc, client, ethTrx, storage, collateral_pool)
-=======
-def call_signed(acc, client, ethTrx, storage, holder, steps):
-    (accounts, sender_ether, sender_sol, create_acc_trx) = create_account_list_by_emulate(acc, client, ethTrx, storage)
->>>>>>> 52696632
     msg = sender_ether + ethTrx.signature() + ethTrx.unsigned_msg()
 
     call_from_holder = False
@@ -676,11 +653,7 @@
             raise
 
     if call_from_holder:
-<<<<<<< HEAD
-        return call_signed_with_holder_acc(acc, client, ethTrx, storage, collateral_pool, steps, accounts, create_acc_trx)
-=======
-        return call_signed_with_holder_acc(acc, client, ethTrx, storage, holder, steps, accounts, create_acc_trx)
->>>>>>> 52696632
+        return call_signed_with_holder_acc(acc, client, ethTrx, storage, holder, collateral_pool, steps, accounts, create_acc_trx)
     if call_iterative:
         return call_signed_iterative(acc, client, ethTrx, msg, collateral_pool, steps, accounts, create_acc_trx, sender_sol)
 
@@ -715,12 +688,8 @@
     result = send_measured_transaction(client, call_txs_05, acc)
     return result['result']['transaction']['signatures'][0]
 
-<<<<<<< HEAD
-
-def call_signed_with_holder_acc(acc, client, ethTrx, storage, collateral_pool, steps, accounts, create_acc_trx):
-=======
-def call_signed_with_holder_acc(acc, client, ethTrx, storage, holder, steps, accounts, create_acc_trx):
->>>>>>> 52696632
+
+def call_signed_with_holder_acc(acc, client, ethTrx, storage, holder, collateral_pool, steps, accounts, create_acc_trx):
 
     holder = write_trx_to_holder_account(acc, client, holder, ethTrx)
 
@@ -818,12 +787,7 @@
     return holder
 
 
-<<<<<<< HEAD
-def deploy_contract(acc, client, ethTrx, storage, collateral_pool, steps):
-=======
-def deploy_contract(acc, client, ethTrx, storage, holder, steps):
-
->>>>>>> 52696632
+def deploy_contract(acc, client, ethTrx, storage, holder, collateral_pool, steps):
     sender_ether = bytes.fromhex(ethTrx.sender())
     (sender_sol, _) = ether2program(sender_ether.hex(), evm_loader_id, acc.public_key())
     logger.debug("Sender account solana: %s %s", sender_ether, sender_sol)
