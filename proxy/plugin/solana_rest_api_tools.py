--- conflicted
+++ resolved
@@ -1,11 +1,7 @@
 import base64
-<<<<<<< HEAD
-import logging
+import eth_utils
 import math
 import os
-=======
-import eth_utils
->>>>>>> 2c644646
 
 from datetime import datetime
 from solana.publickey import PublicKey
@@ -16,12 +12,7 @@
 from ..common_neon.address import ether2program, getTokenAddr, EthereumAddress, AccountInfo
 from ..common_neon.errors import SolanaAccountNotFoundError, SolanaErrors
 from ..common_neon.layouts import ACCOUNT_INFO_LAYOUT
-<<<<<<< HEAD
-from ..common_neon.neon_instruction import NeonInstruction
-from ..common_neon.solana_interactor import SolanaInteractor
 from ..common_neon.transaction_sender import TransactionSender, TransactionEmulator
-=======
->>>>>>> 2c644646
 from ..common_neon.emulator_interactor import call_emulated
 from ..common_neon.utils import get_from_dict, get_holder_msg
 from ..environment import NEW_USER_AIRDROP_AMOUNT, read_elf_params, TIMEOUT_TO_RELOAD_NEON_CONFIG, EXTRA_GAS, EVM_STEPS, \
@@ -31,15 +22,8 @@
 from eth_keys import keys as eth_keys
 from web3.auto import w3
 
-<<<<<<< HEAD
-logger = logging.getLogger(__name__)
-logger.setLevel(logging.DEBUG)
-
-def neon_config_load(ethereum_model):
-=======
 @logged_group("neon.Proxy")
 def neon_config_load(ethereum_model, *, logger):
->>>>>>> 2c644646
     try:
         ethereum_model.neon_config_dict
     except AttributeError:
@@ -61,44 +45,10 @@
     logger.debug(ethereum_model.neon_config_dict)
 
 
-<<<<<<< HEAD
-def call_signed(signer, client, eth_trx, steps):
-    solana_interactor = SolanaInteractor(signer, client)
-    trx_sender = TransactionSender(solana_interactor, eth_trx, steps)
-    return trx_sender.execute()
-
-
-def create_eth_account_and_airdrop(client: SolanaClient, signer: SolanaAccount, eth_account: EthereumAddress):
-    trx = NeonInstruction(signer.public_key()).make_trx_with_create_and_airdrop (eth_account)
-    result = SolanaInteractor(signer, client).send_transaction(trx, None, reason='create_eth_account_and_airdrop')
-    error = result.get("error")
-    if error is not None:
-        logger.error(f"Failed to create eth_account and airdrop: {eth_account}, error occurred: {error}")
-        raise Exception("Create eth_account error")
-
-
-def get_token_balance_gwei(client: SolanaClient, pda_account: str) -> int:
-=======
-def _getAccountData(client, account, expected_length, owner=None):
-    info = client.get_account_info(account, commitment=Confirmed)['result']['value']
-    if info is None:
-        raise Exception("Can't get information about {}".format(account))
-
-    data = base64.b64decode(info['data'][0])
-    if len(data) < expected_length:
-        raise Exception("Wrong data length for account data {}".format(account))
-    return data
-
-
-def getAccountInfo(client, eth_account: EthereumAddress):
-    account_sol, nonce = ether2program(eth_account)
-    info = _getAccountData(client, account_sol, ACCOUNT_INFO_LAYOUT.sizeof())
-    return AccountInfo.frombytes(info)
 
 
 @logged_group("neon.Proxy")
 def get_token_balance_gwei(client: SolanaClient, pda_account: str, *, logger) -> int:
->>>>>>> 2c644646
     neon_token_account = getTokenAddr(PublicKey(pda_account))
     rpc_response = client.get_token_account_balance(neon_token_account, commitment=Confirmed)
     error = rpc_response.get('error')
@@ -126,17 +76,8 @@
     try:
         return get_token_balance_gwei(client, solana_account)
     except SolanaAccountNotFoundError:
-<<<<<<< HEAD
-        logger.debug(f"Account not found:  {eth_account} aka: {solana_account} - create")
-        if NEW_USER_AIRDROP_AMOUNT == 0:
-            return 0
-
-        create_eth_account_and_airdrop(client, signer, eth_account)
-        return get_token_balance_gwei(client, solana_account)
-=======
         logger.debug(f"Account not found:  {eth_account} aka: {solana_account} - return airdrop amount")
         return NEW_USER_AIRDROP_AMOUNT * eth_utils.denoms.gwei
->>>>>>> 2c644646
 
 
 def is_account_exists(client: SolanaClient, eth_account: EthereumAddress) -> bool:
@@ -146,7 +87,7 @@
     return value is not None
 
 
-<<<<<<< HEAD
+@logged_group("neon.Proxy")
 def estimate_gas(client: SolanaClient, signer: SolanaAccount, caller: bytes, contract_id: Optional[bytes],
                   value: Optional[int], data: Optional[bytes], nonce: int, chain_id: int):
 
@@ -155,13 +96,6 @@
     transaction_emulator.create_account_list_by_emulate(caller, contract_id, value, data, nonce)
 
     if transaction_emulator.steps_emulated is None:
-=======
-@logged_group("neon.Proxy")
-def estimate_gas(contract_id: str, caller_eth_account: EthereumAddress, data: str = None, value: str = None, *, logger):
-    result = call_emulated(contract_id, str(caller_eth_account), data, value)
-    used_gas = result.get("used_gas")
-    if used_gas is None:
->>>>>>> 2c644646
         logger.error(f"Failed estimate_gas, unexpected result, by contract_id: {contract_id}, caller_eth_account: "
                      f"{caller}, data: {data}, value: {value}")
         raise Exception("Bad estimate_gas result")
