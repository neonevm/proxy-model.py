import base58
import base64
import json
import logging
import os
import random
import re
import struct
import subprocess
import time
from datetime import datetime
from hashlib import sha256
from typing import NamedTuple
import rlp
from base58 import b58decode, b58encode
from construct import Bytes, Int8ul, Int32ul, Int64ul
from construct import Struct as cStruct
from eth_keys import keys as eth_keys
from sha3 import keccak_256
from solana._layouts.system_instructions import SYSTEM_INSTRUCTIONS_LAYOUT
from solana._layouts.system_instructions import InstructionType as SystemInstructionType
from solana.blockhash import Blockhash
from solana.publickey import PublicKey
from solana.rpc.api import Client, SendTransactionError
from solana.rpc.commitment import Commitment, Confirmed
from solana.rpc.types import TxOpts
from solana.sysvar import *
from solana.transaction import AccountMeta, Transaction, TransactionInstruction
from spl.token.constants import ACCOUNT_LEN, ASSOCIATED_TOKEN_PROGRAM_ID, TOKEN_PROGRAM_ID
from spl.token.instructions import get_associated_token_address, create_associated_token_account, transfer2, Transfer2Params
from web3.auto import w3

from .eth_proto import Trx

logger = logging.getLogger(__name__)
logger.setLevel(logging.DEBUG)

solana_url = os.environ.get("SOLANA_URL", "http://localhost:8899")
evm_loader_id = os.environ.get("EVM_LOADER")
COLLATERAL_POOL_BASE = os.environ.get("COLLATERAL_POOL_BASE")
NEW_USER_AIRDROP_AMOUNT = int(os.environ.get("NEW_USER_AIRDROP_AMOUNT", "0"))
#evm_loader_id = "EfyDoGDRPy7wrLfSLyXrbhiAG6NmufMk1ytap13gLy1"
location_bin = ".deploy_contract.bin"
confirmation_check_delay = float(os.environ.get("NEON_CONFIRMATION_CHECK_DELAY", "0.1"))
neon_cli_timeout = float(os.environ.get("NEON_CLI_TIMEOUT", "0.1"))
USE_COMBINED_START_CONTINUE = os.environ.get("USE_COMBINED_START_CONTINUE", "YES") == "YES"
CONTINUE_COUNT_FACTOR = int(os.environ.get("CONTINUE_COUNT_FACTOR", "3"))
TIMEOUT_TO_RELOAD_NEON_CONFIG = int(os.environ.get("TIMEOUT_TO_RELOAD_NEON_CONFIG", "3600"))

ACCOUNT_SEED_VERSION=b'\1'

sysvarclock = "SysvarC1ock11111111111111111111111111111111"
sysinstruct = "Sysvar1nstructions1111111111111111111111111"
keccakprog = "KeccakSecp256k11111111111111111111111111111"
rentid = "SysvarRent111111111111111111111111111111111"
incinerator = "1nc1nerator11111111111111111111111111111111"
system = "11111111111111111111111111111111"

ETH_TOKEN_MINT_ID: PublicKey = PublicKey(
    os.environ.get("ETH_TOKEN_MINT", "HPsV9Deocecw3GeZv1FkAPNCBRfuVyfw9MMwjwRe1xaU")
)

STORAGE_SIZE = 128*1024

ACCOUNT_INFO_LAYOUT = cStruct(
    "type" / Int8ul,
    "ether" / Bytes(20),
    "nonce" / Int8ul,
    "trx_count" / Bytes(8),
    "code_account" / Bytes(32),
<<<<<<< HEAD
    "ro_blocked_cnt" / Int8ul,
=======
    "is_rw_blocked" / Int8ul,
>>>>>>> 6c4471c1
    "rw_blocked_acc" / Bytes(32),
    "eth_token_account" / Bytes(32),
    "ro_blocked_cnt" / Int8ul,
)

CODE_INFO_LAYOUT = cStruct(
    "tag" / Int8ul,
    "owner" / Bytes(20),
    "code_size" / Bytes(4),
)

CREATE_ACCOUNT_LAYOUT = cStruct(
    "lamports" / Int64ul,
    "space" / Int64ul,
    "ether" / Bytes(20),
    "nonce" / Int8ul
)

obligatory_accounts = [
    AccountMeta(pubkey=evm_loader_id, is_signer=False, is_writable=False),
    AccountMeta(pubkey=ETH_TOKEN_MINT_ID, is_signer=False, is_writable=False),
    AccountMeta(pubkey=TOKEN_PROGRAM_ID, is_signer=False, is_writable=False),
    AccountMeta(pubkey=sysvarclock, is_signer=False, is_writable=False),
]


class TransactionAccounts:
    def __init__(self, caller_token, eth_accounts):
        self.caller_token = caller_token
        self.eth_accounts = eth_accounts

class AccountInfo(NamedTuple):
    ether: eth_keys.PublicKey
    trx_count: int
    code_account: PublicKey

    @staticmethod
    def frombytes(data):
        cont = ACCOUNT_INFO_LAYOUT.parse(data)
        return AccountInfo(cont.ether, cont.trx_count, PublicKey(cont.code_account))

def create_account_layout(lamports, space, ether, nonce):
    return bytes.fromhex("02000000")+CREATE_ACCOUNT_LAYOUT.build(dict(
        lamports=lamports,
        space=space,
        ether=ether,
        nonce=nonce
    ))

def write_layout(offset, data):
    return (bytes.fromhex("00000000")+
            offset.to_bytes(4, byteorder="little")+
            len(data).to_bytes(8, byteorder="little")+
            data)

def accountWithSeed(base, seed, program):
    # logger.debug(type(base), str(base), type(seed), str(seed), type(program), str(program))
    result = PublicKey(sha256(bytes(base) + bytes(seed) + bytes(program)).digest())
    logger.debug('accountWithSeed %s', str(result))
    return result

def createAccountWithSeedTrx(funding, base, seed, lamports, space, program):
    seed_str = str(seed, 'utf8')
    data = SYSTEM_INSTRUCTIONS_LAYOUT.build(
        dict(
            instruction_type = SystemInstructionType.CREATE_ACCOUNT_WITH_SEED,
            args=dict(
                base=bytes(base),
                seed=dict(length=len(seed_str), chars=seed_str),
                lamports=lamports,
                space=space,
                program_id=bytes(program)
            )
        )
    )
    logger.debug("createAccountWithSeedTrx %s %s %s", type(base), base, data.hex())
    created = accountWithSeed(base, seed, PublicKey(program))
    logger.debug("created %s", created)
    return TransactionInstruction(
        keys=[
            AccountMeta(pubkey=funding, is_signer=True, is_writable=True),
            AccountMeta(pubkey=created, is_signer=False, is_writable=True),
            AccountMeta(pubkey=base, is_signer=True, is_writable=False),
        ],
        program_id=system,
        data=data
    )


def create_collateral_pool_address(collateral_pool_index):
    COLLATERAL_SEED_PREFIX = "collateral_seed_"
    seed = COLLATERAL_SEED_PREFIX + str(collateral_pool_index)
    return accountWithSeed(PublicKey(COLLATERAL_POOL_BASE), str.encode(seed), PublicKey(evm_loader_id))


def create_account_with_seed(client, funding, base, seed, storage_size):
    account = accountWithSeed(base.public_key(), seed, PublicKey(evm_loader_id))

    if client.get_balance(account, commitment=Confirmed)['result']['value'] == 0:
        minimum_balance = client.get_minimum_balance_for_rent_exemption(storage_size, commitment=Confirmed)["result"]
        logger.debug("Minimum balance required for account {}".format(minimum_balance))

        trx = Transaction()
        trx.add(createAccountWithSeedTrx(funding.public_key(), base.public_key(), seed, minimum_balance, storage_size, PublicKey(evm_loader_id)))
        send_transaction(client, trx, funding)

    return account


def make_keccak_instruction_data(check_instruction_index, msg_len, data_start):
    if check_instruction_index > 255 and check_instruction_index < 0:
        raise Exception("Invalid index for instruction - {}".format(check_instruction_index))

    check_count = 1
    eth_address_size = 20
    signature_size = 65
    eth_address_offset = data_start
    signature_offset = eth_address_offset + eth_address_size
    message_data_offset = signature_offset + signature_size

    data = struct.pack("B", check_count)
    data += struct.pack("<H", signature_offset)
    data += struct.pack("B", check_instruction_index)
    data += struct.pack("<H", eth_address_offset)
    data += struct.pack("B", check_instruction_index)
    data += struct.pack("<H", message_data_offset)
    data += struct.pack("<H", msg_len)
    data += struct.pack("B", check_instruction_index)

    return data


class EthereumError(Exception):
    def __init__(self, code, message, data=None):
        self.code = code
        self.message = message
        self.data = data

    def getError(self):
        error = {'code': self.code, 'message': self.message}
        if self.data: error['data'] = self.data
        return error


class EthereumAddress:
    def __init__(self, data, private=None):
        if isinstance(data, str):
            data = bytes(bytearray.fromhex(data[2:]))
        self.data = data
        self.private = private

    @staticmethod
    def random():
        letters = '0123456789abcdef'
        data = bytearray.fromhex(''.join([random.choice(letters) for k in range(64)]))
        pk = eth_keys.PrivateKey(data)
        return EthereumAddress(pk.public_key.to_canonical_address(), pk)

    def __str__(self):
        return '0x'+self.data.hex()

    def __repr__(self):
        return self.__str__()

    def __bytes__(self): return self.data


def emulator(contract, sender, data, value):
    data = data or "none"
    value = value or ""
    return neon_cli().call("emulate", sender, contract, data, value)


class solana_cli:
    def call(self, *args):
        try:
            cmd = ["solana",
                   "--url", solana_url,
                   ] + list(args)
            print(cmd)
            return subprocess.check_output(cmd, universal_newlines=True)
        except subprocess.CalledProcessError as err:
            import sys
            logger.debug("ERR: solana error {}".format(err))
            raise


class neon_cli:
    def call(self, *args):
        try:
            cmd = ["neon-cli",
                   "--commitment=recent",
                   "--url", solana_url,
                   "--evm_loader={}".format(evm_loader_id),
                   ] + list(args)
            print(cmd)
            return subprocess.check_output(cmd, timeout=neon_cli_timeout, universal_newlines=True)
        except subprocess.CalledProcessError as err:
            import sys
            logger.debug("ERR: neon-cli error {}".format(err))
            raise

def confirm_transaction(client, tx_sig, confirmations=0):
    """Confirm a transaction."""
    TIMEOUT = 30  # 30 seconds  pylint: disable=invalid-name
    elapsed_time = 0
    while elapsed_time < TIMEOUT:
        logger.debug('confirm_transaction for %s', tx_sig)
        resp = client.get_signature_statuses([tx_sig])
        logger.debug('confirm_transaction: %s', resp)
        if resp["result"]:
            status = resp['result']['value'][0]
            if status and (status['confirmationStatus'] == 'finalized' or \
               status['confirmationStatus'] == 'confirmed' and status['confirmations'] >= confirmations):
#            logger.debug('Confirmed transaction:', resp)
                return
        time.sleep(confirmation_check_delay)
        elapsed_time += confirmation_check_delay
    #if not resp["result"]:
    raise RuntimeError("could not confirm transaction: ", tx_sig)
    #return resp

def solana2ether(public_key):
    from web3 import Web3
    return bytes(Web3.keccak(bytes.fromhex(public_key))[-20:])

def ether2program(ether, program_id, base):
    if isinstance(ether, str):
        if ether.startswith('0x'):
            ether = ether[2:]
    else:
        ether = ether.hex()
    output = neon_cli().call("create-program-address", ether)
    items = output.rstrip().split(' ')
    return (items[0], int(items[1]))


def ether2seed(ether, program_id, base):
    if isinstance(ether, str):
        if ether.startswith('0x'): ether = ether[2:]
    else: ether = ether.hex()
    seed = b58encode(bytes.fromhex(ether))
    acc = accountWithSeed(base, seed, PublicKey(program_id))
    logger.debug('ether2program: {} {} => {} (seed {})'.format(ether, 255, acc, seed))
    return (acc, 255, seed)


def neon_config_load(ethereum_model):
    try:
        ethereum_model.neon_config_dict
    except AttributeError:
        logger.debug("loading the neon config dict for the first time!")
        ethereum_model.neon_config_dict = dict()
    else:
        elapsed_time = datetime.now().timestamp() - ethereum_model.neon_config_dict['load_time']
        logger.debug('elapsed_time={} proxy_id={}'.format(elapsed_time, ethereum_model.proxy_id))
        if elapsed_time < TIMEOUT_TO_RELOAD_NEON_CONFIG:
            return

    logger.debug('load for solana_url={} and evm_loader_id={}'.format(solana_url, evm_loader_id))
    res = solana_cli().call('program', 'dump', evm_loader_id, './evm_loader.dump')
    substr = "Wrote program to "
    path = ""
    for line in res.splitlines():
        if line.startswith(substr):
            path = line[len(substr):].strip()
    if path == "":
        raise Exception("cannot program dump for ", evm_loader_id)
    for param in neon_cli().call("neon-elf-params", path).splitlines():
        if param.startswith('NEON_') and '=' in param:
            v = param.split('=')
            ethereum_model.neon_config_dict[v[0]] = v[1]
    ethereum_model.neon_config_dict['load_time'] = datetime.now().timestamp()
    # 'Neon/v0.3.0-rc0-d1e4ff618457ea9cbc82b38d2d927e8a62168bec
    ethereum_model.neon_config_dict['web3_clientVersion'] = 'Neon/v' + \
                                                            ethereum_model.neon_config_dict['NEON_PKG_VERSION'] + \
                                                            '-' \
                                                            + ethereum_model.neon_config_dict['NEON_REVISION']
    logger.debug(ethereum_model.neon_config_dict)


def call_emulated(contract_id, caller_id, data=None, value=None):
    output = emulator(contract_id, caller_id, data, value)
    logger.debug("call_emulated %s %s %s %s return %s", contract_id, caller_id, data, value, output)
    result = json.loads(output)
    exit_status = result['exit_status']
    if exit_status == 'revert':
        result_value = result['result']
        if len(result_value) == 0:
            raise EthereumError(code=3, message='execution reverted')

        offset = int(result_value[8:8+64], 16)
        length = int(result_value[8+64:8+64+64], 16)
        message = str(bytes.fromhex(result_value[8+offset*2+64:8+offset*2+64+length*2]), 'utf8')
        raise EthereumError(code=3, message='execution reverted: '+message, data='0x'+result_value)
    if result["exit_status"] != "succeed":
        raise Exception("evm emulator error ", result)
    return result

def extract_measurements_from_receipt(receipt):
    log_messages = receipt['result']['meta']['logMessages']
    transaction = receipt['result']['transaction']
    accounts = transaction['message']['accountKeys']
    instructions = []
    for instr in transaction['message']['instructions']:
        program = accounts[instr['programIdIndex']]
        instructions.append({
            'accs': [accounts[acc] for acc in instr['accounts']],
            'program': accounts[instr['programIdIndex']],
            'data': b58decode(instr['data']).hex()
        })

    pattern = re.compile('Program ([0-9A-Za-z]+) (.*)')
    messages = []
    for log in log_messages:
        res = pattern.match(log)
        if res:
            (program, reason) = res.groups()
            if reason == 'invoke [1]': messages.append({'program':program,'logs':[]})
        messages[-1]['logs'].append(log)

    for instr in instructions:
        if instr['program'] in ('KeccakSecp256k11111111111111111111111111111',): continue
        if messages[0]['program'] != instr['program']:
            raise Exception('Invalid program in log messages: expect %s, actual %s' % (messages[0]['program'], instr['program']))
        instr['logs'] = messages.pop(0)['logs']
        exit_result = re.match(r'Program %s (success)'%instr['program'], instr['logs'][-1])
        if not exit_result: raise Exception("Can't get exit result")
        instr['result'] = exit_result.group(1)

        if instr['program'] == evm_loader_id:
            memory_result = re.match(r'Program log: Total memory occupied: ([0-9]+)', instr['logs'][-3])
            instruction_result = re.match(r'Program %s consumed ([0-9]+) of ([0-9]+) compute units'%instr['program'], instr['logs'][-2])
            if not (memory_result and instruction_result):
                raise Exception("Can't parse measurements for evm_loader")
            instr['measurements'] = {
                    'instructions': instruction_result.group(1),
                    'memory': memory_result.group(1)
                }

    result = []
    for instr in instructions:
        if instr['program'] == evm_loader_id:
            result.append({
                    'program':instr['program'],
                    'measurements':instr['measurements'],
                    'result':instr['result'],
                    'data':instr['data']
                })
    return result

# Do not rename this function! This name used in CI measurements (see function `cleanup_docker` in .buildkite/steps/deploy-test.sh)
def get_measurements(result):
    try:
        measurements = extract_measurements_from_receipt(result)
        for m in measurements: logger.info(json.dumps(m))
    except Exception as err:
        logger.error("Can't get measurements %s"%err)
        logger.info("Failed result: %s"%json.dumps(result, indent=3))

def send_transaction(client, trx, signer):
    result = client.send_transaction(trx, signer, opts=TxOpts(skip_confirmation=True, preflight_commitment=Confirmed))
    confirm_transaction(client, result["result"])
    result = client.get_confirmed_transaction(result["result"])
    return result

def send_measured_transaction(client, trx, signer):
    result = send_transaction(client, trx, signer)
    get_measurements(result)
    return result

def check_if_program_exceeded_instructions(err_result):
    err_instruction = "Program failed to complete: exceeded maximum number of instructions allowed"
    err_budget = "failed: Computational budget exceeded"

    if err_result['data']['logs'][-1].find(err_instruction) >= 0 or \
        err_result['data']['logs'][-2].find(err_instruction) >= 0 or \
        err_result['data']['logs'][-1].find(err_budget) >= 0:
        return True
    return False


def check_if_continue_returned(result):
    tx_info = result['result']
    accounts = tx_info["transaction"]["message"]["accountKeys"]
    evm_loader_instructions = []

    for idx, instruction in enumerate(tx_info["transaction"]["message"]["instructions"]):
        if accounts[instruction["programIdIndex"]] == evm_loader_id:
            evm_loader_instructions.append(idx)

    for inner in (tx_info['meta']['innerInstructions']):
        if inner["index"] in evm_loader_instructions:
            for event in inner['instructions']:
                if accounts[event['programIdIndex']] == evm_loader_id:
                    instruction = base58.b58decode(event['data'])[:1]
                    if int().from_bytes(instruction, "little") == 6:  # OnReturn evmInstruction code
                        return (True, tx_info['transaction']['signatures'][0])
    return (False, ())


def call_continue_0x0d(signer, client, perm_accs, trx_accs, steps, msg):
    try:
        return call_continue_bucked_0x0d(signer, client, perm_accs, trx_accs, steps, msg)
    except Exception as err:
        logger.debug("call_continue_bucked_0x0D exception:")
        logger.debug(str(err))

    try:
        # return call_continue_iterative_0x0d(signer, client, perm_accs, trx_accs, steps, msg)
        return call_continue_iterative(signer, client, perm_accs, trx_accs, steps)
    except Exception as err:
        logger.debug("call_continue_iterative exception:")
        logger.debug(str(err))

    return sol_instr_12_cancel(signer, client, perm_accs, trx_accs)


def call_continue(signer, client, perm_accs, trx_accs, steps):
    try:
        return call_continue_bucked(signer, client, perm_accs, trx_accs, steps)
    except Exception as err:
        logger.debug("call_continue_bucked exception:")
        logger.debug(str(err))

    try:
        return call_continue_iterative(signer, client, perm_accs, trx_accs, steps)
    except Exception as err:
        logger.debug("call_continue_iterative exception:")
        logger.debug(str(err))

    return sol_instr_12_cancel(signer, client, perm_accs, trx_accs)


def call_continue_bucked(signer, client, perm_accs, trx_accs, steps):
    while True:
        logger.debug("Continue bucked step:")
        (continue_count, instruction_count) = simulate_continue(signer, client, perm_accs, trx_accs, steps)
        logger.debug("Send bucked:")
        result_list = []
        try:
            for index in range(continue_count):
                trx = Transaction().add(make_continue_instruction(perm_accs, trx_accs, instruction_count, index))
                result = client.send_transaction(
                        trx,
                        signer,
                        opts=TxOpts(skip_confirmation=True, preflight_commitment=Confirmed)
                    )["result"]
                result_list.append(result)
        except Exception as err:
            if str(err).startswith("Transaction simulation failed: Error processing Instruction 0: custom program error: 0x1"):
                pass
            else:
                raise

        logger.debug("Collect bucked results: {}".format(result_list))
        for trx in result_list:
            confirm_transaction(client, trx)
            result = client.get_confirmed_transaction(trx)
            get_measurements(result)
            (founded, signature) = check_if_continue_returned(result)
            if founded:
                return signature


def call_continue_bucked_0x0d(signer, client, perm_accs, trx_accs, steps, msg):
    while True:
        logger.debug("Continue bucked step:")
        (continue_count, instruction_count) = simulate_continue_0x0d(signer, client, perm_accs, trx_accs, steps, msg)
        logger.debug("Send bucked:")
        result_list = []
        try:
            for index in range(continue_count*CONTINUE_COUNT_FACTOR):
                trx = Transaction().add(make_partial_call_or_continue_instruction_0x0d(perm_accs, trx_accs, instruction_count, msg, index))
                result = client.send_transaction(
                    trx,
                    signer,
                    opts=TxOpts(skip_confirmation=True, preflight_commitment=Confirmed)
                )["result"]
                result_list.append(result)
        except Exception as err:
            if str(err).startswith("Transaction simulation failed: Error processing Instruction 0: custom program error: 0x1"):
                pass
            else:
                raise

        logger.debug("Collect bucked results:")
        for trx in result_list:
            confirm_transaction(client, trx)
            result = client.get_confirmed_transaction(trx)
            get_measurements(result)
            (founded, signature) = check_if_continue_returned(result)
            if founded:
                return signature


def call_continue_iterative(signer, client, perm_accs, trx_accs, step_count):
    while True:
        logger.debug("Continue iterative step:")
        result = sol_instr_10_continue(signer, client, perm_accs, trx_accs, step_count)
        (succeed, signature) = check_if_continue_returned(result)
        if succeed:
            return signature


# def call_continue_iterative_0x0d(signer, client, perm_accs, trx_accs, step_count, msg):
#     while True:
#         logger.debug("Continue iterative step:")
#         result = make_partial_call_or_continue_instruction_0x0d(signer, client, perm_accs, trx_accs, step_count, msg)
#         (succeed, signature) = check_if_continue_returned(result)
#         if succeed:
#             return signature


def sol_instr_10_continue(signer, client, perm_accs, trx_accs, initial_step_count):
    step_count = initial_step_count
    while step_count > 0:
        trx = Transaction()
        trx.add(make_continue_instruction(perm_accs, trx_accs, step_count))

        logger.debug("Step count {}".format(step_count))
        try:
            result = send_measured_transaction(client, trx, signer)
            return result
        except SendTransactionError as err:
            if check_if_program_exceeded_instructions(err.result):
                step_count = int(step_count * 90 / 100)
            else:
                raise
    raise Exception("Can't execute even one EVM instruction")


def sol_instr_12_cancel(signer, client, perm_accs, trx_accs):
    trx = Transaction()
    trx.add(TransactionInstruction(
        program_id=evm_loader_id,
        data=bytearray.fromhex("0C"),
        keys=[
            AccountMeta(pubkey=perm_accs.storage, is_signer=False, is_writable=True),
            AccountMeta(pubkey=perm_accs.operator, is_signer=True, is_writable=True),
            AccountMeta(pubkey=perm_accs.operator_token, is_signer=False, is_writable=True),
            AccountMeta(pubkey=trx_accs.caller_token, is_signer=False, is_writable=True),
            AccountMeta(pubkey=incinerator, is_signer=False, is_writable=True),
            AccountMeta(pubkey=system, is_signer=False, is_writable=False),

        ] + trx_accs.eth_accounts + [

            AccountMeta(pubkey=sysinstruct, is_signer=False, is_writable=False),
        ] + obligatory_accounts
    ))

    logger.debug("Cancel")
    result = send_measured_transaction(client, trx, signer)
    return result['result']['transaction']['signatures'][0]


def make_partial_call_instruction(perm_accs, trx_accs, step_count, call_data):
    return TransactionInstruction(
        program_id = evm_loader_id,
        data = bytearray.fromhex("09") + perm_accs.collateral_pool_index_buf + step_count.to_bytes(8, byteorder="little") + call_data,
        keys = [
            AccountMeta(pubkey=perm_accs.storage, is_signer=False, is_writable=True),

            AccountMeta(pubkey=sysinstruct, is_signer=False, is_writable=False),
            AccountMeta(pubkey=perm_accs.operator, is_signer=True, is_writable=True),
            AccountMeta(pubkey=perm_accs.collateral_pool_address, is_signer=False, is_writable=True),
            AccountMeta(pubkey=perm_accs.operator_token, is_signer=False, is_writable=True),
            AccountMeta(pubkey=trx_accs.caller_token, is_signer=False, is_writable=True),
            AccountMeta(pubkey=system, is_signer=False, is_writable=False),

        ] + trx_accs.eth_accounts + [

            AccountMeta(pubkey=sysinstruct, is_signer=False, is_writable=False),
        ] + obligatory_accounts
        )


def make_partial_call_or_continue_instruction_0x0d(perm_accs, trx_accs, step_count, call_data, index=None):
    data = bytearray.fromhex("0D") + perm_accs.collateral_pool_index_buf + step_count.to_bytes(8, byteorder="little") + call_data
    if index:
        data = data + index.to_bytes(8, byteorder="little")
    return TransactionInstruction(
        program_id = evm_loader_id,
        data = data,
        keys = [
                   AccountMeta(pubkey=perm_accs.storage, is_signer=False, is_writable=True),

                   AccountMeta(pubkey=sysinstruct, is_signer=False, is_writable=False),
                   AccountMeta(pubkey=perm_accs.operator, is_signer=True, is_writable=True),
                   AccountMeta(pubkey=perm_accs.collateral_pool_address, is_signer=False, is_writable=True),
                   AccountMeta(pubkey=perm_accs.operator_token, is_signer=False, is_writable=True),
                   AccountMeta(pubkey=trx_accs.caller_token, is_signer=False, is_writable=True),
                   AccountMeta(pubkey=system, is_signer=False, is_writable=False),

               ] + trx_accs.eth_accounts + [

                   AccountMeta(pubkey=sysinstruct, is_signer=False, is_writable=False),
               ] + obligatory_accounts
    )


def make_continue_instruction(perm_accs, trx_accs, step_count, index=None):
    data = bytearray.fromhex("0A") + step_count.to_bytes(8, byteorder="little")
    if index:
        data = data + index.to_bytes(8, byteorder="little")

    return TransactionInstruction(
        program_id = evm_loader_id,
        data = data,
        keys = [
            AccountMeta(pubkey=perm_accs.storage, is_signer=False, is_writable=True),

            AccountMeta(pubkey=perm_accs.operator, is_signer=True, is_writable=True),
            AccountMeta(pubkey=perm_accs.operator_token, is_signer=False, is_writable=True),
            AccountMeta(pubkey=trx_accs.caller_token, is_signer=False, is_writable=True),
            AccountMeta(pubkey=system, is_signer=False, is_writable=False),

        ] + trx_accs.eth_accounts + [

            AccountMeta(pubkey=sysinstruct, is_signer=False, is_writable=False),
        ] + obligatory_accounts
    )


def make_call_from_account_instruction(perm_accs, trx_accs, step_count = 0):
    return TransactionInstruction(
        program_id = evm_loader_id,
        data = bytearray.fromhex("0B") + perm_accs.collateral_pool_index_buf + step_count.to_bytes(8, byteorder="little"),
        keys = [
            AccountMeta(pubkey=perm_accs.holder, is_signer=False, is_writable=True),
            AccountMeta(pubkey=perm_accs.storage, is_signer=False, is_writable=True),

            AccountMeta(pubkey=perm_accs.operator, is_signer=True, is_writable=True),
            AccountMeta(pubkey=perm_accs.collateral_pool_address, is_signer=False, is_writable=True),
            AccountMeta(pubkey=perm_accs.operator_token, is_signer=False, is_writable=True),
            AccountMeta(pubkey=trx_accs.caller_token, is_signer=False, is_writable=True),
            AccountMeta(pubkey=system, is_signer=False, is_writable=False),

        ] + trx_accs.eth_accounts + [

            AccountMeta(pubkey=sysinstruct, is_signer=False, is_writable=False),
        ] + obligatory_accounts
    )


def make_05_call_instruction(perm_accs, trx_accs, call_data):
    return TransactionInstruction(
        program_id = evm_loader_id,
        data = bytearray.fromhex("05") + perm_accs.collateral_pool_index_buf + call_data,
        keys = [
            AccountMeta(pubkey=sysinstruct, is_signer=False, is_writable=False),
            AccountMeta(pubkey=perm_accs.operator, is_signer=True, is_writable=True),
            AccountMeta(pubkey=perm_accs.collateral_pool_address, is_signer=False, is_writable=True),
            AccountMeta(pubkey=perm_accs.operator_token, is_signer=False, is_writable=True),
            AccountMeta(pubkey=trx_accs.caller_token, is_signer=False, is_writable=True),
            AccountMeta(pubkey=system, is_signer=False, is_writable=False),

        ] + trx_accs.eth_accounts + obligatory_accounts
    )


def simulate_continue_0x0d(signer, client, perm_accs, trx_accs, step_count, msg):
    logger.debug("simulate_continue:")
    continue_count = 9
    while True:
        logger.debug(continue_count)
        blockhash = Blockhash(client.get_recent_blockhash(Confirmed)["result"]["value"]["blockhash"])
        trx = Transaction(recent_blockhash = blockhash)
        for _ in range(continue_count):
            trx.add(make_partial_call_or_continue_instruction_0x0d(perm_accs, trx_accs, step_count, msg))
        trx.sign(signer)

        try:
            trx.serialize()
        except Exception as err:
            logger.debug("trx.serialize() exception")
            if str(err).startswith("transaction too large:"):
                if continue_count == 0:
                    raise Exception("transaction too large")
                continue_count = continue_count // 2
                continue
            raise

        response = client.simulate_transaction(trx, commitment=Confirmed)

        if response["result"]["value"]["err"]:
            instruction_error = response["result"]["value"]["err"]["InstructionError"]
            err = instruction_error[1]
            if isinstance(err, str) and (err == "ProgramFailedToComplete" or err == "ComputationalBudgetExceeded"):
                step_count = step_count // 2
                if step_count == 0:
                    raise Exception("cant run even one instruction")
            elif isinstance(err, dict) and "Custom" in err:
                if continue_count == 0:
                    raise Exception("uninitialized storage account")
                continue_count = instruction_error[0]
                break
            else:
                logger.debug("Result:\n%s"%json.dumps(response, indent=3))
                raise Exception("unspecified error")
        else:
            # In case of long Ethereum transaction we speculative send more iterations then need
            continue_count = continue_count*CONTINUE_COUNT_FACTOR
            break

    logger.debug("tx_count = {}, step_count = {}".format(continue_count, step_count))
    return (continue_count, step_count)


def simulate_continue(signer, client, perm_accs, trx_accs, step_count):
    logger.debug("simulate_continue:")
    continue_count = 9
    while True:
        logger.debug(continue_count)
        blockhash = Blockhash(client.get_recent_blockhash(Confirmed)["result"]["value"]["blockhash"])
        trx = Transaction(recent_blockhash = blockhash)
        for _ in range(continue_count):
            trx.add(make_continue_instruction(perm_accs, trx_accs, step_count))
        trx.sign(signer)

        try:
            trx.serialize()
        except Exception as err:
            logger.debug("trx.serialize() exception")
            if str(err).startswith("transaction too large:"):
                if continue_count == 0:
                    raise Exception("transaction too large")
                continue_count = continue_count // 2
                continue
            raise

        response = client.simulate_transaction(trx, commitment=Confirmed)

        if response["result"]["value"]["err"]:
            instruction_error = response["result"]["value"]["err"]["InstructionError"]
            err = instruction_error[1]
            if isinstance(err, str) and (err == "ProgramFailedToComplete" or err == "ComputationalBudgetExceeded"):
                step_count = step_count // 2
                if step_count == 0:
                    raise Exception("cant run even one instruction")
            elif isinstance(err, dict) and "Custom" in err:
                if continue_count == 0:
                    raise Exception("uninitialized storage account")
                continue_count = instruction_error[0]
                break
            else:
                logger.debug("Result:\n%s"%json.dumps(response, indent=3))
                raise Exception("unspecified error")
        else:
            # In case of long Ethereum transaction we speculative send more iterations then need
            continue_count = continue_count*CONTINUE_COUNT_FACTOR
            break

    logger.debug("tx_count = {}, step_count = {}".format(continue_count, step_count))
    return (continue_count, step_count)

def create_account_list_by_emulate(signer, client, ethTrx):
    sender_ether = bytes.fromhex(ethTrx.sender())
    add_keys_05 = []
    trx = Transaction()

    if not ethTrx.toAddress:
        to_address_arg = "deploy"
        to_address = keccak_256(rlp.encode((bytes.fromhex(ethTrx.sender()), ethTrx.nonce))).digest()[-20:]
    else:
        to_address_arg = ethTrx.toAddress.hex()
        to_address = ethTrx.toAddress

    output_json = call_emulated(to_address_arg, sender_ether.hex(), ethTrx.callData.hex(), hex(ethTrx.value))
    logger.debug("emulator returns: %s", json.dumps(output_json, indent=3))

    # resize storage account
    resize_instr = []
    for acc_desc in output_json["accounts"]:
        if acc_desc["new"] == False:

            address = bytes.fromhex(acc_desc["address"][2:])
            if acc_desc["code_size_current"] and acc_desc["code_size"]:
                if acc_desc["code_size"] > acc_desc["code_size_current"]:
                    code_size = acc_desc["code_size"] + 2048
                    seed = b58encode(ACCOUNT_SEED_VERSION + os.urandom(20))
                    code_account_new = accountWithSeed(signer.public_key(), seed, PublicKey(evm_loader_id))

                    logger.debug("creating new code_account with increased size %s", code_account_new)
                    create_account_with_seed(client, signer, signer, seed, code_size);
                    logger.debug("resized account is created %s", code_account_new)

                    resize_instr.append(TransactionInstruction(
                        keys=[
                            AccountMeta(pubkey=PublicKey(acc_desc["account"]), is_signer=False, is_writable=True),
                            AccountMeta(pubkey=acc_desc["contract"], is_signer=False, is_writable=True),
                            AccountMeta(pubkey=code_account_new, is_signer=False, is_writable=True),
                            AccountMeta(pubkey=signer.public_key(), is_signer=True, is_writable=False)
                        ],
                        program_id=evm_loader_id,
                        data=bytearray.fromhex("11")+bytes(seed) # 17- ResizeStorageAccount
                    ))
                    # replace code_account
                    acc_desc["contract"] = code_account_new

    for instr in resize_instr:
        logger.debug("code and storage migration, account %s from  %s to %s", instr.keys[0].pubkey, instr.keys[1].pubkey, instr.keys[2].pubkey)

        tx = Transaction().add(instr)
        success = False
        count = 0

        while count < 2:
            logger.debug("attemt: %d", count)

            send_transaction(client, tx, signer)
            info = _getAccountData(client, instr.keys[0].pubkey, ACCOUNT_INFO_LAYOUT.sizeof())
            info_data = AccountInfo.frombytes(info)
            if info_data.code_account == instr.keys[2].pubkey:
                success = True
                logger.debug("successful code and storage migration, %s", instr.keys[0].pubkey)
                break
            # wait for unlock account
            time.sleep(1)
            count = count+1

        if success == False:
            raise Exception("Can't resize storage account. Account is blocked {}".format(instr.keys[0].pubkey))

    for acc_desc in output_json["accounts"]:
        address = bytes.fromhex(acc_desc["address"][2:])

        code_account = None
        code_account_writable = False
        if acc_desc["new"]:
            logger.debug("Create solana accounts for %s: %s %s", acc_desc["address"], acc_desc["account"], acc_desc["contract"])
            if acc_desc["code_size"]:
                seed = b58encode(ACCOUNT_SEED_VERSION+address)
                code_account = accountWithSeed(signer.public_key(), seed, PublicKey(evm_loader_id))
                logger.debug("     with code account %s", code_account)
                code_size = acc_desc["code_size"] + 2048
                code_account_balance = client.get_minimum_balance_for_rent_exemption(code_size)["result"]
                trx.add(createAccountWithSeedTrx(signer.public_key(), signer.public_key(), seed, code_account_balance, code_size, PublicKey(evm_loader_id)))
                # add_keys_05.append(AccountMeta(pubkey=code_account, is_signer=False, is_writable=acc_desc["writable"]))
                code_account_writable = acc_desc["writable"]

            (create_trx, solana_address, token_address) = createEtherAccountTrx(client, address, evm_loader_id, signer, code_account)
            trx.add(create_trx)

            if address == sender_ether and NEW_USER_AIRDROP_AMOUNT > 0:
                trx.add(transfer2(Transfer2Params(
                    amount=NEW_USER_AIRDROP_AMOUNT*1_000_000_000,
                    decimals=9,
                    dest=get_associated_token_address(PublicKey(acc_desc["account"]), ETH_TOKEN_MINT_ID),
                    mint=ETH_TOKEN_MINT_ID,
                    owner=signer.public_key(),
                    program_id=TOKEN_PROGRAM_ID,
                    source=getTokenAddr(signer.public_key()),
                )))
                logger.debug("Token transfer to %s as ethereum 0x%s amount %s",
                             get_associated_token_address(PublicKey(acc_desc["account"]), ETH_TOKEN_MINT_ID),
                             acc_desc["address"],
                             str(NEW_USER_AIRDROP_AMOUNT))

        if address == to_address:
            contract_sol = PublicKey(acc_desc["account"])
            if acc_desc["new"]:
                code_sol = code_account
                code_writable = code_account_writable
            else:
                if acc_desc["contract"] != None:
                    code_sol = PublicKey(acc_desc["contract"])
                    code_writable = acc_desc["writable"]
                else:
                    code_sol = None
                    code_writable = None

        elif address == sender_ether:
            sender_sol = PublicKey(acc_desc["account"])
        else:
            add_keys_05.append(AccountMeta(pubkey=acc_desc["account"], is_signer=False, is_writable=(True if acc_desc["contract"] else acc_desc["writable"])))
            token_account = get_associated_token_address(PublicKey(acc_desc["account"]), ETH_TOKEN_MINT_ID)
            add_keys_05.append(AccountMeta(pubkey=token_account, is_signer=False, is_writable=True))
            if acc_desc["new"]:
                if code_account:
                    add_keys_05.append(AccountMeta(pubkey=code_account, is_signer=False, is_writable=code_account_writable))
            else:
                if acc_desc["contract"]:
                    add_keys_05.append(AccountMeta(pubkey=acc_desc["contract"], is_signer=False, is_writable=acc_desc["writable"]))


    for token_account in output_json["token_accounts"]:
        add_keys_05.append(AccountMeta(pubkey=PublicKey(token_account["key"]), is_signer=False, is_writable=True))

        if token_account["new"]:
            trx.add(createERC20TokenAccountTrx(signer, token_account))

    for account_meta in output_json["solana_accounts"]:
        add_keys_05.append(AccountMeta(pubkey=PublicKey(account_meta["pubkey"]), is_signer=account_meta["is_signer"], is_writable=account_meta["is_writable"]))

    caller_token = get_associated_token_address(PublicKey(sender_sol), ETH_TOKEN_MINT_ID)

    eth_accounts = [
            AccountMeta(pubkey=contract_sol, is_signer=False, is_writable=True),
            AccountMeta(pubkey=get_associated_token_address(contract_sol, ETH_TOKEN_MINT_ID), is_signer=False, is_writable=True),
        ] + ([AccountMeta(pubkey=code_sol, is_signer=False, is_writable=code_writable)] if code_sol != None else []) + [
            AccountMeta(pubkey=sender_sol, is_signer=False, is_writable=True),
            AccountMeta(pubkey=caller_token, is_signer=False, is_writable=True),
        ] + add_keys_05

    trx_accs = TransactionAccounts(caller_token, eth_accounts)

    return (trx_accs, sender_ether, trx)


def call_signed(signer, client, ethTrx, perm_accs, steps):

    (trx_accs, sender_ether, create_acc_trx) = create_account_list_by_emulate(signer, client, ethTrx)

    if not ethTrx.toAddress:
        call_from_holder = True
    else:
        call_from_holder = False
        call_iterative = False
        msg = sender_ether + ethTrx.signature() + ethTrx.unsigned_msg()

        try:
            logger.debug("Try single trx call")
            return call_signed_noniterative(signer, client, ethTrx, perm_accs, trx_accs, msg, create_acc_trx)
        except Exception as err:
            logger.debug(str(err))
            if str(err).find("Program failed to complete") >= 0:
                logger.debug("Program exceeded instructions")
                call_iterative = True
            elif str(err).startswith("transaction too large:"):
                logger.debug("Transaction too large, call call_signed_with_holder_acc():")
                call_from_holder = True
            else:
                raise

    if call_from_holder:
        return call_signed_with_holder_acc(signer, client, ethTrx, perm_accs, trx_accs, steps, create_acc_trx)
    if call_iterative:
        if USE_COMBINED_START_CONTINUE:
            return call_signed_iterative_0x0d(signer, client, ethTrx, perm_accs, trx_accs, steps, msg, create_acc_trx)
        else:
            return call_signed_iterative(signer, client, ethTrx, perm_accs, trx_accs, steps, msg, create_acc_trx)


def call_signed_iterative(signer, client, ethTrx, perm_accs, trx_accs, steps, msg, create_acc_trx):
    precall_txs = Transaction()
    precall_txs.add(create_acc_trx)
    precall_txs.add(TransactionInstruction(
        program_id=keccakprog,
        data=make_keccak_instruction_data(len(precall_txs.instructions)+1, len(ethTrx.unsigned_msg()), data_start=13),
        keys=[
            AccountMeta(pubkey=keccakprog, is_signer=False, is_writable=False),
        ]))
    precall_txs.add(make_partial_call_instruction(perm_accs, trx_accs, 0, msg))

    logger.debug("Partial call")
    send_measured_transaction(client, precall_txs, signer)

    return call_continue(signer, client, perm_accs, trx_accs, steps)


def call_signed_iterative_0x0d(signer, client, ethTrx, perm_accs, trx_accs, steps, msg, create_acc_trx):
    precall_txs = Transaction()
    precall_txs.add(create_acc_trx)
    precall_txs.add(TransactionInstruction(
        program_id=keccakprog,
        data=make_keccak_instruction_data(len(precall_txs.instructions)+1, len(ethTrx.unsigned_msg()), data_start=13),
        keys=[
            AccountMeta(pubkey=keccakprog, is_signer=False, is_writable=False),
        ]))
    precall_txs.add(make_partial_call_or_continue_instruction_0x0d(perm_accs, trx_accs, steps, msg))

    logger.debug("Partial call 0x0d")
    send_measured_transaction(client, precall_txs, signer)

    return call_continue_0x0d(signer, client, perm_accs, trx_accs, steps, msg)


def call_signed_noniterative(signer, client, ethTrx, perm_accs, trx_accs, msg, create_acc_trx):
    call_txs_05 = Transaction()
    call_txs_05.add(create_acc_trx)
    call_txs_05.add(TransactionInstruction(
        program_id=keccakprog,
        data=make_keccak_instruction_data(len(call_txs_05.instructions)+1, len(ethTrx.unsigned_msg()), 5),
        keys=[
            AccountMeta(pubkey=keccakprog, is_signer=False, is_writable=False),
        ]))
    call_txs_05.add(make_05_call_instruction(perm_accs, trx_accs, msg))
    result = send_measured_transaction(client, call_txs_05, signer)
    return result['result']['transaction']['signatures'][0]


def call_signed_with_holder_acc(signer, client, ethTrx, perm_accs, trx_accs, steps, create_acc_trx):

    write_trx_to_holder_account(signer, client, perm_accs.holder, ethTrx)

    if len(create_acc_trx.instructions):
        precall_txs = Transaction()
        precall_txs.add(create_acc_trx)
        send_measured_transaction(client, precall_txs, signer)

    precall_txs = Transaction()
    precall_txs.add(make_call_from_account_instruction(perm_accs, trx_accs))

    # ExecuteTrxFromAccountDataIterative
    logger.debug("ExecuteTrxFromAccountDataIterative:")
    send_measured_transaction(client, precall_txs, signer)

    return call_continue(signer, client, perm_accs, trx_accs, steps)


def createEtherAccountTrx(client, ether, evm_loader_id, signer, code_acc=None):
    if isinstance(ether, str):
        if ether.startswith('0x'): ether = ether[2:]
    else: ether = ether.hex()
    (sol, nonce) = ether2program(ether, evm_loader_id, signer.public_key())
    associated_token = get_associated_token_address(PublicKey(sol), ETH_TOKEN_MINT_ID)
    logger.debug('createEtherAccount: {} {} => {}'.format(ether, nonce, sol))
    logger.debug('associatedTokenAccount: {}'.format(associated_token))
    base = signer.public_key()
    data=bytes.fromhex('02000000')+CREATE_ACCOUNT_LAYOUT.build(dict(
            lamports=0,
            space=0,
            ether=bytes.fromhex(ether),
            nonce=nonce))
    trx = Transaction()
    if code_acc is None:
        trx.add(TransactionInstruction(
            program_id=evm_loader_id,
            data=data,
            keys=[
                AccountMeta(pubkey=base, is_signer=True, is_writable=True),
                AccountMeta(pubkey=PublicKey(sol), is_signer=False, is_writable=True),
                AccountMeta(pubkey=associated_token, is_signer=False, is_writable=True),
                AccountMeta(pubkey=system, is_signer=False, is_writable=False),
                AccountMeta(pubkey=ETH_TOKEN_MINT_ID, is_signer=False, is_writable=False),
                AccountMeta(pubkey=TOKEN_PROGRAM_ID, is_signer=False, is_writable=False),
                AccountMeta(pubkey=ASSOCIATED_TOKEN_PROGRAM_ID, is_signer=False, is_writable=False),
                AccountMeta(pubkey=rentid, is_signer=False, is_writable=False),
            ]))
    else:
        trx.add(TransactionInstruction(
            program_id=evm_loader_id,
            data=data,
            keys=[
                AccountMeta(pubkey=base, is_signer=True, is_writable=True),
                AccountMeta(pubkey=PublicKey(sol), is_signer=False, is_writable=True),
                AccountMeta(pubkey=associated_token, is_signer=False, is_writable=True),
                AccountMeta(pubkey=PublicKey(code_acc), is_signer=False, is_writable=True),
                AccountMeta(pubkey=system, is_signer=False, is_writable=False),
                AccountMeta(pubkey=ETH_TOKEN_MINT_ID, is_signer=False, is_writable=False),
                AccountMeta(pubkey=TOKEN_PROGRAM_ID, is_signer=False, is_writable=False),
                AccountMeta(pubkey=ASSOCIATED_TOKEN_PROGRAM_ID, is_signer=False, is_writable=False),
                AccountMeta(pubkey=rentid, is_signer=False, is_writable=False),
            ]))
    return (trx, sol, associated_token)

def createERC20TokenAccountTrx(signer, token_info):
    trx = Transaction()
    trx.add(TransactionInstruction(
    program_id=evm_loader_id,
    data=bytes.fromhex('0F'),
    keys=[
        AccountMeta(pubkey=signer.public_key(), is_signer=True, is_writable=True),
        AccountMeta(pubkey=PublicKey(token_info["key"]), is_signer=False, is_writable=True),
        AccountMeta(pubkey=PublicKey(token_info["owner"]), is_signer=False, is_writable=True),
        AccountMeta(pubkey=PublicKey(token_info["contract"]), is_signer=False, is_writable=True),
        AccountMeta(pubkey=PublicKey(token_info["mint"]), is_signer=False, is_writable=True),
        AccountMeta(pubkey=system, is_signer=False, is_writable=False),
        AccountMeta(pubkey=TOKEN_PROGRAM_ID, is_signer=False, is_writable=False),
        AccountMeta(pubkey=rentid, is_signer=False, is_writable=False),
    ]))

    return trx



def write_trx_to_holder_account(signer, client, holder, ethTrx):
    msg = ethTrx.signature() + len(ethTrx.unsigned_msg()).to_bytes(8, byteorder="little") + ethTrx.unsigned_msg()

    # Write transaction to transaction holder account
    offset = 0
    receipts = []
    rest = msg
    while len(rest):
        (part, rest) = (rest[:1000], rest[1000:])
        trx = Transaction()
        # logger.debug("sender_sol %s %s %s", sender_sol, holder, acc.public_key())
        trx.add(TransactionInstruction(program_id=evm_loader_id,
                                       data=write_layout(offset, part),
                                       keys=[
                                           AccountMeta(pubkey=holder, is_signer=False, is_writable=True),
                                           AccountMeta(pubkey=signer.public_key(), is_signer=True, is_writable=False),
                                       ]))
        receipts.append(client.send_transaction(trx, signer,
                opts=TxOpts(skip_confirmation=True, preflight_commitment=Confirmed))["result"])
        offset += len(part)
    logger.debug("receipts %s", receipts)
    for rcpt in receipts:
        confirm_transaction(client, rcpt)
        logger.debug("confirmed: %s", rcpt)


def _getAccountData(client, account, expected_length, owner=None):
    info = client.get_account_info(account, commitment=Confirmed)['result']['value']
    if info is None:
        raise Exception("Can't get information about {}".format(account))

    data = base64.b64decode(info['data'][0])
    if len(data) < expected_length:
        raise Exception("Wrong data length for account data {}".format(account))
    return data

def getAccountInfo(client, eth_acc, base_account):
    (account_sol, nonce) = ether2program(bytes(eth_acc).hex(), evm_loader_id, base_account)
    info = _getAccountData(client, account_sol, ACCOUNT_INFO_LAYOUT.sizeof())
    return AccountInfo.frombytes(info)

def getLamports(client, evm_loader, eth_acc, base_account):
    (account, nonce) = ether2program(bytes(eth_acc).hex(), evm_loader, base_account)
    return int(client.get_balance(account, commitment=Confirmed)['result']['value'])

def getTokens(client, signer, evm_loader, eth_acc, base_account):
    (account, nonce) = ether2program(bytes(eth_acc).hex(), evm_loader, base_account)
    token_account = get_associated_token_address(PublicKey(account), ETH_TOKEN_MINT_ID)

    balance = client.get_token_account_balance(token_account, commitment=Confirmed)
    if 'error' in balance:
        if NEW_USER_AIRDROP_AMOUNT > 0:
            return NEW_USER_AIRDROP_AMOUNT * 1_000_000_000
        else:
            logger.debug("'error' in balance:")
            return 0

    return int(balance['result']['value']['amount'])

def getTokenAddr(account):
    return get_associated_token_address(PublicKey(account), ETH_TOKEN_MINT_ID)

def make_instruction_data_from_tx(instruction, private_key=None):
    if isinstance(instruction, dict):
        if instruction['chainId'] == None:
            raise Exception("chainId value is needed in input dict")
        if private_key == None:
            raise Exception("Needed private key for transaction creation from fields")

        signed_tx = w3.eth.account.sign_transaction(instruction, private_key)
        # logger.debug(signed_tx.rawTransaction.hex())
        _trx = Trx.fromString(signed_tx.rawTransaction)
        # logger.debug(json.dumps(_trx.__dict__, cls=JsonEncoder, indent=3))

        raw_msg = _trx.get_msg(instruction['chainId'])
        sig = keys.Signature(vrs=[1 if _trx.v % 2 == 0 else 0, _trx.r, _trx.s])
        pub = sig.recover_public_key_from_msg_hash(_trx.hash())

        # logger.debug(pub.to_hex())

        return (pub.to_canonical_address(), sig.to_bytes(), raw_msg)
    elif isinstance(instruction, str):
        if instruction[:2] == "0x":
            instruction = instruction[2:]

        _trx = Trx.fromString(bytearray.fromhex(instruction))
        # logger.debug(json.dumps(_trx.__dict__, cls=JsonEncoder, indent=3))

        raw_msg = _trx.get_msg()
        sig = keys.Signature(vrs=[1 if _trx.v % 2 == 0 else 0, _trx.r, _trx.s])
        pub = sig.recover_public_key_from_msg_hash(_trx.hash())

        data = pub.to_canonical_address()
        data += sig.to_bytes()
        data += raw_msg

        return (pub.to_canonical_address(), sig.to_bytes(), raw_msg)
    else:
        raise Exception("function gets ")<|MERGE_RESOLUTION|>--- conflicted
+++ resolved
@@ -68,14 +68,9 @@
     "nonce" / Int8ul,
     "trx_count" / Bytes(8),
     "code_account" / Bytes(32),
-<<<<<<< HEAD
     "ro_blocked_cnt" / Int8ul,
-=======
-    "is_rw_blocked" / Int8ul,
->>>>>>> 6c4471c1
     "rw_blocked_acc" / Bytes(32),
     "eth_token_account" / Bytes(32),
-    "ro_blocked_cnt" / Int8ul,
 )
 
 CODE_INFO_LAYOUT = cStruct(
