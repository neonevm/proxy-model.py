--- conflicted
+++ resolved
@@ -101,13 +101,10 @@
     AccountMeta(pubkey=TOKEN_PROGRAM_ID, is_signer=False, is_writable=False),
     AccountMeta(pubkey=sysvarclock, is_signer=False, is_writable=False),
 ]
-<<<<<<< HEAD
-=======
 
 EXTRA_GAS = int(os.environ.get("EXTRA_GAS", "0"))
 
 
->>>>>>> dea01f4a
 class SQLCost():
     def __init__(self):
 
@@ -1068,55 +1065,6 @@
     return call_continue(signer, client, perm_accs, trx_info, steps)
 
 
-<<<<<<< HEAD
-def createEtherAccountTrx(client, ether, evm_loader_id, signer, code_acc=None):
-    if isinstance(ether, str):
-        if ether.startswith('0x'): ether = ether[2:]
-    else: ether = ether.hex()
-    (sol, nonce) = ether2program(ether, evm_loader_id, signer.public_key())
-    associated_token = get_associated_token_address(PublicKey(sol), ETH_TOKEN_MINT_ID)
-    logger.debug('createEtherAccount: {} {} => {}'.format(ether, nonce, sol))
-    logger.debug('associatedTokenAccount: {}'.format(associated_token))
-    base = signer.public_key()
-    data=bytes.fromhex('02000000')+CREATE_ACCOUNT_LAYOUT.build(dict(
-            lamports=0,
-            space=0,
-            ether=bytes.fromhex(ether),
-            nonce=nonce))
-    trx = TransactionWithComputeBudget()
-    if code_acc is None:
-        trx.add(TransactionInstruction(
-            program_id=evm_loader_id,
-            data=data,
-            keys=[
-                AccountMeta(pubkey=base, is_signer=True, is_writable=True),
-                AccountMeta(pubkey=PublicKey(sol), is_signer=False, is_writable=True),
-                AccountMeta(pubkey=associated_token, is_signer=False, is_writable=True),
-                AccountMeta(pubkey=system, is_signer=False, is_writable=False),
-                AccountMeta(pubkey=ETH_TOKEN_MINT_ID, is_signer=False, is_writable=False),
-                AccountMeta(pubkey=TOKEN_PROGRAM_ID, is_signer=False, is_writable=False),
-                AccountMeta(pubkey=ASSOCIATED_TOKEN_PROGRAM_ID, is_signer=False, is_writable=False),
-                AccountMeta(pubkey=rentid, is_signer=False, is_writable=False),
-            ]))
-    else:
-        trx.add(TransactionInstruction(
-            program_id=evm_loader_id,
-            data=data,
-            keys=[
-                AccountMeta(pubkey=base, is_signer=True, is_writable=True),
-                AccountMeta(pubkey=PublicKey(sol), is_signer=False, is_writable=True),
-                AccountMeta(pubkey=associated_token, is_signer=False, is_writable=True),
-                AccountMeta(pubkey=PublicKey(code_acc), is_signer=False, is_writable=True),
-                AccountMeta(pubkey=system, is_signer=False, is_writable=False),
-                AccountMeta(pubkey=ETH_TOKEN_MINT_ID, is_signer=False, is_writable=False),
-                AccountMeta(pubkey=TOKEN_PROGRAM_ID, is_signer=False, is_writable=False),
-                AccountMeta(pubkey=ASSOCIATED_TOKEN_PROGRAM_ID, is_signer=False, is_writable=False),
-                AccountMeta(pubkey=rentid, is_signer=False, is_writable=False),
-            ]))
-    return (trx, sol, associated_token)
-
-=======
->>>>>>> dea01f4a
 def createERC20TokenAccountTrx(signer, token_info):
     trx = TransactionWithComputeBudget()
     trx.add(TransactionInstruction(
@@ -1175,22 +1123,6 @@
     return data
 
 
-<<<<<<< HEAD
-def getAccountInfo(client, eth_acc, base_account):
-    (account_sol, nonce) = ether2program(bytes(eth_acc).hex(), evm_loader_id, base_account)
-    info = _getAccountData(client, account_sol, ACCOUNT_INFO_LAYOUT.sizeof())
-    return AccountInfo.frombytes(info)
-
-
-def getLamports(client, evm_loader, eth_acc, base_account):
-    (account, nonce) = ether2program(bytes(eth_acc).hex(), evm_loader, base_account)
-    return int(client.get_balance(account, commitment=Confirmed)['result']['value'])
-
-
-def getTokens(client, signer, evm_loader, eth_acc, base_account):
-    (account, nonce) = ether2program(bytes(eth_acc).hex(), evm_loader, base_account)
-    token_account = get_associated_token_address(PublicKey(account), ETH_TOKEN_MINT_ID)
-=======
 def getAccountInfo(client, eth_account: EthereumAddress):
     account_sol, nonce = ether2program(eth_account)
     info = _getAccountData(client, account_sol, ACCOUNT_INFO_LAYOUT.sizeof())
@@ -1200,7 +1132,6 @@
 def getLamports(client, eth_account):
     pda_account, nonce = ether2program(eth_account)
     return int(client.get_balance(pda_account, commitment=Confirmed)['result']['value'])
->>>>>>> dea01f4a
 
 
 def make_create_eth_account_trx(signer: SolanaAccount, eth_address: EthereumAddress, evm_loader_id, code_acc=None) \
