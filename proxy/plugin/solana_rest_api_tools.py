import base58
import base64
import json
import logging
import os
import random
import re
import struct
import time
from datetime import datetime
from hashlib import sha256
from typing import NamedTuple, Optional, Union, Dict, Tuple
import psycopg2
import rlp
from base58 import b58decode, b58encode
from construct import Bytes, Int8ul, Int32ul, Int64ul
from construct import Struct as cStruct
from eth_keys import keys as eth_keys
import eth_utils

from sha3 import keccak_256
from web3.auto import w3

from solana.account import Account as SolanaAccount
from solana.blockhash import Blockhash
from solana.rpc.api import Client as SolanaClient, SendTransactionError
from solana.rpc.commitment import Commitment, Confirmed
from solana.rpc.types import TxOpts
from solana.sysvar import *
from solana.transaction import AccountMeta, Transaction, TransactionInstruction
from solana._layouts.system_instructions import SYSTEM_INSTRUCTIONS_LAYOUT
from solana._layouts.system_instructions import InstructionType as SystemInstructionType

from spl.token.constants import ACCOUNT_LEN, ASSOCIATED_TOKEN_PROGRAM_ID, TOKEN_PROGRAM_ID
from spl.token.instructions import get_associated_token_address, create_associated_token_account, transfer2, Transfer2Params

from ..environment import neon_cli, evm_loader_id, ETH_TOKEN_MINT_ID, COLLATERAL_POOL_BASE, read_elf_params
from ..common_neon.utils import get_from_dict
from ..common_neon.errors import *
from .eth_proto import Trx
from ..core.acceptor.pool import new_acc_id_glob, acc_list_glob
from ..indexer.sql_dict import POSTGRES_USER, POSTGRES_HOST, POSTGRES_DB, POSTGRES_PASSWORD

logger = logging.getLogger(__name__)
logger.setLevel(logging.DEBUG)


NEW_USER_AIRDROP_AMOUNT = int(os.environ.get("NEW_USER_AIRDROP_AMOUNT", "0"))
location_bin = ".deploy_contract.bin"
confirmation_check_delay = float(os.environ.get("NEON_CONFIRMATION_CHECK_DELAY", "0.1"))
USE_COMBINED_START_CONTINUE = os.environ.get("USE_COMBINED_START_CONTINUE", "NO") == "YES"
CONTINUE_COUNT_FACTOR = int(os.environ.get("CONTINUE_COUNT_FACTOR", "3"))
TIMEOUT_TO_RELOAD_NEON_CONFIG = int(os.environ.get("TIMEOUT_TO_RELOAD_NEON_CONFIG", "3600"))
MINIMAL_GAS_PRICE=int(os.environ.get("MINIMAL_GAS_PRICE", 1))*10**9

ACCOUNT_SEED_VERSION=b'\1'

COLLATERALL_POOL_MAX=10

EMPTY_STORAGE_TAG=0

sysvarclock = "SysvarC1ock11111111111111111111111111111111"
sysinstruct = "Sysvar1nstructions1111111111111111111111111"
keccakprog = "KeccakSecp256k11111111111111111111111111111"
rentid = "SysvarRent111111111111111111111111111111111"
incinerator = "1nc1nerator11111111111111111111111111111111"
system = "11111111111111111111111111111111"

STORAGE_SIZE = 128 * 1024

ACCOUNT_INFO_LAYOUT = cStruct(
    "type" / Int8ul,
    "ether" / Bytes(20),
    "nonce" / Int8ul,
    "trx_count" / Bytes(8),
    "code_account" / Bytes(32),
    "is_rw_blocked" / Int8ul,
    "rw_blocked_acc" / Bytes(32),
    "eth_token_account" / Bytes(32),
    "ro_blocked_cnt" / Int8ul,
)

CODE_INFO_LAYOUT = cStruct(
    "tag" / Int8ul,
    "owner" / Bytes(20),
    "code_size" / Bytes(4),
)

CREATE_ACCOUNT_LAYOUT = cStruct(
    "lamports" / Int64ul,
    "space" / Int64ul,
    "ether" / Bytes(20),
    "nonce" / Int8ul
)

obligatory_accounts = [
    AccountMeta(pubkey=evm_loader_id, is_signer=False, is_writable=False),
    AccountMeta(pubkey=ETH_TOKEN_MINT_ID, is_signer=False, is_writable=False),
    AccountMeta(pubkey=TOKEN_PROGRAM_ID, is_signer=False, is_writable=False),
    AccountMeta(pubkey=sysvarclock, is_signer=False, is_writable=False),
]

EXTRA_GAS = int(os.environ.get("EXTRA_GAS", "0"))


class SQLCost():
    def __init__(self):

        self.conn = psycopg2.connect(
            dbname=POSTGRES_DB,
            user=POSTGRES_USER,
            password=POSTGRES_PASSWORD,
            host=POSTGRES_HOST
        )

        self.conn.set_isolation_level(psycopg2.extensions.ISOLATION_LEVEL_AUTOCOMMIT)
        cur = self.conn.cursor()
        cur.execute('''
                CREATE TABLE IF NOT EXISTS OPERATOR_COST
                (
                    hash char(64),
                    cost bigint,
                    used_gas bigint,
                    sender char(40),
                    to_address char(40) ,
                    sig char(100),
                    status varchar(100),
                    reason varchar(100)
                )'''
                    )

    def close(self):
        self.conn.close()

    def insert(self, hash, cost, used_gas, sender, to_address, sig, status, reason):
        cur = self.conn.cursor()
        cur.execute('''
                INSERT INTO OPERATOR_COST (hash, cost, used_gas, sender, to_address, sig, status, reason)
                VALUES (%s,%s,%s,%s,%s,%s,%s,%s)
            ''',
            (hash, cost, used_gas, sender, to_address, sig, status, reason)
        )

class CostSingleton(object):
    def __new__(cls):
        if not hasattr(cls, 'instance'):
            cls.instance = super(CostSingleton, cls).__new__(cls)
            cls.instance.operator_cost = SQLCost()
        return cls.instance

class PermanentAccounts:
    def __init__(self, client, signer):
        while True:
            with new_acc_id_glob.get_lock():
                try:
                    self.acc_id = acc_list_glob.pop(0)
                except IndexError:
                    self.acc_id = new_acc_id_glob.value
                    new_acc_id_glob.value += 1

            logger.debug("LOCK RESOURCES {}".format(self.acc_id))

            self.operator = signer.public_key()
            self.operator_token = getTokenAddr(self.operator)

            acc_id_bytes = self.acc_id.to_bytes((self.acc_id.bit_length() + 7) // 8, 'big')

            storage_seed = keccak_256(b"storage" + acc_id_bytes).hexdigest()[:32]
            storage_seed = bytes(storage_seed, 'utf8')

            holder_seed = keccak_256(b"holder" + acc_id_bytes).hexdigest()[:32]
            holder_seed = bytes(holder_seed, 'utf8')

            try:
                self.storage, self.holder = create_multiple_accounts_with_seed(
                        client,
                        funding=signer,
                        base=signer,
                        seeds=[storage_seed, holder_seed],
                        sizes=[STORAGE_SIZE, STORAGE_SIZE]
                    )
            except Exception as err:
                logger.warn("Account is locked err({}) id({}) owner({})".format(str(err), self.acc_id, signer.public_key()))
            else:
                break

    def __del__(self):
        logger.debug("FREE RESOURCES {}".format(self.acc_id))
        with new_acc_id_glob.get_lock():
            acc_list_glob.append(self.acc_id)


class TransactionInfo:
    def __init__(self, caller_token, eth_accounts, eth_trx):
        self.eth_trx = eth_trx

        self.caller_token = caller_token
        self.eth_accounts = eth_accounts
        self.nonce = eth_trx.nonce

        hash = keccak_256(eth_trx.unsigned_msg()).digest()
        collateral_pool_index = int().from_bytes(hash[:4], "little") % COLLATERALL_POOL_MAX
        self.collateral_pool_index_buf = collateral_pool_index.to_bytes(4, 'little')
        self.collateral_pool_address = create_collateral_pool_address(collateral_pool_index)


class AccountInfo(NamedTuple):
    ether: eth_keys.PublicKey
    trx_count: int
    code_account: PublicKey

    @staticmethod
    def frombytes(data):
        cont = ACCOUNT_INFO_LAYOUT.parse(data)
        return AccountInfo(cont.ether, cont.trx_count, PublicKey(cont.code_account))


def create_account_layout(lamports, space, ether, nonce):
    return bytes.fromhex("02000000")+CREATE_ACCOUNT_LAYOUT.build(dict(
        lamports=lamports,
        space=space,
        ether=ether,
        nonce=nonce
    ))


def write_holder_layout(nonce, offset, data):
    return (bytes.fromhex('12')+
            nonce.to_bytes(8, byteorder='little')+
            offset.to_bytes(4, byteorder='little')+
            len(data).to_bytes(8, byteorder='little')+
            data)


def get_account_info(client, storage_account):
    opts = {
        "encoding": "base64",
        "commitment": "confirmed",
        "dataSlice": {
            "offset": 0,
            "length": 16,
        }
    }

    result = client._provider.make_request("getAccountInfo", str(storage_account), opts)
    logger.debug("\n{}".format(json.dumps(result, indent=4, sort_keys=True)))

    info = result['result']['value']
    if info is None:
        logger.debug("Can't get information about {}".format(storage_account))
        return None

    data = base64.b64decode(info['data'][0])

    account_tag = data[0]
    lamports = info['lamports']
    owner = info['owner']

    return (account_tag, lamports, owner)


def accountWithSeed(base, seed, program):
    result = PublicKey(sha256(bytes(base) + bytes(seed) + bytes(program)).digest())
    logger.debug('accountWithSeed %s', str(result))
    return result


def createAccountWithSeedTrx(funding, base, seed, lamports, space, program):
    seed_str = str(seed, 'utf8')
    data = SYSTEM_INSTRUCTIONS_LAYOUT.build(
        dict(
            instruction_type = SystemInstructionType.CREATE_ACCOUNT_WITH_SEED,
            args=dict(
                base=bytes(base),
                seed=dict(length=len(seed_str), chars=seed_str),
                lamports=lamports,
                space=space,
                program_id=bytes(program)
            )
        )
    )
    logger.debug("createAccountWithSeedTrx %s %s %s", type(base), base, data.hex())
    created = accountWithSeed(base, seed, PublicKey(program))
    logger.debug("created %s", created)
    return TransactionInstruction(
        keys=[
            AccountMeta(pubkey=funding, is_signer=True, is_writable=True),
            AccountMeta(pubkey=created, is_signer=False, is_writable=True),
            AccountMeta(pubkey=base, is_signer=True, is_writable=False),
        ],
        program_id=system,
        data=data
    )


def create_collateral_pool_address(collateral_pool_index):
    COLLATERAL_SEED_PREFIX = "collateral_seed_"
    seed = COLLATERAL_SEED_PREFIX + str(collateral_pool_index)
    return accountWithSeed(PublicKey(COLLATERAL_POOL_BASE), str.encode(seed), PublicKey(evm_loader_id))


def create_account_with_seed(client, funding, base, seed, storage_size, eth_trx=None):
    account = accountWithSeed(base.public_key(), seed, PublicKey(evm_loader_id))

    if client.get_balance(account, commitment=Confirmed)['result']['value'] == 0:
        minimum_balance = client.get_minimum_balance_for_rent_exemption(storage_size, commitment=Confirmed)["result"]
        logger.debug("Minimum balance required for account {}".format(minimum_balance))

        trx = Transaction()
        trx.add(createAccountWithSeedTrx(funding.public_key(), base.public_key(), seed, minimum_balance, storage_size, PublicKey(evm_loader_id)))
        send_transaction(client, trx, funding, eth_trx=eth_trx, reason='createAccountWithSeed')

    return account


def create_multiple_accounts_with_seed(client, funding, base, seeds, sizes):
    accounts = []
    trx = Transaction()

    for seed, storage_size in zip(seeds, sizes):
        account = accountWithSeed(base.public_key(), seed, PublicKey(evm_loader_id))
        accounts.append(account)

        minimum_balance = client.get_minimum_balance_for_rent_exemption(storage_size, commitment=Confirmed)["result"]

        account_info = get_account_info(client, account)
        if account_info is None:
            logger.debug("Minimum balance required for account {}".format(minimum_balance))

            trx.add(createAccountWithSeedTrx(funding.public_key(), base.public_key(), seed, minimum_balance, storage_size, PublicKey(evm_loader_id)))
        else:
            (tag, lamports, owner) = account_info
            if lamports < minimum_balance:
                raise Exception("insufficient balance")
            if PublicKey(owner) != PublicKey(evm_loader_id):
                raise Exception("wrong owner")
            if tag != EMPTY_STORAGE_TAG:
                raise Exception("not empty")

    if len(trx.instructions) > 0:
        send_transaction(client, trx, funding)

    return accounts


def make_keccak_instruction_data(check_instruction_index, msg_len, data_start):
    if check_instruction_index > 255 and check_instruction_index < 0:
        raise Exception("Invalid index for instruction - {}".format(check_instruction_index))

    check_count = 1
    eth_address_size = 20
    signature_size = 65
    eth_address_offset = data_start
    signature_offset = eth_address_offset + eth_address_size
    message_data_offset = signature_offset + signature_size

    data = struct.pack("B", check_count)
    data += struct.pack("<H", signature_offset)
    data += struct.pack("B", check_instruction_index)
    data += struct.pack("<H", eth_address_offset)
    data += struct.pack("B", check_instruction_index)
    data += struct.pack("<H", message_data_offset)
    data += struct.pack("<H", msg_len)
    data += struct.pack("B", check_instruction_index)

    return data


class EthereumError(Exception):
    def __init__(self, code, message, data=None):
        self.code = code
        self.message = message
        self.data = data

    def getError(self):
        error = {'code': self.code, 'message': self.message}
        if self.data: error['data'] = self.data
        return error


class EthereumAddress:
    def __init__(self, data, private=None):
        if isinstance(data, str):
            data = bytes(bytearray.fromhex(data[2:]))
        self.data = data
        self.private = private

    @staticmethod
    def random():
        letters = '0123456789abcdef'
        data = bytearray.fromhex(''.join([random.choice(letters) for k in range(64)]))
        pk = eth_keys.PrivateKey(data)
        return EthereumAddress(pk.public_key.to_canonical_address(), pk)

    def __str__(self):
        return '0x'+self.data.hex()

    def __repr__(self):
        return self.__str__()

    def __bytes__(self): return self.data


def emulator(contract, sender, data, value):
    data = data or "none"
    value = value or ""
    return neon_cli().call("emulate", sender, contract, data, value)


def confirm_transaction(client, tx_sig, confirmations=0):
    """Confirm a transaction."""
    TIMEOUT = 30  # 30 seconds  pylint: disable=invalid-name
    elapsed_time = 0
    while elapsed_time < TIMEOUT:
        logger.debug('confirm_transaction for %s', tx_sig)
        resp = client.get_signature_statuses([tx_sig])
        logger.debug('confirm_transaction: %s', resp)
        if resp["result"]:
            status = resp['result']['value'][0]
            if status and (status['confirmationStatus'] == 'finalized' or \
               status['confirmationStatus'] == 'confirmed' and status['confirmations'] >= confirmations):
                return
        time.sleep(confirmation_check_delay)
        elapsed_time += confirmation_check_delay
    raise RuntimeError("could not confirm transaction: ", tx_sig)


def solana2ether(public_key):
    from web3 import Web3
    return bytes(Web3.keccak(bytes.fromhex(public_key))[-20:])


def ether2program(ether):
    if isinstance(ether, str):
        pass
    elif isinstance(ether, EthereumAddress):
        ether = str(ether)
    else:
        ether = ether.hex()
    output = neon_cli().call("create-program-address", ether)
    items = output.rstrip().split(' ')
    return items[0], int(items[1])


def ether2seed(ether, program_id, base):
    if isinstance(ether, str):
        if ether.startswith('0x'): ether = ether[2:]
    else: ether = ether.hex()
    seed = b58encode(bytes.fromhex(ether))
    acc = accountWithSeed(base, seed, PublicKey(program_id))
    logger.debug('ether2program: {} {} => {} (seed {})'.format(ether, 255, acc, seed))
    return acc, 255, seed


def neon_config_load(ethereum_model):
    try:
        ethereum_model.neon_config_dict
    except AttributeError:
        logger.debug("loading the neon config dict for the first time!")
        ethereum_model.neon_config_dict = dict()
    else:
        elapsed_time = datetime.now().timestamp() - ethereum_model.neon_config_dict['load_time']
        logger.debug('elapsed_time={} proxy_id={}'.format(elapsed_time, ethereum_model.proxy_id))
        if elapsed_time < TIMEOUT_TO_RELOAD_NEON_CONFIG:
            return

    read_elf_params(ethereum_model.neon_config_dict)
    ethereum_model.neon_config_dict['load_time'] = datetime.now().timestamp()
    # 'Neon/v0.3.0-rc0-d1e4ff618457ea9cbc82b38d2d927e8a62168bec
    ethereum_model.neon_config_dict['web3_clientVersion'] = 'Neon/v' + \
                                                            ethereum_model.neon_config_dict['NEON_PKG_VERSION'] + \
                                                            '-' \
                                                            + ethereum_model.neon_config_dict['NEON_REVISION']
    logger.debug(ethereum_model.neon_config_dict)


def call_emulated(contract_id, caller_id, data=None, value=None):
    output = emulator(contract_id, caller_id, data, value)
    logger.debug("call_emulated %s %s %s %s return %s", contract_id, caller_id, data, value, output)
    result = json.loads(output)
    exit_status = result['exit_status']
    if exit_status == 'revert':
        result_value = result['result']
        if len(result_value) < 8 or result_value[:8] != '08c379a0':
            raise EthereumError(code=3, message='execution reverted')

        offset = int(result_value[8:8+64], 16)
        length = int(result_value[8+64:8+64+64], 16)
        message = str(bytes.fromhex(result_value[8+offset*2+64:8+offset*2+64+length*2]), 'utf8')
        raise EthereumError(code=3, message='execution reverted: '+message, data='0x'+result_value)
    if result["exit_status"] != "succeed":
        raise Exception("evm emulator error ", result)
    return result


def extract_measurements_from_receipt(receipt):
    log_messages = receipt['result']['meta']['logMessages']
    transaction = receipt['result']['transaction']
    accounts = transaction['message']['accountKeys']
    instructions = []
    for instr in transaction['message']['instructions']:
        program = accounts[instr['programIdIndex']]
        instructions.append({
            'accs': [accounts[acc] for acc in instr['accounts']],
            'program': accounts[instr['programIdIndex']],
            'data': b58decode(instr['data']).hex()
        })

    pattern = re.compile('Program ([0-9A-Za-z]+) (.*)')
    messages = []
    for log in log_messages:
        res = pattern.match(log)
        if res:
            (program, reason) = res.groups()
            if reason == 'invoke [1]': messages.append({'program':program,'logs':[]})
        messages[-1]['logs'].append(log)

    for instr in instructions:
        if instr['program'] in ('KeccakSecp256k11111111111111111111111111111',): continue
        if messages[0]['program'] != instr['program']:
            raise Exception('Invalid program in log messages: expect %s, actual %s' % (messages[0]['program'], instr['program']))
        instr['logs'] = messages.pop(0)['logs']
        exit_result = re.match(r'Program %s (success)'%instr['program'], instr['logs'][-1])
        if not exit_result: raise Exception("Can't get exit result")
        instr['result'] = exit_result.group(1)

        if instr['program'] == evm_loader_id:
            memory_result = re.match(r'Program log: Total memory occupied: ([0-9]+)', instr['logs'][-3])
            instruction_result = re.match(r'Program %s consumed ([0-9]+) of ([0-9]+) compute units'%instr['program'], instr['logs'][-2])
            if not (memory_result and instruction_result):
                raise Exception("Can't parse measurements for evm_loader")
            instr['measurements'] = {
                    'instructions': instruction_result.group(1),
                    'memory': memory_result.group(1)
                }

    result = []
    for instr in instructions:
        if instr['program'] == evm_loader_id:
            result.append({
                    'program':instr['program'],
                    'measurements':instr['measurements'],
                    'result':instr['result'],
                    'data':instr['data']
                })
    return result

# Do not rename this function! This name used in CI measurements (see function `cleanup_docker` in .buildkite/steps/deploy-test.sh)
def get_measurements(result):
    try:
        measurements = extract_measurements_from_receipt(result)
        for m in measurements: logger.info(json.dumps(m))
    except Exception as err:
        logger.error("Can't get measurements %s"%err)
        logger.info("Failed result: %s"%json.dumps(result, indent=3))


def send_transaction(client, trx, signer, eth_trx=None, reason=None):
    result = client.send_transaction(trx, signer, opts=TxOpts(skip_confirmation=True, preflight_commitment=Confirmed))
    confirm_transaction(client, result["result"])
    result = client.get_confirmed_transaction(result["result"])
    update_transaction_cost(result, eth_trx, reason=reason)
    return result


def send_measured_transaction(client, trx, signer, eth_trx, reason):
    result = send_transaction(client, trx, signer, eth_trx=eth_trx, reason=reason)
    get_measurements(result)
    return result


def check_if_program_exceeded_instructions(err_result):
    err_instruction = "Program failed to complete: exceeded maximum number of instructions allowed"
    err_budget = "failed: Computational budget exceeded"

    if err_result['data']['logs'][-1].find(err_instruction) >= 0 or \
        err_result['data']['logs'][-2].find(err_instruction) >= 0 or \
        err_result['data']['logs'][-1].find(err_budget) >= 0:
        return True
    return False


def check_if_continue_returned(result):
    tx_info = result['result']
    accounts = tx_info["transaction"]["message"]["accountKeys"]
    evm_loader_instructions = []

    for idx, instruction in enumerate(tx_info["transaction"]["message"]["instructions"]):
        if accounts[instruction["programIdIndex"]] == evm_loader_id:
            evm_loader_instructions.append(idx)

    for inner in (tx_info['meta']['innerInstructions']):
        if inner["index"] in evm_loader_instructions:
            for event in inner['instructions']:
                if accounts[event['programIdIndex']] == evm_loader_id:
                    instruction = base58.b58decode(event['data'])[:1]
                    if int().from_bytes(instruction, "little") == 6:  # OnReturn evmInstruction code
                        return (True, tx_info['transaction']['signatures'][0])
    return (False, ())


def call_continue(signer, client, perm_accs, trx_info, steps):
    try:
        return call_continue_iterative(signer, client, perm_accs, trx_info, steps)
    except Exception as err:
        logger.debug("call_continue_iterative exception:")
        logger.debug(str(err))

    return sol_instr_21_cancel(signer, client, perm_accs, trx_info)


def call_continue_iterative(signer, client, perm_accs, trx_info, step_count):
    while True:
        logger.debug("Continue iterative step:")
        result = sol_instr_10_continue(signer, client, perm_accs, trx_info, step_count)
        (succeed, signature) = check_if_continue_returned(result)
        if succeed:
            return signature


def sol_instr_10_continue(signer, client, perm_accs, trx_info, initial_step_count):
    step_count = initial_step_count
    while step_count > 0:
        trx = Transaction()
        trx.add(make_continue_instruction(signer, perm_accs, trx_info, step_count))

        logger.debug("Step count {}".format(step_count))
        try:
            result = send_measured_transaction(client, trx, signer, trx_info.eth_trx, 'ContinueV02')
            return result
        except SendTransactionError as err:
            if check_if_program_exceeded_instructions(err.result):
                step_count = int(step_count * 90 / 100)
            else:
                raise
    raise Exception("Can't execute even one EVM instruction")


def sol_instr_21_cancel(signer, client, perm_accs, trx_info):
    operator = signer.public_key()
    operator_token = getTokenAddr(operator)

    trx = Transaction()
    trx.add(TransactionInstruction(
        program_id=evm_loader_id,
        data=bytearray.fromhex("15") + trx_info.nonce.to_bytes(8, 'little'),
        keys=[
            AccountMeta(pubkey=perm_accs.storage, is_signer=False, is_writable=True),
            AccountMeta(pubkey=operator, is_signer=True, is_writable=True),
            AccountMeta(pubkey=operator_token, is_signer=False, is_writable=True),
            AccountMeta(pubkey=trx_info.caller_token, is_signer=False, is_writable=True),
            AccountMeta(pubkey=incinerator, is_signer=False, is_writable=True),
            AccountMeta(pubkey=system, is_signer=False, is_writable=False),

        ] + trx_info.eth_accounts + [

            AccountMeta(pubkey=sysinstruct, is_signer=False, is_writable=False),
        ] + obligatory_accounts
    ))

    logger.debug("Cancel")
    result = send_measured_transaction(client, trx, signer, trx_info.eth_trx, 'CancelWithNonce')
    return result['result']['transaction']['signatures'][0]


def make_partial_call_instruction(signer, perm_accs, trx_info, step_count, call_data):
    operator = signer.public_key()
    operator_token = getTokenAddr(operator)

    return TransactionInstruction(
        program_id = evm_loader_id,
        data = bytearray.fromhex("13") + trx_info.collateral_pool_index_buf + step_count.to_bytes(8, byteorder="little") + call_data,
        keys = [
            AccountMeta(pubkey=perm_accs.storage, is_signer=False, is_writable=True),

            AccountMeta(pubkey=sysinstruct, is_signer=False, is_writable=False),
            AccountMeta(pubkey=operator, is_signer=True, is_writable=True),
            AccountMeta(pubkey=trx_info.collateral_pool_address, is_signer=False, is_writable=True),
            AccountMeta(pubkey=operator_token, is_signer=False, is_writable=True),
            AccountMeta(pubkey=trx_info.caller_token, is_signer=False, is_writable=True),
            AccountMeta(pubkey=system, is_signer=False, is_writable=False),

        ] + trx_info.eth_accounts + [

            AccountMeta(pubkey=sysinstruct, is_signer=False, is_writable=False),
        ] + obligatory_accounts
        )


def make_continue_instruction(signer, perm_accs, trx_info, step_count, index=None):
    operator = signer.public_key()
    operator_token = getTokenAddr(operator)

    data = bytearray.fromhex("14") + trx_info.collateral_pool_index_buf + step_count.to_bytes(8, byteorder="little")
    if index:
        data = data + index.to_bytes(8, byteorder="little")

    return TransactionInstruction(
        program_id = evm_loader_id,
        data = data,
        keys = [
            AccountMeta(pubkey=perm_accs.storage, is_signer=False, is_writable=True),

            AccountMeta(pubkey=operator, is_signer=True, is_writable=True),
            AccountMeta(pubkey=trx_info.collateral_pool_address, is_signer=False, is_writable=True),
            AccountMeta(pubkey=operator_token, is_signer=False, is_writable=True),
            AccountMeta(pubkey=trx_info.caller_token, is_signer=False, is_writable=True),
            AccountMeta(pubkey=system, is_signer=False, is_writable=False),

        ] + trx_info.eth_accounts + [

            AccountMeta(pubkey=sysinstruct, is_signer=False, is_writable=False),
        ] + obligatory_accounts
    )


def make_call_from_account_instruction(signer, perm_accs, trx_info, step_count = 0):
    operator = signer.public_key()
    operator_token = getTokenAddr(operator)

    return TransactionInstruction(
        program_id = evm_loader_id,
        data = bytearray.fromhex("16") + trx_info.collateral_pool_index_buf + step_count.to_bytes(8, byteorder="little"),
        keys = [
            AccountMeta(pubkey=perm_accs.holder, is_signer=False, is_writable=True),
            AccountMeta(pubkey=perm_accs.storage, is_signer=False, is_writable=True),

            AccountMeta(pubkey=operator, is_signer=True, is_writable=True),
            AccountMeta(pubkey=trx_info.collateral_pool_address, is_signer=False, is_writable=True),
            AccountMeta(pubkey=operator_token, is_signer=False, is_writable=True),
            AccountMeta(pubkey=trx_info.caller_token, is_signer=False, is_writable=True),
            AccountMeta(pubkey=system, is_signer=False, is_writable=False),

        ] + trx_info.eth_accounts + [

            AccountMeta(pubkey=sysinstruct, is_signer=False, is_writable=False),
        ] + obligatory_accounts
    )


def make_05_call_instruction(signer, trx_info, call_data):
    operator = signer.public_key()
    operator_token = getTokenAddr(operator)

    return TransactionInstruction(
        program_id = evm_loader_id,
        data = bytearray.fromhex("05") + trx_info.collateral_pool_index_buf + call_data,
        keys = [
            AccountMeta(pubkey=sysinstruct, is_signer=False, is_writable=False),
            AccountMeta(pubkey=operator, is_signer=True, is_writable=True),
            AccountMeta(pubkey=trx_info.collateral_pool_address, is_signer=False, is_writable=True),
            AccountMeta(pubkey=operator_token, is_signer=False, is_writable=True),
            AccountMeta(pubkey=trx_info.caller_token, is_signer=False, is_writable=True),
            AccountMeta(pubkey=system, is_signer=False, is_writable=False),

        ] + trx_info.eth_accounts + obligatory_accounts
    )


def update_transaction_cost(receipt, eth_trx, extra_sol_trx=False, reason=None):
    cost = receipt['result']['meta']['preBalances'][0] - receipt['result']['meta']['postBalances'][0]
    if eth_trx:
        hash = eth_trx.hash_signed().hex()
        sender = eth_trx.sender()
        to_address = eth_trx.toAddress.hex() if eth_trx.toAddress else "None"
    else:
        hash = None
        sender = None
        to_address = None

    sig = receipt['result']['transaction']['signatures'][0]
    used_gas=None

    tx_info = receipt['result']
    accounts = tx_info["transaction"]["message"]["accountKeys"]
    evm_loader_instructions = []

    for idx, instruction in enumerate(tx_info["transaction"]["message"]["instructions"]):
        if accounts[instruction["programIdIndex"]] == evm_loader_id:
            evm_loader_instructions.append(idx)

    for inner in (tx_info['meta']['innerInstructions']):
        if inner["index"] in evm_loader_instructions:
            for event in inner['instructions']:
                if accounts[event['programIdIndex']] == evm_loader_id:
                    used_gas = base58.b58decode(event['data'])[2:10]
                    used_gas = int().from_bytes(used_gas, "little")

    table = CostSingleton().operator_cost
    table.insert(
        hash,
        cost,
        used_gas if used_gas else 0,
        sender,
        to_address,
        sig,
        'extra' if extra_sol_trx else 'ok',
        reason if reason else ''
    )


def create_account_list_by_emulate(signer, client, eth_trx):
    sender_ether = bytes.fromhex(eth_trx.sender())
    add_keys_05 = []
    trx = Transaction()

    if not eth_trx.toAddress:
        to_address_arg = "deploy"
        to_address = keccak_256(rlp.encode((bytes.fromhex(eth_trx.sender()), eth_trx.nonce))).digest()[-20:]
    else:
        to_address_arg = eth_trx.toAddress.hex()
        to_address = eth_trx.toAddress

    output_json = call_emulated(to_address_arg, sender_ether.hex(), eth_trx.callData.hex(), hex(eth_trx.value))
    logger.debug("emulator returns: %s", json.dumps(output_json, indent=3))

    # resize storage account
    resize_instr = []
    for acc_desc in output_json["accounts"]:
        if acc_desc["new"] == False:

            if acc_desc.get("code_size_current") is not None and acc_desc.get("code_size") is not None:
                if acc_desc["code_size"] > acc_desc["code_size_current"]:
                    code_size = acc_desc["code_size"] + 2048
                    seed = b58encode(ACCOUNT_SEED_VERSION + os.urandom(20))
                    code_account_new = accountWithSeed(signer.public_key(), seed, PublicKey(evm_loader_id))

                    logger.debug("creating new code_account with increased size %s", code_account_new)
                    create_account_with_seed(client, signer, signer, seed, code_size, eth_trx);
                    logger.debug("resized account is created %s", code_account_new)

                    resize_instr.append(TransactionInstruction(
                        keys=[
                            AccountMeta(pubkey=PublicKey(acc_desc["account"]), is_signer=False, is_writable=True),
                            (
                                AccountMeta(pubkey=acc_desc["contract"], is_signer=False, is_writable=True)
                                if acc_desc["contract"] else
                                AccountMeta(pubkey=PublicKey("11111111111111111111111111111111"), is_signer=False, is_writable=False)
                            ),
                            AccountMeta(pubkey=code_account_new, is_signer=False, is_writable=True),
                            AccountMeta(pubkey=signer.public_key(), is_signer=True, is_writable=False)
                        ],
                        program_id=evm_loader_id,
                        data=bytearray.fromhex("11")+bytes(seed) # 17- ResizeStorageAccount
                    ))
                    # replace code_account
                    acc_desc["contract"] = code_account_new

    for instr in resize_instr:
        logger.debug("code and storage migration, account %s from  %s to %s", instr.keys[0].pubkey, instr.keys[1].pubkey, instr.keys[2].pubkey)

        tx = Transaction().add(instr)
        success = False
        count = 0

        while count < 2:
            logger.debug("attemt: %d", count)

            send_transaction(client, tx, signer, eth_trx=eth_trx, reason='resize_storage_account')
            info = _getAccountData(client, instr.keys[0].pubkey, ACCOUNT_INFO_LAYOUT.sizeof())
            info_data = AccountInfo.frombytes(info)
            if info_data.code_account == instr.keys[2].pubkey:
                success = True
                logger.debug("successful code and storage migration, %s", instr.keys[0].pubkey)
                break
            time.sleep(1)
            count = count+1

        if success == False:
            raise Exception("Can't resize storage account. Account is blocked {}".format(instr.keys[0].pubkey))

    for acc_desc in output_json["accounts"]:
        address = bytes.fromhex(acc_desc["address"][2:])

        code_account = None
        code_account_writable = False
        if acc_desc["new"]:
            logger.debug("Create solana accounts for %s: %s %s", acc_desc["address"], acc_desc["account"], acc_desc["contract"])
            if acc_desc["code_size"]:
                seed = b58encode(ACCOUNT_SEED_VERSION+address)
                code_account = accountWithSeed(signer.public_key(), seed, PublicKey(evm_loader_id))
                logger.debug("     with code account %s", code_account)
                code_size = acc_desc["code_size"] + 2048
                code_account_balance = client.get_minimum_balance_for_rent_exemption(code_size)["result"]
                trx.add(createAccountWithSeedTrx(signer.public_key(), signer.public_key(), seed, code_account_balance, code_size, PublicKey(evm_loader_id)))
                code_account_writable = acc_desc["writable"]

            extend_trx_with_create_and_airdrop(signer, EthereumAddress(address), code_account, trx=trx)

        if address == to_address:
            contract_sol = PublicKey(acc_desc["account"])
            if acc_desc["new"]:
                code_sol = code_account
                code_writable = code_account_writable
            else:
                if acc_desc["contract"] != None:
                    code_sol = PublicKey(acc_desc["contract"])
                    code_writable = acc_desc["writable"]
                else:
                    code_sol = None
                    code_writable = None

        elif address == sender_ether:
            sender_sol = PublicKey(acc_desc["account"])
        else:
            add_keys_05.append(AccountMeta(pubkey=acc_desc["account"], is_signer=False, is_writable=True))
            token_account = get_associated_token_address(PublicKey(acc_desc["account"]), ETH_TOKEN_MINT_ID)
            add_keys_05.append(AccountMeta(pubkey=token_account, is_signer=False, is_writable=True))
            if acc_desc["new"]:
                if code_account:
                    add_keys_05.append(AccountMeta(pubkey=code_account, is_signer=False, is_writable=code_account_writable))
            else:
                if acc_desc["contract"]:
                    add_keys_05.append(AccountMeta(pubkey=acc_desc["contract"], is_signer=False, is_writable=acc_desc["writable"]))

    for token_account in output_json["token_accounts"]:
        add_keys_05.append(AccountMeta(pubkey=PublicKey(token_account["key"]), is_signer=False, is_writable=True))

        if token_account["new"]:
            trx.add(createERC20TokenAccountTrx(signer, token_account))

    for account_meta in output_json["solana_accounts"]:
        add_keys_05.append(AccountMeta(pubkey=PublicKey(account_meta["pubkey"]), is_signer=account_meta["is_signer"], is_writable=account_meta["is_writable"]))

    caller_token = get_associated_token_address(PublicKey(sender_sol), ETH_TOKEN_MINT_ID)

    eth_accounts = [
            AccountMeta(pubkey=contract_sol, is_signer=False, is_writable=True),
            AccountMeta(pubkey=get_associated_token_address(contract_sol, ETH_TOKEN_MINT_ID), is_signer=False, is_writable=True),
        ] + ([AccountMeta(pubkey=code_sol, is_signer=False, is_writable=code_writable)] if code_sol != None else []) + [
            AccountMeta(pubkey=sender_sol, is_signer=False, is_writable=True),
            AccountMeta(pubkey=caller_token, is_signer=False, is_writable=True),
        ] + add_keys_05

    trx_info = TransactionInfo(caller_token, eth_accounts, eth_trx)

    return trx_info, sender_ether, trx


def call_signed(signer, client, eth_trx, steps):

    (trx_info, sender_ether, create_acc_trx) = create_account_list_by_emulate(signer, client, eth_trx)

    call_iterative = False
    call_from_holder = False

    if not eth_trx.toAddress:
        call_from_holder = True
    else:
        msg = sender_ether + eth_trx.signature() + eth_trx.unsigned_msg()

        try:
            logger.debug("Try single trx call")
            return call_signed_noniterative(signer, client, eth_trx, trx_info, msg, create_acc_trx)
        except Exception as err:
            logger.debug(str(err))
            errStr = str(err)
            if "Program failed to complete" in errStr or "Computational budget exceeded" in errStr:
                logger.debug("Program exceeded instructions")
                call_iterative = True
            elif str(err).startswith("transaction too large:"):
                logger.debug("Transaction too large, call call_signed_with_holder_acc():")
                call_from_holder = True
            else:
                raise

    perm_accs = PermanentAccounts(client, signer)
    try:
        if call_iterative:
            try:
                return call_signed_iterative(signer, client, eth_trx, perm_accs, trx_info, steps, msg, create_acc_trx)
            except Exception as err:
                logger.debug(str(err))
                if str(err).startswith("transaction too large:"):
                    logger.debug("Transaction too large, call call_signed_with_holder_acc():")
                    call_from_holder = True
                else:
                    raise

        if call_from_holder:
            return call_signed_with_holder_acc(signer, client, eth_trx, perm_accs, trx_info, steps, create_acc_trx)
    finally:
        del perm_accs


def call_signed_iterative(signer, client, eth_trx, perm_accs, trx_info, steps, msg, create_acc_trx):
    if len(create_acc_trx.instructions):
        precall_txs = Transaction()
        precall_txs.add(create_acc_trx)
        send_measured_transaction(client, precall_txs, signer, eth_trx, 'CreateAccountsForTrx')

    precall_txs = Transaction()
    precall_txs.add(TransactionInstruction(
        program_id=keccakprog,
        data=make_keccak_instruction_data(len(precall_txs.instructions)+1, len(eth_trx.unsigned_msg()), data_start=13),
        keys=[
            AccountMeta(pubkey=keccakprog, is_signer=False, is_writable=False),
        ]))
    precall_txs.add(make_partial_call_instruction(signer, perm_accs, trx_info, 0, msg))

    logger.debug("Partial call")
    send_measured_transaction(client, precall_txs, signer, eth_trx, 'PartialCallFromRawEthereumTXv02')

    return call_continue(signer, client, perm_accs, trx_info, steps)


def call_signed_noniterative(signer, client, eth_trx, trx_info, msg, create_acc_trx):
    call_txs_05 = Transaction()
    call_txs_05.add(create_acc_trx)
    call_txs_05.add(TransactionInstruction(
        program_id=keccakprog,
        data=make_keccak_instruction_data(len(call_txs_05.instructions)+1, len(eth_trx.unsigned_msg()), 5),
        keys=[
            AccountMeta(pubkey=keccakprog, is_signer=False, is_writable=False),
        ]))
    call_txs_05.add(make_05_call_instruction(signer, trx_info, msg))
    result = send_measured_transaction(client, call_txs_05, signer, eth_trx, 'CallFromRawEthereumTX')
    return result['result']['transaction']['signatures'][0]


def call_signed_with_holder_acc(signer, client, eth_trx, perm_accs, trx_info, steps, create_acc_trx):

    write_trx_to_holder_account(signer, client, perm_accs.holder, perm_accs.acc_id, eth_trx)
    if len(create_acc_trx.instructions):
        precall_txs = Transaction()
        precall_txs.add(create_acc_trx)
        send_measured_transaction(client, precall_txs, signer, eth_trx, 'create_accounts_for_deploy')

    precall_txs = Transaction()
    precall_txs.add(make_call_from_account_instruction(signer, perm_accs, trx_info))

    # ExecuteTrxFromAccountDataIterative
    logger.debug("ExecuteTrxFromAccountDataIterative:")
    send_measured_transaction(client, precall_txs, signer, eth_trx, 'ExecuteTrxFromAccountDataIterativeV02')

    return call_continue(signer, client, perm_accs, trx_info, steps)


def createERC20TokenAccountTrx(signer, token_info):
    trx = Transaction()
    trx.add(TransactionInstruction(
    program_id=evm_loader_id,
    data=bytes.fromhex('0F'),
    keys=[
        AccountMeta(pubkey=signer.public_key(), is_signer=True, is_writable=True),
        AccountMeta(pubkey=PublicKey(token_info["key"]), is_signer=False, is_writable=True),
        AccountMeta(pubkey=PublicKey(token_info["owner"]), is_signer=False, is_writable=True),
        AccountMeta(pubkey=PublicKey(token_info["contract"]), is_signer=False, is_writable=True),
        AccountMeta(pubkey=PublicKey(token_info["mint"]), is_signer=False, is_writable=True),
        AccountMeta(pubkey=system, is_signer=False, is_writable=False),
        AccountMeta(pubkey=TOKEN_PROGRAM_ID, is_signer=False, is_writable=False),
        AccountMeta(pubkey=rentid, is_signer=False, is_writable=False),
    ]))

    return trx


def write_trx_to_holder_account(signer, client, holder, acc_id, eth_trx):
    msg = eth_trx.signature() + len(eth_trx.unsigned_msg()).to_bytes(8, byteorder="little") + eth_trx.unsigned_msg()

    # Write transaction to transaction holder account
    offset = 0
    receipts = []
    rest = msg
    while len(rest):
        (part, rest) = (rest[:1000], rest[1000:])
        trx = Transaction()
        # logger.debug("sender_sol %s %s %s", sender_sol, holder, acc.public_key())
        trx.add(TransactionInstruction(program_id=evm_loader_id,
                                       data=write_holder_layout(acc_id, offset, part),
                                       keys=[
                                           AccountMeta(pubkey=holder, is_signer=False, is_writable=True),
                                           AccountMeta(pubkey=signer.public_key(), is_signer=True, is_writable=False),
                                       ]))
        receipts.append(client.send_transaction(trx, signer,
                opts=TxOpts(skip_confirmation=True, preflight_commitment=Confirmed))["result"])
        offset += len(part)
    logger.debug("receipts %s", receipts)
    for rcpt in receipts:
        confirm_transaction(client, rcpt)
        result = client.get_confirmed_transaction(rcpt)
        update_transaction_cost(result, eth_trx, reason='WriteHolder')
        logger.debug("confirmed: %s", rcpt)


def _getAccountData(client, account, expected_length, owner=None):
    info = client.get_account_info(account, commitment=Confirmed)['result']['value']
    if info is None:
        raise Exception("Can't get information about {}".format(account))

    data = base64.b64decode(info['data'][0])
    if len(data) < expected_length:
        raise Exception("Wrong data length for account data {}".format(account))
    return data


def getAccountInfo(client, eth_account: EthereumAddress):
    account_sol, nonce = ether2program(eth_account)
    info = _getAccountData(client, account_sol, ACCOUNT_INFO_LAYOUT.sizeof())
    return AccountInfo.frombytes(info)


def getLamports(client, eth_account):
    pda_account, nonce = ether2program(eth_account)
    return int(client.get_balance(pda_account, commitment=Confirmed)['result']['value'])


def make_create_eth_account_trx(signer: SolanaAccount, eth_address: EthereumAddress, evm_loader_id, code_acc=None) \
                                -> Tuple[Transaction, PublicKey]:

    solana_address, nonce = ether2program(eth_address)
    token_acc_address = get_associated_token_address(PublicKey(solana_address), ETH_TOKEN_MINT_ID)
    logger.debug(f'Create eth account: {eth_address}, sol account: {solana_address}, token_acc_address: {token_acc_address}, nonce: {nonce}')

    base = signer.public_key()
    data = bytes.fromhex('02000000') + CREATE_ACCOUNT_LAYOUT.build(dict(lamports=0,
                                                                        space=0,
                                                                        ether=bytes(eth_address),
                                                                        nonce=nonce))
    trx = Transaction()
    if code_acc is None:
        trx.add(TransactionInstruction(
            program_id=evm_loader_id,
            data=data,
            keys=[
                AccountMeta(pubkey=base, is_signer=True, is_writable=True),
                AccountMeta(pubkey=PublicKey(solana_address), is_signer=False, is_writable=True),
                AccountMeta(pubkey=token_acc_address, is_signer=False, is_writable=True),
                AccountMeta(pubkey=system, is_signer=False, is_writable=False),
                AccountMeta(pubkey=ETH_TOKEN_MINT_ID, is_signer=False, is_writable=False),
                AccountMeta(pubkey=TOKEN_PROGRAM_ID, is_signer=False, is_writable=False),
                AccountMeta(pubkey=ASSOCIATED_TOKEN_PROGRAM_ID, is_signer=False, is_writable=False),
                AccountMeta(pubkey=rentid, is_signer=False, is_writable=False),
            ]))
    else:
        trx.add(TransactionInstruction(
            program_id=evm_loader_id,
            data=data,
            keys=[
                AccountMeta(pubkey=base, is_signer=True, is_writable=True),
                AccountMeta(pubkey=PublicKey(solana_address), is_signer=False, is_writable=True),
                AccountMeta(pubkey=token_acc_address, is_signer=False, is_writable=True),
                AccountMeta(pubkey=PublicKey(code_acc), is_signer=False, is_writable=True),
                AccountMeta(pubkey=system, is_signer=False, is_writable=False),
                AccountMeta(pubkey=ETH_TOKEN_MINT_ID, is_signer=False, is_writable=False),
                AccountMeta(pubkey=TOKEN_PROGRAM_ID, is_signer=False, is_writable=False),
                AccountMeta(pubkey=ASSOCIATED_TOKEN_PROGRAM_ID, is_signer=False, is_writable=False),
                AccountMeta(pubkey=rentid, is_signer=False, is_writable=False),
            ]))
    return trx, token_acc_address


def make_transfer_instruction(owner_pda_account: SolanaAccount, associated_token_account: PublicKey) -> TransactionInstruction:
    owner_pda_address = owner_pda_account.public_key()
    owner_associated_token_account = getTokenAddr(owner_pda_address)
    transfer_instruction = transfer2(Transfer2Params(source=owner_associated_token_account,
                                                     owner=owner_pda_address,
                                                     dest=associated_token_account,
                                                     amount=NEW_USER_AIRDROP_AMOUNT * eth_utils.denoms.gwei,
                                                     decimals=9,
                                                     mint=ETH_TOKEN_MINT_ID,
                                                     program_id=TOKEN_PROGRAM_ID))
    logger.debug(f"Token transfer from token: {owner_associated_token_account}, owned by: {owner_pda_address}, to token: "
                 f"{associated_token_account}, owned by: {associated_token_account} , value: {NEW_USER_AIRDROP_AMOUNT}")
    return transfer_instruction


def extend_trx_with_create_and_airdrop(signer: SolanaAccount, eth_account: EthereumAddress, code_acc=None, *, trx):
    create_trx, associated_token_account = make_create_eth_account_trx(signer, eth_account, evm_loader_id, code_acc)
    trx.add(create_trx)
    if NEW_USER_AIRDROP_AMOUNT <= 0:
        return
    transfer_instruction = make_transfer_instruction(signer, associated_token_account)
    trx.add(transfer_instruction)


def create_eth_account_and_airdrop(client: SolanaClient, signer: SolanaAccount, eth_account: EthereumAddress):
    trx = Transaction()
    extend_trx_with_create_and_airdrop(signer, eth_account, trx=trx)
    result = send_transaction(client, trx, signer)
    error = result.get("error")
    if error is not None:
        logger.error(f"Failed to create eth_account and airdrop: {eth_account}, error occurred: {error}")
        raise Exception("Create eth_account error")


def get_token_balance_gwei(client: SolanaClient, pda_account: str) -> int:
    associated_token_account = get_associated_token_address(PublicKey(pda_account), ETH_TOKEN_MINT_ID)
    rpc_response = client.get_token_account_balance(associated_token_account, commitment=Confirmed)
    error = rpc_response.get('error')
    if error is not None:
        message = error.get("message")
        if message == SolanaErrors.AccountNotFound.value:
            raise SolanaAccountNotFoundError()
        logger.error(f"Failed to get_token_balance_gwei by associated_token_account: {associated_token_account}, "
                     f"got get_token_account_balance error: \"{message}\"")
        raise Exception("Getting balance error")

    balance = get_from_dict(rpc_response, "result", "value", "amount")
    if balance is None:
        logger.error(f"Failed to get_token_balance_gwei by associated_token_account: {associated_token_account}, response: {rpc_response}")
        raise Exception("Unexpected get_balance response")
    return int(balance)


def get_token_balance_or_airdrop(client: SolanaClient, signer: SolanaAccount, eth_account: EthereumAddress) -> int:
    associated_token_account, nonce = ether2program(eth_account)
    logger.debug(f"Get balance for eth account: {eth_account} aka: {associated_token_account}")

    try:
        return get_token_balance_gwei(client, associated_token_account)
    except SolanaAccountNotFoundError:
        logger.debug(f"Account not found:  {eth_account} aka: {associated_token_account} - create")
        create_eth_account_and_airdrop(client, signer, eth_account)
        return get_token_balance_gwei(client, associated_token_account)


def getTokenAddr(account):
    return get_associated_token_address(PublicKey(account), ETH_TOKEN_MINT_ID)


def make_instruction_data_from_tx(instruction, private_key=None):
    if isinstance(instruction, dict):
        if instruction.get('chainId') is None:
            raise Exception("chainId value is needed in input dict")
        if private_key is None:
            raise Exception("Needed private key for transaction creation from fields")

        signed_tx = w3.eth.account.sign_transaction(instruction, private_key)
        # logger.debug(signed_tx.rawTransaction.hex())
        _trx = Trx.fromString(signed_tx.rawTransaction)
        # logger.debug(json.dumps(_trx.__dict__, cls=JsonEncoder, indent=3))

        raw_msg = _trx.get_msg(instruction['chainId'])
        sig = keys.Signature(vrs=[1 if _trx.v % 2 == 0 else 0, _trx.r, _trx.s])
        pub = sig.recover_public_key_from_msg_hash(_trx.hash())

        # logger.debug(pub.to_hex())

        return (pub.to_canonical_address(), sig.to_bytes(), raw_msg)
    elif isinstance(instruction, str):
        if instruction[:2] == "0x":
            instruction = instruction[2:]

        _trx = Trx.fromString(bytearray.fromhex(instruction))
        # logger.debug(json.dumps(_trx.__dict__, cls=JsonEncoder, indent=3))

        raw_msg = _trx.get_msg()
        sig = keys.Signature(vrs=[1 if _trx.v % 2 == 0 else 0, _trx.r, _trx.s])
        pub = sig.recover_public_key_from_msg_hash(_trx.hash())

        data = pub.to_canonical_address()
        data += sig.to_bytes()
        data += raw_msg

        return (pub.to_canonical_address(), sig.to_bytes(), raw_msg)
    else:
        raise Exception("function gets ")


<<<<<<< HEAD
def is_account_exists(client: SolanaClient, pda_account: str) -> bool:
=======
def is_account_exists(client: SolanaClient, eth_account: EthereumAddress) -> bool:
    pda_account, nonce = ether2program(eth_account)
>>>>>>> 6f3cf9ac
    info = client.get_account_info(pda_account, commitment=Confirmed)
    value = get_from_dict(info, "result", "value")
    return value is not None


<<<<<<< HEAD
def estimate_gas(client: SolanaClient, signer: SolanaAccount, contract_id: str, eth_caller_address: EthereumAddress,
                 data: str = None, value: str = None):
    pda_account, nonce = ether2program(eth_caller_address)
    if not is_account_exists(client, pda_account):
        create_eth_account_and_airdrop(client, signer, eth_caller_address)
    result = call_emulated(contract_id, str(eth_caller_address), data, value)
    return result['used_gas'] + EXTRA_GAS
=======
def estimate_gas(client: SolanaClient, signer: SolanaAccount, contract_id: str, caller_eth_account: EthereumAddress,
                 data: str = None, value: str = None):
    if not is_account_exists(client, caller_eth_account):
        create_eth_account_and_airdrop(client, signer, caller_eth_account)
    result = call_emulated(contract_id, str(caller_eth_account), data, value)
    used_gas = result.get("used_gas")
    if used_gas is None:
        logger.error(f"Failed estimate_gas, unexpected result, by contract_id: {contract_id}, caller_eth_account: "
                     f"{caller_eth_account}, data: {data}, value: {value}, emulation result: {result}")
        raise Exception("Bad estimate_gas result")
    return used_gas + EXTRA_GAS
>>>>>>> 6f3cf9ac
<|MERGE_RESOLUTION|>--- conflicted
+++ resolved
@@ -1258,26 +1258,13 @@
         raise Exception("function gets ")
 
 
-<<<<<<< HEAD
-def is_account_exists(client: SolanaClient, pda_account: str) -> bool:
-=======
 def is_account_exists(client: SolanaClient, eth_account: EthereumAddress) -> bool:
     pda_account, nonce = ether2program(eth_account)
->>>>>>> 6f3cf9ac
     info = client.get_account_info(pda_account, commitment=Confirmed)
     value = get_from_dict(info, "result", "value")
     return value is not None
 
 
-<<<<<<< HEAD
-def estimate_gas(client: SolanaClient, signer: SolanaAccount, contract_id: str, eth_caller_address: EthereumAddress,
-                 data: str = None, value: str = None):
-    pda_account, nonce = ether2program(eth_caller_address)
-    if not is_account_exists(client, pda_account):
-        create_eth_account_and_airdrop(client, signer, eth_caller_address)
-    result = call_emulated(contract_id, str(eth_caller_address), data, value)
-    return result['used_gas'] + EXTRA_GAS
-=======
 def estimate_gas(client: SolanaClient, signer: SolanaAccount, contract_id: str, caller_eth_account: EthereumAddress,
                  data: str = None, value: str = None):
     if not is_account_exists(client, caller_eth_account):
@@ -1288,5 +1275,4 @@
         logger.error(f"Failed estimate_gas, unexpected result, by contract_id: {contract_id}, caller_eth_account: "
                      f"{caller_eth_account}, data: {data}, value: {value}, emulation result: {result}")
         raise Exception("Bad estimate_gas result")
-    return used_gas + EXTRA_GAS
->>>>>>> 6f3cf9ac
+    return used_gas + EXTRA_GAS