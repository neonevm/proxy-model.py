--- conflicted
+++ resolved
@@ -1110,7 +1110,6 @@
         logger.debug("confirmed: %s", rcpt)
 
 
-<<<<<<< HEAD
 def deploy_contract(signer, client, ethTrx, perm_accs, steps):
     sender_ether = bytes.fromhex(ethTrx.sender())
     (sender_sol, _) = ether2program(sender_ether.hex(), evm_loader_id, signer.public_key())
@@ -1186,8 +1185,6 @@
     return (call_continue(signer, client, perm_accs, trx_accs, steps), '0x'+contract_eth.hex())
 
 
-=======
->>>>>>> c093ed4b
 def _getAccountData(client, account, expected_length, owner=None):
     info = client.get_account_info(account, commitment=Confirmed)['result']['value']
     if info is None:
