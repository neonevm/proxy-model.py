--- conflicted
+++ resolved
@@ -2,14 +2,7 @@
 from solana.publickey import PublicKey
 from logged_groups import logged_group
 
-<<<<<<< HEAD
-from ..common_neon.address import ether2program, EthereumAddress
-from ..common_neon.emulator_interactor import call_emulated
-from ..common_neon.utils import get_from_dict
-from ..environment import read_elf_params, TIMEOUT_TO_RELOAD_NEON_CONFIG, EXTRA_GAS
-=======
 from ..environment import  read_elf_params, TIMEOUT_TO_RELOAD_NEON_CONFIG
->>>>>>> e9cfb575
 
 
 @logged_group("neon.Proxy")
@@ -32,26 +25,4 @@
                                                             ethereum_model.neon_config_dict['NEON_PKG_VERSION'] + \
                                                             '-' \
                                                             + ethereum_model.neon_config_dict['NEON_REVISION']
-<<<<<<< HEAD
-    logger.debug(ethereum_model.neon_config_dict)
-
-
-def is_account_exists(client: SolanaClient, eth_account: EthereumAddress) -> bool:
-    pda_account, nonce = ether2program(eth_account)
-    info = client.get_account_info(pda_account, commitment=Confirmed)
-    value = get_from_dict(info, "result", "value")
-    return value is not None
-
-
-@logged_group("neon.Proxy")
-def estimate_gas(contract_id: str, caller_eth_account: EthereumAddress, data: str = None, value: str = None, *, logger):
-    result = call_emulated(contract_id, str(caller_eth_account), data, value)
-    used_gas = result.get("used_gas")
-    if used_gas is None:
-        logger.error(f"Failed estimate_gas, unexpected result, by contract_id: {contract_id}, caller_eth_account: "
-                     f"{caller_eth_account}, data: {data}, value: {value}, emulation result: {result}")
-        raise Exception("Bad estimate_gas result")
-    return used_gas + EXTRA_GAS
-=======
-    logger.debug(ethereum_model.neon_config_dict)
->>>>>>> e9cfb575
+    logger.debug(ethereum_model.neon_config_dict)