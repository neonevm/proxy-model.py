--- conflicted
+++ resolved
@@ -348,18 +348,6 @@
 
     return sol_instr_10_continue(acc, client, steps, accounts)
 
-<<<<<<< HEAD
-
-def deploy(contract, evm_loader):
-    with open(location_bin, mode='wb') as file:
-        file.write(contract)
-
-    cli = solana_cli(solana_url)
-    output = cli.call("deploy --use-evm-loader {} {}".format(evm_loader, location_bin))
-    #logger.debug(type(output), output)
-    return json.loads(output.splitlines()[-1])
-=======
->>>>>>> d8d4004c
 
 def createEtherAccountTrx(client, ether, evm_loader_id, signer, code_acc=None):
     if isinstance(ether, str):
