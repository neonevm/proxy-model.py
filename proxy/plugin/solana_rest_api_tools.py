--- conflicted
+++ resolved
@@ -94,14 +94,9 @@
     AccountMeta(pubkey=sysvarclock, is_signer=False, is_writable=False),
 ]
 
-<<<<<<< HEAD
 
 class TransactionInfo:
     def __init__(self, caller_token, eth_accounts, nonce):
-=======
-class TransactionAccounts:
-    def __init__(self, caller_token, eth_accounts):
->>>>>>> 2aa4072b
         self.caller_token = caller_token
         self.eth_accounts = eth_accounts
         self.nonce = nonce
