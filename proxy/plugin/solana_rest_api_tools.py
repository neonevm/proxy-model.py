--- conflicted
+++ resolved
@@ -34,13 +34,9 @@
 
 from spl.token.constants import ACCOUNT_LEN, ASSOCIATED_TOKEN_PROGRAM_ID, TOKEN_PROGRAM_ID
 from spl.token.instructions import get_associated_token_address, create_associated_token_account, transfer2, Transfer2Params
-<<<<<<< HEAD
-
+
+from ..environment import neon_cli, evm_loader_id, ETH_TOKEN_MINT_ID, COLLATERAL_POOL_BASE, read_elf_params
 from ..common.utils import get_from_dict
-=======
-from web3.auto import w3
-from proxy.environment import neon_cli, evm_loader_id, ETH_TOKEN_MINT_ID, COLLATERAL_POOL_BASE, read_elf_params
->>>>>>> cf6b2501
 from .eth_proto import Trx
 
 logger = logging.getLogger(__name__)
@@ -64,20 +60,12 @@
 incinerator = "1nc1nerator11111111111111111111111111111111"
 system = "11111111111111111111111111111111"
 
-<<<<<<< HEAD
-ETH_TOKEN_MINT_ID: PublicKey = PublicKey(
-    os.environ.get("ETH_TOKEN_MINT", "HPsV9Deocecw3GeZv1FkAPNCBRfuVyfw9MMwjwRe1xaU")
-)
-
 STORAGE_SIZE = 128 * 1024
 
 
 class SolanaErrors(Enum):
     AccountNotFound = "Invalid param: could not find account"
 
-=======
-STORAGE_SIZE = 128*1024
->>>>>>> cf6b2501
 
 ACCOUNT_INFO_LAYOUT = cStruct(
     "type" / Int8ul,
@@ -265,26 +253,6 @@
     return neon_cli().call("emulate", sender, contract, data, value)
 
 
-
-<<<<<<< HEAD
-class neon_cli:
-    def call(self, *args):
-        try:
-            cmd = ["neon-cli",
-                   "--commitment=recent",
-                   "--url", solana_url,
-                   "--evm_loader={}".format(evm_loader_id),
-                   ] + list(args)
-            logger.debug(f"Calling: \"{' '.join(cmd)}\"")
-            return subprocess.check_output(cmd, timeout=neon_cli_timeout, universal_newlines=True)
-        except subprocess.CalledProcessError as err:
-            import sys
-            logger.debug("ERR: neon-cli error {}".format(err))
-            raise
-=======
->>>>>>> cf6b2501
-
-
 def confirm_transaction(client, tx_sig, confirmations=0):
     """Confirm a transaction."""
     TIMEOUT = 30  # 30 seconds  pylint: disable=invalid-name
@@ -853,12 +821,7 @@
     for acc_desc in output_json["accounts"]:
         if acc_desc["new"] == False:
 
-<<<<<<< HEAD
-            if acc_desc["code_size_current"] and acc_desc["code_size"]:
-=======
-            address = bytes.fromhex(acc_desc["address"][2:])
-            if acc_desc["code_size_current"] is not None and acc_desc["code_size"] is not None:
->>>>>>> cf6b2501
+            if acc_desc.get("code_size_current") is not None and acc_desc.get("code_size") is not None:
                 if acc_desc["code_size"] > acc_desc["code_size_current"]:
                     code_size = acc_desc["code_size"] + 2048
                     seed = b58encode(ACCOUNT_SEED_VERSION + os.urandom(20))
@@ -1093,11 +1056,10 @@
 
     base = signer.public_key()
 
-    data = bytes.fromhex('02000000')+CREATE_ACCOUNT_LAYOUT.build(dict(
-            lamports=0,
-            space=0,
-            ether=bytes(ether),
-            nonce=nonce))
+    data = bytes.fromhex('02000000') + CREATE_ACCOUNT_LAYOUT.build(dict(lamports=0,
+                                                                        space=0,
+                                                                        ether=bytes(ether),
+                                                                        nonce=nonce))
     trx = Transaction()
     if code_acc is None:
         trx.add(TransactionInstruction(
@@ -1198,6 +1160,7 @@
     (account, nonce) = ether2program(bytes(eth_acc).hex(), evm_loader, base_account)
     return int(client.get_balance(account, commitment=Confirmed)['result']['value'])
 
+
 def add_airdrop_transfer_to_trx(owner_account: SolanaAccount, dest_account: str, trx: Transaction):
     dest_token_account = getTokenAddr(dest_account)
     owner_sol_addr = owner_account.public_key()
@@ -1273,7 +1236,7 @@
 
 def make_instruction_data_from_tx(instruction, private_key=None):
     if isinstance(instruction, dict):
-        if instruction['chainId'] is None:
+        if instruction.get('chainId') is None:
             raise Exception("chainId value is needed in input dict")
         if private_key is None:
             raise Exception("Needed private key for transaction creation from fields")
