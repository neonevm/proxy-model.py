from datetime import datetime
from solana.publickey import PublicKey
from logged_groups import logged_group

<<<<<<< HEAD
from ..common_neon.address import ether2program, EthereumAddress
from ..common_neon.utils import get_from_dict
=======
from ..common_neon.address import ether2program, getTokenAddr, EthereumAddress
from ..common_neon.solana_interactor import SolanaInteractor
>>>>>>> bcec7235
from ..environment import  read_elf_params, TIMEOUT_TO_RELOAD_NEON_CONFIG


@logged_group("neon.Proxy")
def neon_config_load(ethereum_model, *, logger):
    try:
        ethereum_model.neon_config_dict
    except AttributeError:
        logger.debug("loading the neon config dict for the first time!")
        ethereum_model.neon_config_dict = dict()
    else:
        elapsed_time = datetime.now().timestamp() - ethereum_model.neon_config_dict['load_time']
        logger.debug('elapsed_time={} proxy_id={}'.format(elapsed_time, ethereum_model.proxy_id))
        if elapsed_time < TIMEOUT_TO_RELOAD_NEON_CONFIG:
            return

    read_elf_params(ethereum_model.neon_config_dict)
    ethereum_model.neon_config_dict['load_time'] = datetime.now().timestamp()
    # 'Neon/v0.3.0-rc0-d1e4ff618457ea9cbc82b38d2d927e8a62168bec
    ethereum_model.neon_config_dict['web3_clientVersion'] = 'Neon/v' + \
                                                            ethereum_model.neon_config_dict['NEON_PKG_VERSION'] + \
                                                            '-' \
                                                            + ethereum_model.neon_config_dict['NEON_REVISION']
<<<<<<< HEAD
    logger.debug(ethereum_model.neon_config_dict)
=======
    logger.debug(ethereum_model.neon_config_dict)


@logged_group("neon.Proxy")
def get_token_balance_gwei(solana: SolanaInteractor, pda_account: str, *, logger) -> int:
    neon_token_account = getTokenAddr(PublicKey(pda_account))
    return solana.get_token_account_balance(neon_token_account)


@logged_group("neon.Proxy")
def get_token_balance_or_zero(solana: SolanaInteractor, eth_account: EthereumAddress, *, logger) -> int:
    solana_account, nonce = ether2program(eth_account)
    logger.debug(f"Get balance for eth account: {eth_account} aka: {solana_account}")
    return get_token_balance_gwei(solana, solana_account)


def is_account_exists(solana: SolanaInteractor, eth_account: EthereumAddress) -> bool:
    pda_account, nonce = ether2program(eth_account)
    info = solana.get_account_info(pda_account)
    return info is not None
>>>>>>> bcec7235
<|MERGE_RESOLUTION|>--- conflicted
+++ resolved
@@ -2,13 +2,6 @@
 from solana.publickey import PublicKey
 from logged_groups import logged_group
 
-<<<<<<< HEAD
-from ..common_neon.address import ether2program, EthereumAddress
-from ..common_neon.utils import get_from_dict
-=======
-from ..common_neon.address import ether2program, getTokenAddr, EthereumAddress
-from ..common_neon.solana_interactor import SolanaInteractor
->>>>>>> bcec7235
 from ..environment import  read_elf_params, TIMEOUT_TO_RELOAD_NEON_CONFIG
 
 
@@ -32,27 +25,4 @@
                                                             ethereum_model.neon_config_dict['NEON_PKG_VERSION'] + \
                                                             '-' \
                                                             + ethereum_model.neon_config_dict['NEON_REVISION']
-<<<<<<< HEAD
-    logger.debug(ethereum_model.neon_config_dict)
-=======
-    logger.debug(ethereum_model.neon_config_dict)
-
-
-@logged_group("neon.Proxy")
-def get_token_balance_gwei(solana: SolanaInteractor, pda_account: str, *, logger) -> int:
-    neon_token_account = getTokenAddr(PublicKey(pda_account))
-    return solana.get_token_account_balance(neon_token_account)
-
-
-@logged_group("neon.Proxy")
-def get_token_balance_or_zero(solana: SolanaInteractor, eth_account: EthereumAddress, *, logger) -> int:
-    solana_account, nonce = ether2program(eth_account)
-    logger.debug(f"Get balance for eth account: {eth_account} aka: {solana_account}")
-    return get_token_balance_gwei(solana, solana_account)
-
-
-def is_account_exists(solana: SolanaInteractor, eth_account: EthereumAddress) -> bool:
-    pda_account, nonce = ether2program(eth_account)
-    info = solana.get_account_info(pda_account)
-    return info is not None
->>>>>>> bcec7235
+    logger.debug(ethereum_model.neon_config_dict)