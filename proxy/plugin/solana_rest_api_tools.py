--- conflicted
+++ resolved
@@ -610,13 +610,8 @@
     raise Exception("Can't execute even one EVM instruction")
 
 
-<<<<<<< HEAD
-def sol_instr_21_cancel(signer, client, perm_accs, trx_accs):
+def sol_instr_21_cancel(signer, client, perm_accs, trx_accs, eth_trx):
     trx = TransactionWithComputeBudget()
-=======
-def sol_instr_21_cancel(signer, client, perm_accs, trx_accs, eth_trx):
-    trx = Transaction()
->>>>>>> 51c31190
     trx.add(TransactionInstruction(
         program_id=evm_loader_id,
         data=bytearray.fromhex("15") + trx_accs.nonce.to_bytes(8, 'little'),
@@ -1073,28 +1068,7 @@
             else:
                 raise
 
-        if call_iterative:
-            try:
-                if USE_COMBINED_START_CONTINUE:
-                    return call_signed_iterative_0x0d(signer, client, ethTrx, perm_accs, trx_accs, steps, msg, create_acc_trx)
-                else:
-                    return call_signed_iterative(signer, client, ethTrx, perm_accs, trx_accs, steps, msg, create_acc_trx)
-            except Exception as err:
-                logger.debug(str(err))
-                if str(err).startswith("transaction too large:"):
-                    logger.debug("Transaction too large, call call_signed_with_holder_acc():")
-                    call_from_holder = True
-                else:
-                    raise
-
     if call_from_holder:
-<<<<<<< HEAD
-        return call_signed_with_holder_acc(signer, client, ethTrx, perm_accs, trx_accs, steps, create_acc_trx)
-
-
-def call_signed_iterative(signer, client, ethTrx, perm_accs, trx_accs, steps, msg, create_acc_trx):
-    precall_txs = TransactionWithComputeBudget()
-=======
         return call_signed_with_holder_acc(signer, client, eth_trx, perm_accs, trx_accs, steps, create_acc_trx)
     if call_iterative:
         if USE_COMBINED_START_CONTINUE:
@@ -1104,8 +1078,7 @@
 
 
 def call_signed_iterative(signer, client, eth_trx, perm_accs, trx_accs, steps, msg, create_acc_trx):
-    precall_txs = Transaction()
->>>>>>> 51c31190
+    precall_txs = TransactionWithComputeBudget()
     precall_txs.add(create_acc_trx)
     precall_txs.add(TransactionInstruction(
         program_id=keccakprog,
@@ -1121,13 +1094,8 @@
     return call_continue(signer, client, perm_accs, trx_accs, steps, eth_trx)
 
 
-<<<<<<< HEAD
-def call_signed_iterative_0x0d(signer, client, ethTrx, perm_accs, trx_accs, steps, msg, create_acc_trx):
+def call_signed_iterative_0x0d(signer, client, eth_trx, perm_accs, trx_accs, steps, msg, create_acc_trx):
     precall_txs = TransactionWithComputeBudget()
-=======
-def call_signed_iterative_0x0d(signer, client, eth_trx, perm_accs, trx_accs, steps, msg, create_acc_trx):
-    precall_txs = Transaction()
->>>>>>> 51c31190
     precall_txs.add(create_acc_trx)
     precall_txs.add(TransactionInstruction(
         program_id=keccakprog,
@@ -1143,13 +1111,8 @@
     return call_continue_0x0d(signer, client, perm_accs, trx_accs, steps, msg, eth_trx)
 
 
-<<<<<<< HEAD
-def call_signed_noniterative(signer, client, ethTrx, perm_accs, trx_accs, msg, create_acc_trx):
+def call_signed_noniterative(signer, client, eth_trx, perm_accs, trx_accs, msg, create_acc_trx):
     call_txs_05 = TransactionWithComputeBudget()
-=======
-def call_signed_noniterative(signer, client, eth_trx, perm_accs, trx_accs, msg, create_acc_trx):
-    call_txs_05 = Transaction()
->>>>>>> 51c31190
     call_txs_05.add(create_acc_trx)
     call_txs_05.add(TransactionInstruction(
         program_id=keccakprog,
