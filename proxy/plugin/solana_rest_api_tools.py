import base58
import base64
import json
import logging
import os
import random
import re
import struct
import time
from datetime import datetime
from hashlib import sha256
from typing import NamedTuple
import rlp
from base58 import b58decode, b58encode
from construct import Bytes, Int8ul, Int32ul, Int64ul
from construct import Struct as cStruct
from eth_keys import keys as eth_keys
from sha3 import keccak_256
from solana._layouts.system_instructions import SYSTEM_INSTRUCTIONS_LAYOUT
from solana._layouts.system_instructions import InstructionType as SystemInstructionType
from solana.blockhash import Blockhash
from solana.publickey import PublicKey
from solana.rpc.api import Client, SendTransactionError
from solana.rpc.commitment import Commitment, Confirmed
from solana.rpc.types import TxOpts
from solana.sysvar import *
from solana.transaction import AccountMeta, Transaction, TransactionInstruction
from spl.token.constants import ACCOUNT_LEN, ASSOCIATED_TOKEN_PROGRAM_ID, TOKEN_PROGRAM_ID
from spl.token.instructions import get_associated_token_address, create_associated_token_account, transfer2, Transfer2Params
from web3.auto import w3
from proxy.environment import neon_cli, evm_loader_id, ETH_TOKEN_MINT_ID, COLLATERAL_POOL_BASE, read_elf_params
from .eth_proto import Trx
<<<<<<< HEAD
from ..core.acceptor.pool import new_acc_id_glob, acc_list_glob
from ..indexer.sql_dict import SQLDict
=======
from ..indexer.sql_dict import POSTGRES_USER, POSTGRES_HOST, POSTGRES_DB, POSTGRES_PASSWORD
import psycopg2
>>>>>>> 06b85c2f

logger = logging.getLogger(__name__)
logger.setLevel(logging.DEBUG)


NEW_USER_AIRDROP_AMOUNT = int(os.environ.get("NEW_USER_AIRDROP_AMOUNT", "0"))
location_bin = ".deploy_contract.bin"
confirmation_check_delay = float(os.environ.get("NEON_CONFIRMATION_CHECK_DELAY", "0.1"))
USE_COMBINED_START_CONTINUE = os.environ.get("USE_COMBINED_START_CONTINUE", "NO") == "YES"
CONTINUE_COUNT_FACTOR = int(os.environ.get("CONTINUE_COUNT_FACTOR", "3"))
TIMEOUT_TO_RELOAD_NEON_CONFIG = int(os.environ.get("TIMEOUT_TO_RELOAD_NEON_CONFIG", "3600"))
MINIMAL_GAS_PRICE=int(os.environ.get("MINIMAL_GAS_PRICE", 1))*10**9

ACCOUNT_SEED_VERSION=b'\1'

COLLATERALL_POOL_MAX=10

EMPTY_STORAGE_TAG=0

sysvarclock = "SysvarC1ock11111111111111111111111111111111"
sysinstruct = "Sysvar1nstructions1111111111111111111111111"
keccakprog = "KeccakSecp256k11111111111111111111111111111"
rentid = "SysvarRent111111111111111111111111111111111"
incinerator = "1nc1nerator11111111111111111111111111111111"
system = "11111111111111111111111111111111"

STORAGE_SIZE = 128*1024

ACCOUNT_INFO_LAYOUT = cStruct(
    "type" / Int8ul,
    "ether" / Bytes(20),
    "nonce" / Int8ul,
    "trx_count" / Bytes(8),
    "code_account" / Bytes(32),
    "is_rw_blocked" / Int8ul,
    "rw_blocked_acc" / Bytes(32),
    "eth_token_account" / Bytes(32),
    "ro_blocked_cnt" / Int8ul,
)

CODE_INFO_LAYOUT = cStruct(
    "tag" / Int8ul,
    "owner" / Bytes(20),
    "code_size" / Bytes(4),
)

CREATE_ACCOUNT_LAYOUT = cStruct(
    "lamports" / Int64ul,
    "space" / Int64ul,
    "ether" / Bytes(20),
    "nonce" / Int8ul
)

obligatory_accounts = [
    AccountMeta(pubkey=evm_loader_id, is_signer=False, is_writable=False),
    AccountMeta(pubkey=ETH_TOKEN_MINT_ID, is_signer=False, is_writable=False),
    AccountMeta(pubkey=TOKEN_PROGRAM_ID, is_signer=False, is_writable=False),
    AccountMeta(pubkey=sysvarclock, is_signer=False, is_writable=False),
]

class SQLCost():
    def __init__(self):

        self.conn = psycopg2.connect(
            dbname=POSTGRES_DB,
            user=POSTGRES_USER,
            password=POSTGRES_PASSWORD,
            host=POSTGRES_HOST
        )

        self.conn.set_isolation_level(psycopg2.extensions.ISOLATION_LEVEL_AUTOCOMMIT)
        cur = self.conn.cursor()
        cur.execute('''
                CREATE TABLE IF NOT EXISTS OPERATOR_COST
                (
                    hash char(64),
                    cost bigint,
                    used_gas bigint,
                    sender char(40),
                    to_address char(40) ,
                    sig char(100),
                    status varchar(100),
                    reason varchar(100)
                )'''
                    )

    def close(self):
        self.conn.close()

    def insert(self, hash, cost, used_gas, sender, to_address, sig, status, reason):
        cur = self.conn.cursor()
        cur.execute('''
                INSERT INTO OPERATOR_COST (hash, cost, used_gas, sender, to_address, sig, status, reason)
                VALUES (%s,%s,%s,%s,%s,%s,%s,%s)
            ''',
            (hash, cost, used_gas, sender, to_address, sig, status, reason)
        )

class CostSingleton(object):
    def __new__(cls):
        if not hasattr(cls, 'instance'):
            cls.instance = super(CostSingleton, cls).__new__(cls)
            cls.instance.operator_cost = SQLCost()
        return cls.instance

class PermanentAccounts:
    def __init__(self, client, signer):
        while True:
            with new_acc_id_glob.get_lock():
                try:
                    self.acc_id = acc_list_glob.pop(0)
                except IndexError:
                    self.acc_id = new_acc_id_glob.value
                    new_acc_id_glob.value += 1

            logger.debug("LOCK RESOURCES {}".format(self.acc_id))

            self.operator = signer.public_key()
            self.operator_token = getTokenAddr(self.operator)

            acc_id_bytes = self.acc_id.to_bytes((self.acc_id.bit_length() + 7) // 8, 'big')

            storage_seed = keccak_256(b"storage" + acc_id_bytes).hexdigest()[:32]
            storage_seed = bytes(storage_seed, 'utf8')

            holder_seed = keccak_256(b"holder" + acc_id_bytes).hexdigest()[:32]
            holder_seed = bytes(holder_seed, 'utf8')

            try:
                self.storage, self.holder = create_multiple_accounts_with_seed(
                        client,
                        funding=signer,
                        base=signer,
                        seeds=[storage_seed, holder_seed],
                        sizes=[STORAGE_SIZE, STORAGE_SIZE]
                    )
            except Exception as err:
                logger.warn("Account is locked err({}) id({}) owner({})".format(str(err), self.acc_id, signer.public_key()))
            else:
                break

    def __del__(self):
        logger.debug("FREE RESOURCES {}".format(self.acc_id))
        with new_acc_id_glob.get_lock():
            acc_list_glob.append(self.acc_id)


class TransactionInfo:
    def __init__(self, caller_token, eth_accounts, eth_trx):
        self.eth_trx = eth_trx

        self.caller_token = caller_token
        self.eth_accounts = eth_accounts
        self.nonce = eth_trx.nonce

        hash = keccak_256(eth_trx.unsigned_msg()).digest()
        collateral_pool_index = int().from_bytes(hash[:4], "little") % COLLATERALL_POOL_MAX
        self.collateral_pool_index_buf = collateral_pool_index.to_bytes(4, 'little')
        self.collateral_pool_address = create_collateral_pool_address(collateral_pool_index)

class AccountInfo(NamedTuple):
    ether: eth_keys.PublicKey
    trx_count: int
    code_account: PublicKey

    @staticmethod
    def frombytes(data):
        cont = ACCOUNT_INFO_LAYOUT.parse(data)
        return AccountInfo(cont.ether, cont.trx_count, PublicKey(cont.code_account))

def create_account_layout(lamports, space, ether, nonce):
    return bytes.fromhex("02000000")+CREATE_ACCOUNT_LAYOUT.build(dict(
        lamports=lamports,
        space=space,
        ether=ether,
        nonce=nonce
    ))

def write_holder_layout(nonce, offset, data):
    return (bytes.fromhex('12')+
            nonce.to_bytes(8, byteorder='little')+
            offset.to_bytes(4, byteorder='little')+
            len(data).to_bytes(8, byteorder='little')+
            data)

def get_account_info(client, storage_account):
    opts = {
        "encoding": "base64",
        "commitment": "confirmed",
        "dataSlice": {
            "offset": 0,
            "length": 16,
        }
    }

    result = client._provider.make_request("getAccountInfo", str(storage_account), opts)
    logger.debug("\n{}".format(json.dumps(result, indent=4, sort_keys=True)))

    info = result['result']['value']
    if info is None:
        logger.debug("Can't get information about {}".format(storage_account))
        return None

    data = base64.b64decode(info['data'][0])

    account_tag = data[0]
    lamports = info['lamports']
    owner = info['owner']

    return (account_tag, lamports, owner)


def accountWithSeed(base, seed, program):
    # logger.debug(type(base), str(base), type(seed), str(seed), type(program), str(program))
    result = PublicKey(sha256(bytes(base) + bytes(seed) + bytes(program)).digest())
    logger.debug('accountWithSeed %s', str(result))
    return result

def createAccountWithSeedTrx(funding, base, seed, lamports, space, program):
    seed_str = str(seed, 'utf8')
    data = SYSTEM_INSTRUCTIONS_LAYOUT.build(
        dict(
            instruction_type = SystemInstructionType.CREATE_ACCOUNT_WITH_SEED,
            args=dict(
                base=bytes(base),
                seed=dict(length=len(seed_str), chars=seed_str),
                lamports=lamports,
                space=space,
                program_id=bytes(program)
            )
        )
    )
    logger.debug("createAccountWithSeedTrx %s %s %s", type(base), base, data.hex())
    created = accountWithSeed(base, seed, PublicKey(program))
    logger.debug("created %s", created)
    return TransactionInstruction(
        keys=[
            AccountMeta(pubkey=funding, is_signer=True, is_writable=True),
            AccountMeta(pubkey=created, is_signer=False, is_writable=True),
            AccountMeta(pubkey=base, is_signer=True, is_writable=False),
        ],
        program_id=system,
        data=data
    )


def create_collateral_pool_address(collateral_pool_index):
    COLLATERAL_SEED_PREFIX = "collateral_seed_"
    seed = COLLATERAL_SEED_PREFIX + str(collateral_pool_index)
    return accountWithSeed(PublicKey(COLLATERAL_POOL_BASE), str.encode(seed), PublicKey(evm_loader_id))


def create_account_with_seed(client, funding, base, seed, storage_size, eth_trx=None):
    account = accountWithSeed(base.public_key(), seed, PublicKey(evm_loader_id))

    if client.get_balance(account, commitment=Confirmed)['result']['value'] == 0:
        minimum_balance = client.get_minimum_balance_for_rent_exemption(storage_size, commitment=Confirmed)["result"]
        logger.debug("Minimum balance required for account {}".format(minimum_balance))

        trx = Transaction()
        trx.add(createAccountWithSeedTrx(funding.public_key(), base.public_key(), seed, minimum_balance, storage_size, PublicKey(evm_loader_id)))
        send_transaction(client, trx, funding, eth_trx=eth_trx, reason='createAccountWithSeed')

    return account


def create_multiple_accounts_with_seed(client, funding, base, seeds, sizes):
    accounts = []
    trx = Transaction()

    for seed, storage_size in zip(seeds, sizes):
        account = accountWithSeed(base.public_key(), seed, PublicKey(evm_loader_id))
        accounts.append(account)

        minimum_balance = client.get_minimum_balance_for_rent_exemption(storage_size, commitment=Confirmed)["result"]

        account_info = get_account_info(client, account)
        if account_info is None:
            logger.debug("Minimum balance required for account {}".format(minimum_balance))

            trx.add(createAccountWithSeedTrx(funding.public_key(), base.public_key(), seed, minimum_balance, storage_size, PublicKey(evm_loader_id)))
        else:
            (tag, lamports, owner) = account_info
            if lamports < minimum_balance:
                raise Exception("insufficient balance")
            if PublicKey(owner) != PublicKey(evm_loader_id):
                raise Exception("wrong owner")
            if tag != EMPTY_STORAGE_TAG:
                raise Exception("not empty")

    if len(trx.instructions) > 0:
        send_transaction(client, trx, funding)

    return accounts


def make_keccak_instruction_data(check_instruction_index, msg_len, data_start):
    if check_instruction_index > 255 and check_instruction_index < 0:
        raise Exception("Invalid index for instruction - {}".format(check_instruction_index))

    check_count = 1
    eth_address_size = 20
    signature_size = 65
    eth_address_offset = data_start
    signature_offset = eth_address_offset + eth_address_size
    message_data_offset = signature_offset + signature_size

    data = struct.pack("B", check_count)
    data += struct.pack("<H", signature_offset)
    data += struct.pack("B", check_instruction_index)
    data += struct.pack("<H", eth_address_offset)
    data += struct.pack("B", check_instruction_index)
    data += struct.pack("<H", message_data_offset)
    data += struct.pack("<H", msg_len)
    data += struct.pack("B", check_instruction_index)

    return data


class EthereumError(Exception):
    def __init__(self, code, message, data=None):
        self.code = code
        self.message = message
        self.data = data

    def getError(self):
        error = {'code': self.code, 'message': self.message}
        if self.data: error['data'] = self.data
        return error


class EthereumAddress:
    def __init__(self, data, private=None):
        if isinstance(data, str):
            data = bytes(bytearray.fromhex(data[2:]))
        self.data = data
        self.private = private

    @staticmethod
    def random():
        letters = '0123456789abcdef'
        data = bytearray.fromhex(''.join([random.choice(letters) for k in range(64)]))
        pk = eth_keys.PrivateKey(data)
        return EthereumAddress(pk.public_key.to_canonical_address(), pk)

    def __str__(self):
        return '0x'+self.data.hex()

    def __repr__(self):
        return self.__str__()

    def __bytes__(self): return self.data


def emulator(contract, sender, data, value):
    data = data or "none"
    value = value or ""
    return neon_cli().call("emulate", sender, contract, data, value)




def confirm_transaction(client, tx_sig, confirmations=0):
    """Confirm a transaction."""
    TIMEOUT = 30  # 30 seconds  pylint: disable=invalid-name
    elapsed_time = 0
    while elapsed_time < TIMEOUT:
        logger.debug('confirm_transaction for %s', tx_sig)
        resp = client.get_signature_statuses([tx_sig])
        logger.debug('confirm_transaction: %s', resp)
        if resp["result"]:
            status = resp['result']['value'][0]
            if status and (status['confirmationStatus'] == 'finalized' or \
               status['confirmationStatus'] == 'confirmed' and status['confirmations'] >= confirmations):
#            logger.debug('Confirmed transaction:', resp)
                return
        time.sleep(confirmation_check_delay)
        elapsed_time += confirmation_check_delay
    #if not resp["result"]:
    raise RuntimeError("could not confirm transaction: ", tx_sig)
    #return resp

def solana2ether(public_key):
    from web3 import Web3
    return bytes(Web3.keccak(bytes.fromhex(public_key))[-20:])

def ether2program(ether, program_id, base):
    if isinstance(ether, str):
        if ether.startswith('0x'):
            ether = ether[2:]
    else:
        ether = ether.hex()
    output = neon_cli().call("create-program-address", ether)
    items = output.rstrip().split(' ')
    return (items[0], int(items[1]))


def ether2seed(ether, program_id, base):
    if isinstance(ether, str):
        if ether.startswith('0x'): ether = ether[2:]
    else: ether = ether.hex()
    seed = b58encode(bytes.fromhex(ether))
    acc = accountWithSeed(base, seed, PublicKey(program_id))
    logger.debug('ether2program: {} {} => {} (seed {})'.format(ether, 255, acc, seed))
    return (acc, 255, seed)


def neon_config_load(ethereum_model):
    try:
        ethereum_model.neon_config_dict
    except AttributeError:
        logger.debug("loading the neon config dict for the first time!")
        ethereum_model.neon_config_dict = dict()
    else:
        elapsed_time = datetime.now().timestamp() - ethereum_model.neon_config_dict['load_time']
        logger.debug('elapsed_time={} proxy_id={}'.format(elapsed_time, ethereum_model.proxy_id))
        if elapsed_time < TIMEOUT_TO_RELOAD_NEON_CONFIG:
            return

    read_elf_params(ethereum_model.neon_config_dict)
    ethereum_model.neon_config_dict['load_time'] = datetime.now().timestamp()
    # 'Neon/v0.3.0-rc0-d1e4ff618457ea9cbc82b38d2d927e8a62168bec
    ethereum_model.neon_config_dict['web3_clientVersion'] = 'Neon/v' + \
                                                            ethereum_model.neon_config_dict['NEON_PKG_VERSION'] + \
                                                            '-' \
                                                            + ethereum_model.neon_config_dict['NEON_REVISION']
    logger.debug(ethereum_model.neon_config_dict)


def call_emulated(contract_id, caller_id, data=None, value=None):
    output = emulator(contract_id, caller_id, data, value)
    logger.debug("call_emulated %s %s %s %s return %s", contract_id, caller_id, data, value, output)
    result = json.loads(output)
    exit_status = result['exit_status']
    if exit_status == 'revert':
        result_value = result['result']
        if len(result_value) < 8 or result_value[:8] != '08c379a0':
            raise EthereumError(code=3, message='execution reverted')

        offset = int(result_value[8:8+64], 16)
        length = int(result_value[8+64:8+64+64], 16)
        message = str(bytes.fromhex(result_value[8+offset*2+64:8+offset*2+64+length*2]), 'utf8')
        raise EthereumError(code=3, message='execution reverted: '+message, data='0x'+result_value)
    if result["exit_status"] != "succeed":
        raise Exception("evm emulator error ", result)
    return result

def extract_measurements_from_receipt(receipt):
    log_messages = receipt['result']['meta']['logMessages']
    transaction = receipt['result']['transaction']
    accounts = transaction['message']['accountKeys']
    instructions = []
    for instr in transaction['message']['instructions']:
        program = accounts[instr['programIdIndex']]
        instructions.append({
            'accs': [accounts[acc] for acc in instr['accounts']],
            'program': accounts[instr['programIdIndex']],
            'data': b58decode(instr['data']).hex()
        })

    pattern = re.compile('Program ([0-9A-Za-z]+) (.*)')
    messages = []
    for log in log_messages:
        res = pattern.match(log)
        if res:
            (program, reason) = res.groups()
            if reason == 'invoke [1]': messages.append({'program':program,'logs':[]})
        messages[-1]['logs'].append(log)

    for instr in instructions:
        if instr['program'] in ('KeccakSecp256k11111111111111111111111111111',): continue
        if messages[0]['program'] != instr['program']:
            raise Exception('Invalid program in log messages: expect %s, actual %s' % (messages[0]['program'], instr['program']))
        instr['logs'] = messages.pop(0)['logs']
        exit_result = re.match(r'Program %s (success)'%instr['program'], instr['logs'][-1])
        if not exit_result: raise Exception("Can't get exit result")
        instr['result'] = exit_result.group(1)

        if instr['program'] == evm_loader_id:
            memory_result = re.match(r'Program log: Total memory occupied: ([0-9]+)', instr['logs'][-3])
            instruction_result = re.match(r'Program %s consumed ([0-9]+) of ([0-9]+) compute units'%instr['program'], instr['logs'][-2])
            if not (memory_result and instruction_result):
                raise Exception("Can't parse measurements for evm_loader")
            instr['measurements'] = {
                    'instructions': instruction_result.group(1),
                    'memory': memory_result.group(1)
                }

    result = []
    for instr in instructions:
        if instr['program'] == evm_loader_id:
            result.append({
                    'program':instr['program'],
                    'measurements':instr['measurements'],
                    'result':instr['result'],
                    'data':instr['data']
                })
    return result

# Do not rename this function! This name used in CI measurements (see function `cleanup_docker` in .buildkite/steps/deploy-test.sh)
def get_measurements(result):
    try:
        measurements = extract_measurements_from_receipt(result)
        for m in measurements: logger.info(json.dumps(m))
    except Exception as err:
        logger.error("Can't get measurements %s"%err)
        logger.info("Failed result: %s"%json.dumps(result, indent=3))

def send_transaction(client, trx, signer, eth_trx=None, reason=None):
    result = client.send_transaction(trx, signer, opts=TxOpts(skip_confirmation=True, preflight_commitment=Confirmed))
    confirm_transaction(client, result["result"])
    result = client.get_confirmed_transaction(result["result"])
    update_transaction_cost(result, eth_trx, reason=reason)
    return result

def send_measured_transaction(client, trx, signer, eth_trx, reason):
    result = send_transaction(client, trx, signer, eth_trx=eth_trx, reason=reason)
    get_measurements(result)
    return result

def check_if_program_exceeded_instructions(err_result):
    err_instruction = "Program failed to complete: exceeded maximum number of instructions allowed"
    err_budget = "failed: Computational budget exceeded"

    if err_result['data']['logs'][-1].find(err_instruction) >= 0 or \
        err_result['data']['logs'][-2].find(err_instruction) >= 0 or \
        err_result['data']['logs'][-1].find(err_budget) >= 0:
        return True
    return False


def check_if_continue_returned(result):
    tx_info = result['result']
    accounts = tx_info["transaction"]["message"]["accountKeys"]
    evm_loader_instructions = []

    for idx, instruction in enumerate(tx_info["transaction"]["message"]["instructions"]):
        if accounts[instruction["programIdIndex"]] == evm_loader_id:
            evm_loader_instructions.append(idx)

    for inner in (tx_info['meta']['innerInstructions']):
        if inner["index"] in evm_loader_instructions:
            for event in inner['instructions']:
                if accounts[event['programIdIndex']] == evm_loader_id:
                    instruction = base58.b58decode(event['data'])[:1]
                    if int().from_bytes(instruction, "little") == 6:  # OnReturn evmInstruction code
                        return (True, tx_info['transaction']['signatures'][0])
    return (False, ())


<<<<<<< HEAD
def call_continue_0x0d(signer, client, perm_accs, trx_info, steps, msg):
    try:
        return call_continue_bucked_0x0d(signer, client, perm_accs, trx_info, steps, msg)
    except Exception as err:
        logger.debug("call_continue_bucked_0x0D exception:")
        logger.debug(str(err))

    try:
        # return call_continue_iterative_0x0d(signer, client, perm_accs, trx_info, steps, msg)
        return call_continue_iterative(signer, client, perm_accs, trx_info, steps)
    except Exception as err:
        logger.debug("call_continue_iterative exception:")
        logger.debug(str(err))

    return sol_instr_21_cancel(signer, client, perm_accs, trx_info)


def call_continue(signer, client, perm_accs, trx_info, steps):
    try:
        return call_continue_bucked(signer, client, perm_accs, trx_info, steps)
    except Exception as err:
        logger.debug("call_continue_bucked exception:")
        logger.debug(str(err))

    try:
        return call_continue_iterative(signer, client, perm_accs, trx_info, steps)
=======
def call_continue(signer, client, perm_accs, trx_accs, steps, eth_trx):
    try:
        return call_continue_iterative(signer, client, perm_accs, trx_accs, steps, eth_trx)
>>>>>>> 06b85c2f
    except Exception as err:
        logger.debug("call_continue_iterative exception:")
        logger.debug(str(err))

    return sol_instr_21_cancel(signer, client, perm_accs, trx_info)

<<<<<<< HEAD

def call_continue_bucked(signer, client, perm_accs, trx_info, steps):
    while True:
        logger.debug("Continue bucked step:")
        (continue_count, instruction_count) = simulate_continue(signer, client, perm_accs, trx_info, steps)
        logger.debug("Send bucked:")
        result_list = []
        try:
            for index in range(continue_count):
                trx = Transaction().add(make_continue_instruction(signer, perm_accs, trx_info, instruction_count, index))
                result = client.send_transaction(
                        trx,
                        signer,
                        opts=TxOpts(skip_confirmation=True, preflight_commitment=Confirmed)
                    )["result"]
                result_list.append(result)
        except Exception as err:
            if str(err).startswith("Transaction simulation failed: Error processing Instruction 0: custom program error: 0x1"):
                pass
            else:
                raise

        logger.debug("Collect bucked results: {}".format(result_list))
        signature = None
        for trx in result_list:
            confirm_transaction(client, trx)
            result = client.get_confirmed_transaction(trx)

            extra_sol_trx = False
            if result['result']['meta']['err']:
                instruction_error =  result['result']['meta']['err']['InstructionError']
                err = instruction_error[1]
                if isinstance(err, dict)  and err.get('Custom', 0) == 1:
                    extra_sol_trx = True
            update_transaction_cost(result, trx_info.eth_trx, extra_sol_trx=extra_sol_trx, reason='ContinueV02')
            get_measurements(result)
            (founded, signature_) = check_if_continue_returned(result)
            if founded:
                signature = signature_
        if signature:
            return signature

def call_continue_bucked_0x0d(signer, client, perm_accs, trx_info, steps, msg):
    while True:
        logger.debug("Continue bucked step:")
        (continue_count, instruction_count) = simulate_continue_0x0d(signer, client, perm_accs, trx_info, steps, msg)
        logger.debug("Send bucked:")
        result_list = []
        try:
            for index in range(continue_count*CONTINUE_COUNT_FACTOR):
                trx = Transaction().add(make_partial_call_or_continue_instruction_0x0d(signer, perm_accs, trx_info, instruction_count, msg, index))
                result = client.send_transaction(
                    trx,
                    signer,
                    opts=TxOpts(skip_confirmation=True, preflight_commitment=Confirmed)
                )["result"]
                result_list.append(result)
        except Exception as err:
            if str(err).startswith("Transaction simulation failed: Error processing Instruction 0: custom program error: 0x1"):
                pass
            else:
                raise

        logger.debug("Collect bucked results:")
        signature=None


        for trx in result_list:
            confirm_transaction(client, trx)
            result = client.get_confirmed_transaction(trx)

            extra_sol_trx = False
            if result['result']['meta']['err']:
                instruction_error =  result['result']['meta']['err']['InstructionError']
                err = instruction_error[1]
                if isinstance(err, dict) and err.get('Custom', 0) == 1:
                    extra_sol_trx = True

            update_transaction_cost(result, trx_info.eth_trx, extra_sol_trx=extra_sol_trx, reason='PartialCallOrContinueFromRawEthereumTX')
            get_measurements(result)
            (founded, signature_) = check_if_continue_returned(result)
            if founded:
                signature = signature_
        if signature:
            return signature

def call_continue_iterative(signer, client, perm_accs, trx_info, step_count):
=======
def call_continue_iterative(signer, client, perm_accs, trx_accs, step_count, eth_trx):
>>>>>>> 06b85c2f
    while True:
        logger.debug("Continue iterative step:")
        result = sol_instr_10_continue(signer, client, perm_accs, trx_info, step_count)
        (succeed, signature) = check_if_continue_returned(result)
        if succeed:
            return signature


<<<<<<< HEAD
# def call_continue_iterative_0x0d(signer, client, perm_accs, trx_info, step_count, msg):
#     while True:
#         logger.debug("Continue iterative step:")
#         result = make_partial_call_or_continue_instruction_0x0d(signer, client, perm_accs, trx_info, step_count, msg)
#         (succeed, signature) = check_if_continue_returned(result)
#         if succeed:
#             return signature


def sol_instr_10_continue(signer, client, perm_accs, trx_info, initial_step_count):
=======
def sol_instr_10_continue(signer, client, perm_accs, trx_accs, initial_step_count, eth_trx):
>>>>>>> 06b85c2f
    step_count = initial_step_count
    while step_count > 0:
        trx = Transaction()
        trx.add(make_continue_instruction(signer, perm_accs, trx_info, step_count))

        logger.debug("Step count {}".format(step_count))
        try:
            result = send_measured_transaction(client, trx, signer, trx_info.eth_trx, 'ContinueV02')
            return result
        except SendTransactionError as err:
            if check_if_program_exceeded_instructions(err.result):
                step_count = int(step_count * 90 / 100)
            else:
                raise
    raise Exception("Can't execute even one EVM instruction")


def sol_instr_21_cancel(signer, client, perm_accs, trx_info):
    operator = signer.public_key()
    operator_token = getTokenAddr(operator)

    trx = Transaction()
    trx.add(TransactionInstruction(
        program_id=evm_loader_id,
        data=bytearray.fromhex("15") + trx_info.nonce.to_bytes(8, 'little'),
        keys=[
            AccountMeta(pubkey=perm_accs.storage, is_signer=False, is_writable=True),
            AccountMeta(pubkey=operator, is_signer=True, is_writable=True),
            AccountMeta(pubkey=operator_token, is_signer=False, is_writable=True),
            AccountMeta(pubkey=trx_info.caller_token, is_signer=False, is_writable=True),
            AccountMeta(pubkey=incinerator, is_signer=False, is_writable=True),
            AccountMeta(pubkey=system, is_signer=False, is_writable=False),

        ] + trx_info.eth_accounts + [

            AccountMeta(pubkey=sysinstruct, is_signer=False, is_writable=False),
        ] + obligatory_accounts
    ))

    logger.debug("Cancel")
    result = send_measured_transaction(client, trx, signer, trx_info.eth_trx, 'CancelWithNonce')
    return result['result']['transaction']['signatures'][0]


def make_partial_call_instruction(signer, perm_accs, trx_info, step_count, call_data):
    operator = signer.public_key()
    operator_token = getTokenAddr(operator)

    return TransactionInstruction(
        program_id = evm_loader_id,
        data = bytearray.fromhex("13") + trx_info.collateral_pool_index_buf + step_count.to_bytes(8, byteorder="little") + call_data,
        keys = [
            AccountMeta(pubkey=perm_accs.storage, is_signer=False, is_writable=True),

            AccountMeta(pubkey=sysinstruct, is_signer=False, is_writable=False),
            AccountMeta(pubkey=operator, is_signer=True, is_writable=True),
            AccountMeta(pubkey=trx_info.collateral_pool_address, is_signer=False, is_writable=True),
            AccountMeta(pubkey=operator_token, is_signer=False, is_writable=True),
            AccountMeta(pubkey=trx_info.caller_token, is_signer=False, is_writable=True),
            AccountMeta(pubkey=system, is_signer=False, is_writable=False),

        ] + trx_info.eth_accounts + [

            AccountMeta(pubkey=sysinstruct, is_signer=False, is_writable=False),
        ] + obligatory_accounts
        )


<<<<<<< HEAD
def make_partial_call_or_continue_instruction_0x0d(signer, perm_accs, trx_info, step_count, call_data, index=None):
    operator = signer.public_key()
    operator_token = getTokenAddr(operator)

    data = bytearray.fromhex("0D") + trx_info.collateral_pool_index_buf + step_count.to_bytes(8, byteorder="little") + call_data
    if index:
        data = data + index.to_bytes(8, byteorder="little")
    return TransactionInstruction(
        program_id = evm_loader_id,
        data = data,
        keys = [
                   AccountMeta(pubkey=perm_accs.storage, is_signer=False, is_writable=True),

                   AccountMeta(pubkey=sysinstruct, is_signer=False, is_writable=False),
                   AccountMeta(pubkey=operator, is_signer=True, is_writable=True),
                   AccountMeta(pubkey=trx_info.collateral_pool_address, is_signer=False, is_writable=True),
                   AccountMeta(pubkey=operator_token, is_signer=False, is_writable=True),
                   AccountMeta(pubkey=trx_info.caller_token, is_signer=False, is_writable=True),
                   AccountMeta(pubkey=system, is_signer=False, is_writable=False),

               ] + trx_info.eth_accounts + [

                   AccountMeta(pubkey=sysinstruct, is_signer=False, is_writable=False),
               ] + obligatory_accounts
    )


def make_continue_instruction(signer, perm_accs, trx_info, step_count, index=None):
    operator = signer.public_key()
    operator_token = getTokenAddr(operator)

    data = bytearray.fromhex("14") + trx_info.collateral_pool_index_buf + step_count.to_bytes(8, byteorder="little")
=======
def make_continue_instruction(perm_accs, trx_accs, step_count, index=None):
    data = bytearray.fromhex("14") + perm_accs.collateral_pool_index_buf + step_count.to_bytes(8, byteorder="little")
>>>>>>> 06b85c2f
    if index:
        data = data + index.to_bytes(8, byteorder="little")

    return TransactionInstruction(
        program_id = evm_loader_id,
        data = data,
        keys = [
            AccountMeta(pubkey=perm_accs.storage, is_signer=False, is_writable=True),

            AccountMeta(pubkey=operator, is_signer=True, is_writable=True),
            AccountMeta(pubkey=trx_info.collateral_pool_address, is_signer=False, is_writable=True),
            AccountMeta(pubkey=operator_token, is_signer=False, is_writable=True),
            AccountMeta(pubkey=trx_info.caller_token, is_signer=False, is_writable=True),
            AccountMeta(pubkey=system, is_signer=False, is_writable=False),

        ] + trx_info.eth_accounts + [

            AccountMeta(pubkey=sysinstruct, is_signer=False, is_writable=False),
        ] + obligatory_accounts
    )


def make_call_from_account_instruction(signer, perm_accs, trx_info, step_count = 0):
    operator = signer.public_key()
    operator_token = getTokenAddr(operator)

    return TransactionInstruction(
        program_id = evm_loader_id,
        data = bytearray.fromhex("16") + trx_info.collateral_pool_index_buf + step_count.to_bytes(8, byteorder="little"),
        keys = [
            AccountMeta(pubkey=perm_accs.holder, is_signer=False, is_writable=True),
            AccountMeta(pubkey=perm_accs.storage, is_signer=False, is_writable=True),

            AccountMeta(pubkey=operator, is_signer=True, is_writable=True),
            AccountMeta(pubkey=trx_info.collateral_pool_address, is_signer=False, is_writable=True),
            AccountMeta(pubkey=operator_token, is_signer=False, is_writable=True),
            AccountMeta(pubkey=trx_info.caller_token, is_signer=False, is_writable=True),
            AccountMeta(pubkey=system, is_signer=False, is_writable=False),

        ] + trx_info.eth_accounts + [

            AccountMeta(pubkey=sysinstruct, is_signer=False, is_writable=False),
        ] + obligatory_accounts
    )


def make_05_call_instruction(signer, trx_info, call_data):
    operator = signer.public_key()
    operator_token = getTokenAddr(operator)

    return TransactionInstruction(
        program_id = evm_loader_id,
        data = bytearray.fromhex("05") + trx_info.collateral_pool_index_buf + call_data,
        keys = [
            AccountMeta(pubkey=sysinstruct, is_signer=False, is_writable=False),
            AccountMeta(pubkey=operator, is_signer=True, is_writable=True),
            AccountMeta(pubkey=trx_info.collateral_pool_address, is_signer=False, is_writable=True),
            AccountMeta(pubkey=operator_token, is_signer=False, is_writable=True),
            AccountMeta(pubkey=trx_info.caller_token, is_signer=False, is_writable=True),
            AccountMeta(pubkey=system, is_signer=False, is_writable=False),

        ] + trx_info.eth_accounts + obligatory_accounts
    )


<<<<<<< HEAD
def simulate_continue_0x0d(signer, client, perm_accs, trx_info, step_count, msg):
    logger.debug("simulate_continue:")
    continue_count = 9
    while True:
        logger.debug(continue_count)
        blockhash = Blockhash(client.get_recent_blockhash(Confirmed)["result"]["value"]["blockhash"])
        trx = Transaction(recent_blockhash = blockhash)
        for _ in range(continue_count):
            trx.add(make_partial_call_or_continue_instruction_0x0d(signer, perm_accs, trx_info, step_count, msg))
        trx.sign(signer)

        try:
            trx.serialize()
        except Exception as err:
            logger.debug("trx.serialize() exception")
            if str(err).startswith("transaction too large:"):
                if continue_count == 0:
                    raise Exception("transaction too large")
                continue_count = continue_count // 2
                continue
            raise

        response = client.simulate_transaction(trx, commitment=Confirmed)

        if response["result"]["value"]["err"]:
            instruction_error = response["result"]["value"]["err"]["InstructionError"]
            err = instruction_error[1]
            if isinstance(err, str) and (err == "ProgramFailedToComplete" or err == "ComputationalBudgetExceeded"):
                step_count = step_count // 2
                if step_count == 0:
                    raise Exception("cant run even one instruction")
            elif isinstance(err, dict) and "Custom" in err:
                if continue_count == 0:
                    raise Exception("uninitialized storage account")
                continue_count = instruction_error[0]
                break
            else:
                logger.debug("Result:\n%s"%json.dumps(response, indent=3))
                raise Exception("unspecified error")
        else:
            # In case of long Ethereum transaction we speculative send more iterations then need
            continue_count = continue_count*CONTINUE_COUNT_FACTOR
            break

    logger.debug("tx_count = {}, step_count = {}".format(continue_count, step_count))
    return (continue_count, step_count)


def simulate_continue(signer, client, perm_accs, trx_info, step_count):
    logger.debug("simulate_continue:")
    continue_count = 9
    while True:
        logger.debug(continue_count)
        blockhash = Blockhash(client.get_recent_blockhash(Confirmed)["result"]["value"]["blockhash"])
        trx = Transaction(recent_blockhash = blockhash)
        for _ in range(continue_count):
            trx.add(make_continue_instruction(signer, perm_accs, trx_info, step_count))
        trx.sign(signer)

        try:
            trx.serialize()
        except Exception as err:
            logger.debug("trx.serialize() exception")
            if str(err).startswith("transaction too large:"):
                if continue_count == 0:
                    raise Exception("transaction too large")
                continue_count = continue_count // 2
                continue
            raise

        response = client.simulate_transaction(trx, commitment=Confirmed)

        if response["result"]["value"]["err"]:
            instruction_error = response["result"]["value"]["err"]["InstructionError"]
            err = instruction_error[1]
            if isinstance(err, str) and (err == "ProgramFailedToComplete" or err == "ComputationalBudgetExceeded"):
                step_count = step_count // 2
                if step_count == 0:
                    raise Exception("cant run even one instruction")
            elif isinstance(err, dict) and "Custom" in err:
                if continue_count == 0:
                    raise Exception("uninitialized storage account")
                continue_count = instruction_error[0]
                break
            else:
                logger.debug("Result:\n%s"%json.dumps(response, indent=3))
                raise Exception("unspecified error")
        else:
            # In case of long Ethereum transaction we speculative send more iterations then need
            continue_count = continue_count*CONTINUE_COUNT_FACTOR
            break

    logger.debug("tx_count = {}, step_count = {}".format(continue_count, step_count))
    return (continue_count, step_count)


class CostSingleton(object):
    def __new__(cls):
        if not hasattr(cls, 'instance'):
            cls.instance = super(CostSingleton, cls).__new__(cls)
            cls.instance.operator_cost = SQLDict(tablename="operator_cost")
        return cls.instance


=======
>>>>>>> 06b85c2f
def update_transaction_cost(receipt, eth_trx, extra_sol_trx=False, reason=None):
    cost = receipt['result']['meta']['preBalances'][0] - receipt['result']['meta']['postBalances'][0]
    if eth_trx:
        hash = eth_trx.hash_signed().hex()
        sender = eth_trx.sender()
        to_address = eth_trx.toAddress.hex() if eth_trx.toAddress else "None"
    else:
        hash = None
        sender = None
        to_address = None

    sig = receipt['result']['transaction']['signatures'][0]
    used_gas=None

    tx_info = receipt['result']
    accounts = tx_info["transaction"]["message"]["accountKeys"]
    evm_loader_instructions = []

    for idx, instruction in enumerate(tx_info["transaction"]["message"]["instructions"]):
        if accounts[instruction["programIdIndex"]] == evm_loader_id:
            evm_loader_instructions.append(idx)

    for inner in (tx_info['meta']['innerInstructions']):
        if inner["index"] in evm_loader_instructions:
            for event in inner['instructions']:
                if accounts[event['programIdIndex']] == evm_loader_id:
                    used_gas = base58.b58decode(event['data'])[2:10]
                    used_gas = int().from_bytes(used_gas, "little")

    table = CostSingleton().operator_cost
    table.insert(
        hash,
        cost,
        used_gas if used_gas else 0,
        sender,
        to_address,
        sig,
        'extra' if extra_sol_trx else 'ok',
        reason if reason else ''
    )

def create_account_list_by_emulate(signer, client, eth_trx):
    sender_ether = bytes.fromhex(eth_trx.sender())
    add_keys_05 = []
    trx = Transaction()

    if not eth_trx.toAddress:
        to_address_arg = "deploy"
        to_address = keccak_256(rlp.encode((bytes.fromhex(eth_trx.sender()), eth_trx.nonce))).digest()[-20:]
    else:
        to_address_arg = eth_trx.toAddress.hex()
        to_address = eth_trx.toAddress

    output_json = call_emulated(to_address_arg, sender_ether.hex(), eth_trx.callData.hex(), hex(eth_trx.value))
    logger.debug("emulator returns: %s", json.dumps(output_json, indent=3))

    # resize storage account
    resize_instr = []
    for acc_desc in output_json["accounts"]:
        if acc_desc["new"] == False:

            address = bytes.fromhex(acc_desc["address"][2:])
            if acc_desc["code_size_current"] is not None and acc_desc["code_size"] is not None:
                if acc_desc["code_size"] > acc_desc["code_size_current"]:
                    code_size = acc_desc["code_size"] + 2048
                    seed = b58encode(ACCOUNT_SEED_VERSION + os.urandom(20))
                    code_account_new = accountWithSeed(signer.public_key(), seed, PublicKey(evm_loader_id))

                    logger.debug("creating new code_account with increased size %s", code_account_new)
                    create_account_with_seed(client, signer, signer, seed, code_size, eth_trx);
                    logger.debug("resized account is created %s", code_account_new)

                    resize_instr.append(TransactionInstruction(
                        keys=[
                            AccountMeta(pubkey=PublicKey(acc_desc["account"]), is_signer=False, is_writable=True),
                            (
                                AccountMeta(pubkey=acc_desc["contract"], is_signer=False, is_writable=True)
                                if acc_desc["contract"] else
                                AccountMeta(pubkey=PublicKey("11111111111111111111111111111111"), is_signer=False, is_writable=False)
                            ),
                            AccountMeta(pubkey=code_account_new, is_signer=False, is_writable=True),
                            AccountMeta(pubkey=signer.public_key(), is_signer=True, is_writable=False)
                        ],
                        program_id=evm_loader_id,
                        data=bytearray.fromhex("11")+bytes(seed) # 17- ResizeStorageAccount
                    ))
                    # replace code_account
                    acc_desc["contract"] = code_account_new

    for instr in resize_instr:
        logger.debug("code and storage migration, account %s from  %s to %s", instr.keys[0].pubkey, instr.keys[1].pubkey, instr.keys[2].pubkey)

        tx = Transaction().add(instr)
        success = False
        count = 0

        while count < 2:
            logger.debug("attemt: %d", count)

            send_transaction(client, tx, signer, eth_trx=eth_trx, reason='resize_storage_account')
            info = _getAccountData(client, instr.keys[0].pubkey, ACCOUNT_INFO_LAYOUT.sizeof())
            info_data = AccountInfo.frombytes(info)
            if info_data.code_account == instr.keys[2].pubkey:
                success = True
                logger.debug("successful code and storage migration, %s", instr.keys[0].pubkey)
                break
            # wait for unlock account
            time.sleep(1)
            count = count+1

        if success == False:
            raise Exception("Can't resize storage account. Account is blocked {}".format(instr.keys[0].pubkey))

    for acc_desc in output_json["accounts"]:
        address = bytes.fromhex(acc_desc["address"][2:])

        code_account = None
        code_account_writable = False
        if acc_desc["new"]:
            logger.debug("Create solana accounts for %s: %s %s", acc_desc["address"], acc_desc["account"], acc_desc["contract"])
            if acc_desc["code_size"]:
                seed = b58encode(ACCOUNT_SEED_VERSION+address)
                code_account = accountWithSeed(signer.public_key(), seed, PublicKey(evm_loader_id))
                logger.debug("     with code account %s", code_account)
                code_size = acc_desc["code_size"] + 2048
                code_account_balance = client.get_minimum_balance_for_rent_exemption(code_size)["result"]
                trx.add(createAccountWithSeedTrx(signer.public_key(), signer.public_key(), seed, code_account_balance, code_size, PublicKey(evm_loader_id)))
                # add_keys_05.append(AccountMeta(pubkey=code_account, is_signer=False, is_writable=acc_desc["writable"]))
                code_account_writable = acc_desc["writable"]

            (create_trx, solana_address, token_address) = createEtherAccountTrx(client, address, evm_loader_id, signer, code_account)
            trx.add(create_trx)

            if address == sender_ether and NEW_USER_AIRDROP_AMOUNT > 0:
                trx.add(transfer2(Transfer2Params(
                    amount=NEW_USER_AIRDROP_AMOUNT*1_000_000_000,
                    decimals=9,
                    dest=get_associated_token_address(PublicKey(acc_desc["account"]), ETH_TOKEN_MINT_ID),
                    mint=ETH_TOKEN_MINT_ID,
                    owner=signer.public_key(),
                    program_id=TOKEN_PROGRAM_ID,
                    source=getTokenAddr(signer.public_key()),
                )))
                logger.debug("Token transfer to %s as ethereum 0x%s amount %s",
                             get_associated_token_address(PublicKey(acc_desc["account"]), ETH_TOKEN_MINT_ID),
                             acc_desc["address"],
                             str(NEW_USER_AIRDROP_AMOUNT))

        if address == to_address:
            contract_sol = PublicKey(acc_desc["account"])
            if acc_desc["new"]:
                code_sol = code_account
                code_writable = code_account_writable
            else:
                if acc_desc["contract"] != None:
                    code_sol = PublicKey(acc_desc["contract"])
                    code_writable = acc_desc["writable"]
                else:
                    code_sol = None
                    code_writable = None

        elif address == sender_ether:
            sender_sol = PublicKey(acc_desc["account"])
        else:
            add_keys_05.append(AccountMeta(pubkey=acc_desc["account"], is_signer=False, is_writable=True))
            token_account = get_associated_token_address(PublicKey(acc_desc["account"]), ETH_TOKEN_MINT_ID)
            add_keys_05.append(AccountMeta(pubkey=token_account, is_signer=False, is_writable=True))
            if acc_desc["new"]:
                if code_account:
                    add_keys_05.append(AccountMeta(pubkey=code_account, is_signer=False, is_writable=code_account_writable))
            else:
                if acc_desc["contract"]:
                    add_keys_05.append(AccountMeta(pubkey=acc_desc["contract"], is_signer=False, is_writable=acc_desc["writable"]))


    for token_account in output_json["token_accounts"]:
        add_keys_05.append(AccountMeta(pubkey=PublicKey(token_account["key"]), is_signer=False, is_writable=True))

        if token_account["new"]:
            trx.add(createERC20TokenAccountTrx(signer, token_account))

    for account_meta in output_json["solana_accounts"]:
        add_keys_05.append(AccountMeta(pubkey=PublicKey(account_meta["pubkey"]), is_signer=account_meta["is_signer"], is_writable=account_meta["is_writable"]))

    caller_token = get_associated_token_address(PublicKey(sender_sol), ETH_TOKEN_MINT_ID)

    eth_accounts = [
            AccountMeta(pubkey=contract_sol, is_signer=False, is_writable=True),
            AccountMeta(pubkey=get_associated_token_address(contract_sol, ETH_TOKEN_MINT_ID), is_signer=False, is_writable=True),
        ] + ([AccountMeta(pubkey=code_sol, is_signer=False, is_writable=code_writable)] if code_sol != None else []) + [
            AccountMeta(pubkey=sender_sol, is_signer=False, is_writable=True),
            AccountMeta(pubkey=caller_token, is_signer=False, is_writable=True),
        ] + add_keys_05

    trx_info = TransactionInfo(caller_token, eth_accounts, eth_trx)

    return (trx_info, sender_ether, trx)


def call_signed(signer, client, eth_trx, steps):

    (trx_info, sender_ether, create_acc_trx) = create_account_list_by_emulate(signer, client, eth_trx)

    call_iterative = False
    call_from_holder = False

    if not eth_trx.toAddress:
        call_from_holder = True
    else:
        msg = sender_ether + eth_trx.signature() + eth_trx.unsigned_msg()

        try:
            logger.debug("Try single trx call")
            return call_signed_noniterative(signer, client, eth_trx, trx_info, msg, create_acc_trx)
        except Exception as err:
            logger.debug(str(err))
            errStr = str(err)
            if "Program failed to complete" in errStr or "Computational budget exceeded" in errStr:
                logger.debug("Program exceeded instructions")
                call_iterative = True
            elif str(err).startswith("transaction too large:"):
                logger.debug("Transaction too large, call call_signed_with_holder_acc():")
                call_from_holder = True
            else:
                raise

<<<<<<< HEAD
    perm_accs = PermanentAccounts(client, signer)

    try:
        if call_from_holder:
            return call_signed_with_holder_acc(signer, client, eth_trx, perm_accs, trx_info, steps, create_acc_trx)
        if call_iterative:
            if USE_COMBINED_START_CONTINUE:
                return call_signed_iterative_0x0d(signer, client, eth_trx, perm_accs, trx_info, steps, msg, create_acc_trx)
            else:
                return call_signed_iterative(signer, client, eth_trx, perm_accs, trx_info, steps, msg, create_acc_trx)
    finally:
        del perm_accs
=======
    if call_iterative:
        try:
            return call_signed_iterative(signer, client, eth_trx, perm_accs, trx_accs, steps, msg, create_acc_trx)
        except Exception as err:
            logger.debug(str(err))
            if str(err).startswith("transaction too large:"):
                logger.debug("Transaction too large, call call_signed_with_holder_acc():")
                call_from_holder = True
            else:
                raise
>>>>>>> 06b85c2f

    if call_from_holder:
        return call_signed_with_holder_acc(signer, client, eth_trx, perm_accs, trx_accs, steps, create_acc_trx)

<<<<<<< HEAD
def call_signed_iterative(signer, client, eth_trx, perm_accs, trx_info, steps, msg, create_acc_trx):
=======
def call_signed_iterative(signer, client, eth_trx, perm_accs, trx_accs, steps, msg, create_acc_trx):
    if len(create_acc_trx.instructions):
        precall_txs = Transaction()
        precall_txs.add(create_acc_trx)
        send_measured_transaction(client, precall_txs, signer, eth_trx, 'CreateAccountsForTrx')

>>>>>>> 06b85c2f
    precall_txs = Transaction()
    precall_txs.add(TransactionInstruction(
        program_id=keccakprog,
        data=make_keccak_instruction_data(len(precall_txs.instructions)+1, len(eth_trx.unsigned_msg()), data_start=13),
        keys=[
            AccountMeta(pubkey=keccakprog, is_signer=False, is_writable=False),
        ]))
    precall_txs.add(make_partial_call_instruction(signer, perm_accs, trx_info, 0, msg))

    logger.debug("Partial call")
    send_measured_transaction(client, precall_txs, signer, eth_trx, 'PartialCallFromRawEthereumTXv02')

    return call_continue(signer, client, perm_accs, trx_info, steps)


<<<<<<< HEAD
def call_signed_iterative_0x0d(signer, client, eth_trx, perm_accs, trx_info, steps, msg, create_acc_trx):
    precall_txs = Transaction()
    precall_txs.add(create_acc_trx)
    precall_txs.add(TransactionInstruction(
        program_id=keccakprog,
        data=make_keccak_instruction_data(len(precall_txs.instructions)+1, len(eth_trx.unsigned_msg()), data_start=13),
        keys=[
            AccountMeta(pubkey=keccakprog, is_signer=False, is_writable=False),
        ]))
    precall_txs.add(make_partial_call_or_continue_instruction_0x0d(signer, perm_accs, trx_info, steps, msg))

    logger.debug("Partial call 0x0d")
    send_measured_transaction(client, precall_txs, signer, eth_trx, 'PartialCallOrContinueFromRawEthereumTX')

    return call_continue_0x0d(signer, client, perm_accs, trx_info, steps, msg)


def call_signed_noniterative(signer, client, eth_trx, trx_info, msg, create_acc_trx):
=======
def call_signed_noniterative(signer, client, eth_trx, perm_accs, trx_accs, msg, create_acc_trx):
>>>>>>> 06b85c2f
    call_txs_05 = Transaction()
    call_txs_05.add(create_acc_trx)
    call_txs_05.add(TransactionInstruction(
        program_id=keccakprog,
        data=make_keccak_instruction_data(len(call_txs_05.instructions)+1, len(eth_trx.unsigned_msg()), 5),
        keys=[
            AccountMeta(pubkey=keccakprog, is_signer=False, is_writable=False),
        ]))
    call_txs_05.add(make_05_call_instruction(signer, trx_info, msg))
    result = send_measured_transaction(client, call_txs_05, signer, eth_trx, 'CallFromRawEthereumTX')
    return result['result']['transaction']['signatures'][0]


def call_signed_with_holder_acc(signer, client, eth_trx, perm_accs, trx_info, steps, create_acc_trx):

    write_trx_to_holder_account(signer, client, perm_accs.holder, perm_accs.acc_id, eth_trx)
    if len(create_acc_trx.instructions):
        precall_txs = Transaction()
        precall_txs.add(create_acc_trx)
        send_measured_transaction(client, precall_txs, signer, eth_trx, 'create_accounts_for_deploy')

    precall_txs = Transaction()
    precall_txs.add(make_call_from_account_instruction(signer, perm_accs, trx_info))

    # ExecuteTrxFromAccountDataIterative
    logger.debug("ExecuteTrxFromAccountDataIterative:")
    send_measured_transaction(client, precall_txs, signer, eth_trx, 'ExecuteTrxFromAccountDataIterativeV02')

    return call_continue(signer, client, perm_accs, trx_info, steps)


def createEtherAccountTrx(client, ether, evm_loader_id, signer, code_acc=None):
    if isinstance(ether, str):
        if ether.startswith('0x'): ether = ether[2:]
    else: ether = ether.hex()
    (sol, nonce) = ether2program(ether, evm_loader_id, signer.public_key())
    associated_token = get_associated_token_address(PublicKey(sol), ETH_TOKEN_MINT_ID)
    logger.debug('createEtherAccount: {} {} => {}'.format(ether, nonce, sol))
    logger.debug('associatedTokenAccount: {}'.format(associated_token))
    base = signer.public_key()
    data=bytes.fromhex('02000000')+CREATE_ACCOUNT_LAYOUT.build(dict(
            lamports=0,
            space=0,
            ether=bytes.fromhex(ether),
            nonce=nonce))
    trx = Transaction()
    if code_acc is None:
        trx.add(TransactionInstruction(
            program_id=evm_loader_id,
            data=data,
            keys=[
                AccountMeta(pubkey=base, is_signer=True, is_writable=True),
                AccountMeta(pubkey=PublicKey(sol), is_signer=False, is_writable=True),
                AccountMeta(pubkey=associated_token, is_signer=False, is_writable=True),
                AccountMeta(pubkey=system, is_signer=False, is_writable=False),
                AccountMeta(pubkey=ETH_TOKEN_MINT_ID, is_signer=False, is_writable=False),
                AccountMeta(pubkey=TOKEN_PROGRAM_ID, is_signer=False, is_writable=False),
                AccountMeta(pubkey=ASSOCIATED_TOKEN_PROGRAM_ID, is_signer=False, is_writable=False),
                AccountMeta(pubkey=rentid, is_signer=False, is_writable=False),
            ]))
    else:
        trx.add(TransactionInstruction(
            program_id=evm_loader_id,
            data=data,
            keys=[
                AccountMeta(pubkey=base, is_signer=True, is_writable=True),
                AccountMeta(pubkey=PublicKey(sol), is_signer=False, is_writable=True),
                AccountMeta(pubkey=associated_token, is_signer=False, is_writable=True),
                AccountMeta(pubkey=PublicKey(code_acc), is_signer=False, is_writable=True),
                AccountMeta(pubkey=system, is_signer=False, is_writable=False),
                AccountMeta(pubkey=ETH_TOKEN_MINT_ID, is_signer=False, is_writable=False),
                AccountMeta(pubkey=TOKEN_PROGRAM_ID, is_signer=False, is_writable=False),
                AccountMeta(pubkey=ASSOCIATED_TOKEN_PROGRAM_ID, is_signer=False, is_writable=False),
                AccountMeta(pubkey=rentid, is_signer=False, is_writable=False),
            ]))
    return (trx, sol, associated_token)

def createERC20TokenAccountTrx(signer, token_info):
    trx = Transaction()
    trx.add(TransactionInstruction(
    program_id=evm_loader_id,
    data=bytes.fromhex('0F'),
    keys=[
        AccountMeta(pubkey=signer.public_key(), is_signer=True, is_writable=True),
        AccountMeta(pubkey=PublicKey(token_info["key"]), is_signer=False, is_writable=True),
        AccountMeta(pubkey=PublicKey(token_info["owner"]), is_signer=False, is_writable=True),
        AccountMeta(pubkey=PublicKey(token_info["contract"]), is_signer=False, is_writable=True),
        AccountMeta(pubkey=PublicKey(token_info["mint"]), is_signer=False, is_writable=True),
        AccountMeta(pubkey=system, is_signer=False, is_writable=False),
        AccountMeta(pubkey=TOKEN_PROGRAM_ID, is_signer=False, is_writable=False),
        AccountMeta(pubkey=rentid, is_signer=False, is_writable=False),
    ]))

    return trx



def write_trx_to_holder_account(signer, client, holder, acc_id, eth_trx):
    msg = eth_trx.signature() + len(eth_trx.unsigned_msg()).to_bytes(8, byteorder="little") + eth_trx.unsigned_msg()

    # Write transaction to transaction holder account
    offset = 0
    receipts = []
    rest = msg
    while len(rest):
        (part, rest) = (rest[:1000], rest[1000:])
        trx = Transaction()
        # logger.debug("sender_sol %s %s %s", sender_sol, holder, acc.public_key())
        trx.add(TransactionInstruction(program_id=evm_loader_id,
                                       data=write_holder_layout(acc_id, offset, part),
                                       keys=[
                                           AccountMeta(pubkey=holder, is_signer=False, is_writable=True),
                                           AccountMeta(pubkey=signer.public_key(), is_signer=True, is_writable=False),
                                       ]))
        receipts.append(client.send_transaction(trx, signer,
                opts=TxOpts(skip_confirmation=True, preflight_commitment=Confirmed))["result"])
        offset += len(part)
    logger.debug("receipts %s", receipts)
    for rcpt in receipts:
        confirm_transaction(client, rcpt)
        result = client.get_confirmed_transaction(rcpt)
        update_transaction_cost(result, eth_trx, reason='WriteHolder')
        logger.debug("confirmed: %s", rcpt)

def _getAccountData(client, account, expected_length, owner=None):
    info = client.get_account_info(account, commitment=Confirmed)['result']['value']
    if info is None:
        raise Exception("Can't get information about {}".format(account))

    data = base64.b64decode(info['data'][0])
    if len(data) < expected_length:
        raise Exception("Wrong data length for account data {}".format(account))
    return data

def getAccountInfo(client, eth_acc, base_account):
    (account_sol, nonce) = ether2program(bytes(eth_acc).hex(), evm_loader_id, base_account)
    info = _getAccountData(client, account_sol, ACCOUNT_INFO_LAYOUT.sizeof())
    return AccountInfo.frombytes(info)

def getLamports(client, evm_loader, eth_acc, base_account):
    (account, nonce) = ether2program(bytes(eth_acc).hex(), evm_loader, base_account)
    return int(client.get_balance(account, commitment=Confirmed)['result']['value'])

def getTokens(client, signer, evm_loader, eth_acc, base_account):
    (account, nonce) = ether2program(bytes(eth_acc).hex(), evm_loader, base_account)
    token_account = get_associated_token_address(PublicKey(account), ETH_TOKEN_MINT_ID)

    balance = client.get_token_account_balance(token_account, commitment=Confirmed)
    if 'error' in balance:
        if NEW_USER_AIRDROP_AMOUNT > 0:
            return NEW_USER_AIRDROP_AMOUNT * 1_000_000_000
        else:
            logger.debug("'error' in balance:")
            return 0

    return int(balance['result']['value']['amount'])

def getTokenAddr(account):
    return get_associated_token_address(PublicKey(account), ETH_TOKEN_MINT_ID)

def make_instruction_data_from_tx(instruction, private_key=None):
    if isinstance(instruction, dict):
        if instruction['chainId'] == None:
            raise Exception("chainId value is needed in input dict")
        if private_key == None:
            raise Exception("Needed private key for transaction creation from fields")

        signed_tx = w3.eth.account.sign_transaction(instruction, private_key)
        # logger.debug(signed_tx.rawTransaction.hex())
        _trx = Trx.fromString(signed_tx.rawTransaction)
        # logger.debug(json.dumps(_trx.__dict__, cls=JsonEncoder, indent=3))

        raw_msg = _trx.get_msg(instruction['chainId'])
        sig = keys.Signature(vrs=[1 if _trx.v % 2 == 0 else 0, _trx.r, _trx.s])
        pub = sig.recover_public_key_from_msg_hash(_trx.hash())

        # logger.debug(pub.to_hex())

        return (pub.to_canonical_address(), sig.to_bytes(), raw_msg)
    elif isinstance(instruction, str):
        if instruction[:2] == "0x":
            instruction = instruction[2:]

        _trx = Trx.fromString(bytearray.fromhex(instruction))
        # logger.debug(json.dumps(_trx.__dict__, cls=JsonEncoder, indent=3))

        raw_msg = _trx.get_msg()
        sig = keys.Signature(vrs=[1 if _trx.v % 2 == 0 else 0, _trx.r, _trx.s])
        pub = sig.recover_public_key_from_msg_hash(_trx.hash())

        data = pub.to_canonical_address()
        data += sig.to_bytes()
        data += raw_msg

        return (pub.to_canonical_address(), sig.to_bytes(), raw_msg)
    else:
        raise Exception("function gets ")<|MERGE_RESOLUTION|>--- conflicted
+++ resolved
@@ -30,13 +30,9 @@
 from web3.auto import w3
 from proxy.environment import neon_cli, evm_loader_id, ETH_TOKEN_MINT_ID, COLLATERAL_POOL_BASE, read_elf_params
 from .eth_proto import Trx
-<<<<<<< HEAD
 from ..core.acceptor.pool import new_acc_id_glob, acc_list_glob
-from ..indexer.sql_dict import SQLDict
-=======
 from ..indexer.sql_dict import POSTGRES_USER, POSTGRES_HOST, POSTGRES_DB, POSTGRES_PASSWORD
 import psycopg2
->>>>>>> 06b85c2f
 
 logger = logging.getLogger(__name__)
 logger.setLevel(logging.DEBUG)
@@ -587,16 +583,8 @@
     return (False, ())
 
 
-<<<<<<< HEAD
-def call_continue_0x0d(signer, client, perm_accs, trx_info, steps, msg):
+def call_continue(signer, client, perm_accs, trx_info, steps):
     try:
-        return call_continue_bucked_0x0d(signer, client, perm_accs, trx_info, steps, msg)
-    except Exception as err:
-        logger.debug("call_continue_bucked_0x0D exception:")
-        logger.debug(str(err))
-
-    try:
-        # return call_continue_iterative_0x0d(signer, client, perm_accs, trx_info, steps, msg)
         return call_continue_iterative(signer, client, perm_accs, trx_info, steps)
     except Exception as err:
         logger.debug("call_continue_iterative exception:")
@@ -604,118 +592,7 @@
 
     return sol_instr_21_cancel(signer, client, perm_accs, trx_info)
 
-
-def call_continue(signer, client, perm_accs, trx_info, steps):
-    try:
-        return call_continue_bucked(signer, client, perm_accs, trx_info, steps)
-    except Exception as err:
-        logger.debug("call_continue_bucked exception:")
-        logger.debug(str(err))
-
-    try:
-        return call_continue_iterative(signer, client, perm_accs, trx_info, steps)
-=======
-def call_continue(signer, client, perm_accs, trx_accs, steps, eth_trx):
-    try:
-        return call_continue_iterative(signer, client, perm_accs, trx_accs, steps, eth_trx)
->>>>>>> 06b85c2f
-    except Exception as err:
-        logger.debug("call_continue_iterative exception:")
-        logger.debug(str(err))
-
-    return sol_instr_21_cancel(signer, client, perm_accs, trx_info)
-
-<<<<<<< HEAD
-
-def call_continue_bucked(signer, client, perm_accs, trx_info, steps):
-    while True:
-        logger.debug("Continue bucked step:")
-        (continue_count, instruction_count) = simulate_continue(signer, client, perm_accs, trx_info, steps)
-        logger.debug("Send bucked:")
-        result_list = []
-        try:
-            for index in range(continue_count):
-                trx = Transaction().add(make_continue_instruction(signer, perm_accs, trx_info, instruction_count, index))
-                result = client.send_transaction(
-                        trx,
-                        signer,
-                        opts=TxOpts(skip_confirmation=True, preflight_commitment=Confirmed)
-                    )["result"]
-                result_list.append(result)
-        except Exception as err:
-            if str(err).startswith("Transaction simulation failed: Error processing Instruction 0: custom program error: 0x1"):
-                pass
-            else:
-                raise
-
-        logger.debug("Collect bucked results: {}".format(result_list))
-        signature = None
-        for trx in result_list:
-            confirm_transaction(client, trx)
-            result = client.get_confirmed_transaction(trx)
-
-            extra_sol_trx = False
-            if result['result']['meta']['err']:
-                instruction_error =  result['result']['meta']['err']['InstructionError']
-                err = instruction_error[1]
-                if isinstance(err, dict)  and err.get('Custom', 0) == 1:
-                    extra_sol_trx = True
-            update_transaction_cost(result, trx_info.eth_trx, extra_sol_trx=extra_sol_trx, reason='ContinueV02')
-            get_measurements(result)
-            (founded, signature_) = check_if_continue_returned(result)
-            if founded:
-                signature = signature_
-        if signature:
-            return signature
-
-def call_continue_bucked_0x0d(signer, client, perm_accs, trx_info, steps, msg):
-    while True:
-        logger.debug("Continue bucked step:")
-        (continue_count, instruction_count) = simulate_continue_0x0d(signer, client, perm_accs, trx_info, steps, msg)
-        logger.debug("Send bucked:")
-        result_list = []
-        try:
-            for index in range(continue_count*CONTINUE_COUNT_FACTOR):
-                trx = Transaction().add(make_partial_call_or_continue_instruction_0x0d(signer, perm_accs, trx_info, instruction_count, msg, index))
-                result = client.send_transaction(
-                    trx,
-                    signer,
-                    opts=TxOpts(skip_confirmation=True, preflight_commitment=Confirmed)
-                )["result"]
-                result_list.append(result)
-        except Exception as err:
-            if str(err).startswith("Transaction simulation failed: Error processing Instruction 0: custom program error: 0x1"):
-                pass
-            else:
-                raise
-
-        logger.debug("Collect bucked results:")
-        signature=None
-
-
-        for trx in result_list:
-            confirm_transaction(client, trx)
-            result = client.get_confirmed_transaction(trx)
-
-            extra_sol_trx = False
-            if result['result']['meta']['err']:
-                instruction_error =  result['result']['meta']['err']['InstructionError']
-                err = instruction_error[1]
-                if isinstance(err, dict) and err.get('Custom', 0) == 1:
-                    extra_sol_trx = True
-
-            update_transaction_cost(result, trx_info.eth_trx, extra_sol_trx=extra_sol_trx, reason='PartialCallOrContinueFromRawEthereumTX')
-            get_measurements(result)
-            (founded, signature_) = check_if_continue_returned(result)
-            if founded:
-                signature = signature_
-        if signature:
-            return signature
-
 def call_continue_iterative(signer, client, perm_accs, trx_info, step_count):
-=======
-def call_continue_iterative(signer, client, perm_accs, trx_accs, step_count, eth_trx):
->>>>>>> 06b85c2f
     while True:
         logger.debug("Continue iterative step:")
         result = sol_instr_10_continue(signer, client, perm_accs, trx_info, step_count)
@@ -724,20 +601,7 @@
             return signature
 
 
-<<<<<<< HEAD
-# def call_continue_iterative_0x0d(signer, client, perm_accs, trx_info, step_count, msg):
-#     while True:
-#         logger.debug("Continue iterative step:")
-#         result = make_partial_call_or_continue_instruction_0x0d(signer, client, perm_accs, trx_info, step_count, msg)
-#         (succeed, signature) = check_if_continue_returned(result)
-#         if succeed:
-#             return signature
-
-
 def sol_instr_10_continue(signer, client, perm_accs, trx_info, initial_step_count):
-=======
-def sol_instr_10_continue(signer, client, perm_accs, trx_accs, initial_step_count, eth_trx):
->>>>>>> 06b85c2f
     step_count = initial_step_count
     while step_count > 0:
         trx = Transaction()
@@ -806,43 +670,11 @@
         )
 
 
-<<<<<<< HEAD
-def make_partial_call_or_continue_instruction_0x0d(signer, perm_accs, trx_info, step_count, call_data, index=None):
-    operator = signer.public_key()
-    operator_token = getTokenAddr(operator)
-
-    data = bytearray.fromhex("0D") + trx_info.collateral_pool_index_buf + step_count.to_bytes(8, byteorder="little") + call_data
-    if index:
-        data = data + index.to_bytes(8, byteorder="little")
-    return TransactionInstruction(
-        program_id = evm_loader_id,
-        data = data,
-        keys = [
-                   AccountMeta(pubkey=perm_accs.storage, is_signer=False, is_writable=True),
-
-                   AccountMeta(pubkey=sysinstruct, is_signer=False, is_writable=False),
-                   AccountMeta(pubkey=operator, is_signer=True, is_writable=True),
-                   AccountMeta(pubkey=trx_info.collateral_pool_address, is_signer=False, is_writable=True),
-                   AccountMeta(pubkey=operator_token, is_signer=False, is_writable=True),
-                   AccountMeta(pubkey=trx_info.caller_token, is_signer=False, is_writable=True),
-                   AccountMeta(pubkey=system, is_signer=False, is_writable=False),
-
-               ] + trx_info.eth_accounts + [
-
-                   AccountMeta(pubkey=sysinstruct, is_signer=False, is_writable=False),
-               ] + obligatory_accounts
-    )
-
-
 def make_continue_instruction(signer, perm_accs, trx_info, step_count, index=None):
     operator = signer.public_key()
     operator_token = getTokenAddr(operator)
 
     data = bytearray.fromhex("14") + trx_info.collateral_pool_index_buf + step_count.to_bytes(8, byteorder="little")
-=======
-def make_continue_instruction(perm_accs, trx_accs, step_count, index=None):
-    data = bytearray.fromhex("14") + perm_accs.collateral_pool_index_buf + step_count.to_bytes(8, byteorder="little")
->>>>>>> 06b85c2f
     if index:
         data = data + index.to_bytes(8, byteorder="little")
 
@@ -908,113 +740,6 @@
     )
 
 
-<<<<<<< HEAD
-def simulate_continue_0x0d(signer, client, perm_accs, trx_info, step_count, msg):
-    logger.debug("simulate_continue:")
-    continue_count = 9
-    while True:
-        logger.debug(continue_count)
-        blockhash = Blockhash(client.get_recent_blockhash(Confirmed)["result"]["value"]["blockhash"])
-        trx = Transaction(recent_blockhash = blockhash)
-        for _ in range(continue_count):
-            trx.add(make_partial_call_or_continue_instruction_0x0d(signer, perm_accs, trx_info, step_count, msg))
-        trx.sign(signer)
-
-        try:
-            trx.serialize()
-        except Exception as err:
-            logger.debug("trx.serialize() exception")
-            if str(err).startswith("transaction too large:"):
-                if continue_count == 0:
-                    raise Exception("transaction too large")
-                continue_count = continue_count // 2
-                continue
-            raise
-
-        response = client.simulate_transaction(trx, commitment=Confirmed)
-
-        if response["result"]["value"]["err"]:
-            instruction_error = response["result"]["value"]["err"]["InstructionError"]
-            err = instruction_error[1]
-            if isinstance(err, str) and (err == "ProgramFailedToComplete" or err == "ComputationalBudgetExceeded"):
-                step_count = step_count // 2
-                if step_count == 0:
-                    raise Exception("cant run even one instruction")
-            elif isinstance(err, dict) and "Custom" in err:
-                if continue_count == 0:
-                    raise Exception("uninitialized storage account")
-                continue_count = instruction_error[0]
-                break
-            else:
-                logger.debug("Result:\n%s"%json.dumps(response, indent=3))
-                raise Exception("unspecified error")
-        else:
-            # In case of long Ethereum transaction we speculative send more iterations then need
-            continue_count = continue_count*CONTINUE_COUNT_FACTOR
-            break
-
-    logger.debug("tx_count = {}, step_count = {}".format(continue_count, step_count))
-    return (continue_count, step_count)
-
-
-def simulate_continue(signer, client, perm_accs, trx_info, step_count):
-    logger.debug("simulate_continue:")
-    continue_count = 9
-    while True:
-        logger.debug(continue_count)
-        blockhash = Blockhash(client.get_recent_blockhash(Confirmed)["result"]["value"]["blockhash"])
-        trx = Transaction(recent_blockhash = blockhash)
-        for _ in range(continue_count):
-            trx.add(make_continue_instruction(signer, perm_accs, trx_info, step_count))
-        trx.sign(signer)
-
-        try:
-            trx.serialize()
-        except Exception as err:
-            logger.debug("trx.serialize() exception")
-            if str(err).startswith("transaction too large:"):
-                if continue_count == 0:
-                    raise Exception("transaction too large")
-                continue_count = continue_count // 2
-                continue
-            raise
-
-        response = client.simulate_transaction(trx, commitment=Confirmed)
-
-        if response["result"]["value"]["err"]:
-            instruction_error = response["result"]["value"]["err"]["InstructionError"]
-            err = instruction_error[1]
-            if isinstance(err, str) and (err == "ProgramFailedToComplete" or err == "ComputationalBudgetExceeded"):
-                step_count = step_count // 2
-                if step_count == 0:
-                    raise Exception("cant run even one instruction")
-            elif isinstance(err, dict) and "Custom" in err:
-                if continue_count == 0:
-                    raise Exception("uninitialized storage account")
-                continue_count = instruction_error[0]
-                break
-            else:
-                logger.debug("Result:\n%s"%json.dumps(response, indent=3))
-                raise Exception("unspecified error")
-        else:
-            # In case of long Ethereum transaction we speculative send more iterations then need
-            continue_count = continue_count*CONTINUE_COUNT_FACTOR
-            break
-
-    logger.debug("tx_count = {}, step_count = {}".format(continue_count, step_count))
-    return (continue_count, step_count)
-
-
-class CostSingleton(object):
-    def __new__(cls):
-        if not hasattr(cls, 'instance'):
-            cls.instance = super(CostSingleton, cls).__new__(cls)
-            cls.instance.operator_cost = SQLDict(tablename="operator_cost")
-        return cls.instance
-
-
-=======
->>>>>>> 06b85c2f
 def update_transaction_cost(receipt, eth_trx, extra_sol_trx=False, reason=None):
     cost = receipt['result']['meta']['preBalances'][0] - receipt['result']['meta']['postBalances'][0]
     if eth_trx:
@@ -1241,45 +966,30 @@
             else:
                 raise
 
-<<<<<<< HEAD
     perm_accs = PermanentAccounts(client, signer)
-
     try:
+        if call_iterative:
+            try:
+                return call_signed_iterative(signer, client, eth_trx, perm_accs, trx_info, steps, msg, create_acc_trx)
+            except Exception as err:
+                logger.debug(str(err))
+                if str(err).startswith("transaction too large:"):
+                    logger.debug("Transaction too large, call call_signed_with_holder_acc():")
+                    call_from_holder = True
+                else:
+                    raise
+
         if call_from_holder:
             return call_signed_with_holder_acc(signer, client, eth_trx, perm_accs, trx_info, steps, create_acc_trx)
-        if call_iterative:
-            if USE_COMBINED_START_CONTINUE:
-                return call_signed_iterative_0x0d(signer, client, eth_trx, perm_accs, trx_info, steps, msg, create_acc_trx)
-            else:
-                return call_signed_iterative(signer, client, eth_trx, perm_accs, trx_info, steps, msg, create_acc_trx)
     finally:
         del perm_accs
-=======
-    if call_iterative:
-        try:
-            return call_signed_iterative(signer, client, eth_trx, perm_accs, trx_accs, steps, msg, create_acc_trx)
-        except Exception as err:
-            logger.debug(str(err))
-            if str(err).startswith("transaction too large:"):
-                logger.debug("Transaction too large, call call_signed_with_holder_acc():")
-                call_from_holder = True
-            else:
-                raise
->>>>>>> 06b85c2f
-
-    if call_from_holder:
-        return call_signed_with_holder_acc(signer, client, eth_trx, perm_accs, trx_accs, steps, create_acc_trx)
-
-<<<<<<< HEAD
+
 def call_signed_iterative(signer, client, eth_trx, perm_accs, trx_info, steps, msg, create_acc_trx):
-=======
-def call_signed_iterative(signer, client, eth_trx, perm_accs, trx_accs, steps, msg, create_acc_trx):
     if len(create_acc_trx.instructions):
         precall_txs = Transaction()
         precall_txs.add(create_acc_trx)
         send_measured_transaction(client, precall_txs, signer, eth_trx, 'CreateAccountsForTrx')
 
->>>>>>> 06b85c2f
     precall_txs = Transaction()
     precall_txs.add(TransactionInstruction(
         program_id=keccakprog,
@@ -1295,28 +1005,7 @@
     return call_continue(signer, client, perm_accs, trx_info, steps)
 
 
-<<<<<<< HEAD
-def call_signed_iterative_0x0d(signer, client, eth_trx, perm_accs, trx_info, steps, msg, create_acc_trx):
-    precall_txs = Transaction()
-    precall_txs.add(create_acc_trx)
-    precall_txs.add(TransactionInstruction(
-        program_id=keccakprog,
-        data=make_keccak_instruction_data(len(precall_txs.instructions)+1, len(eth_trx.unsigned_msg()), data_start=13),
-        keys=[
-            AccountMeta(pubkey=keccakprog, is_signer=False, is_writable=False),
-        ]))
-    precall_txs.add(make_partial_call_or_continue_instruction_0x0d(signer, perm_accs, trx_info, steps, msg))
-
-    logger.debug("Partial call 0x0d")
-    send_measured_transaction(client, precall_txs, signer, eth_trx, 'PartialCallOrContinueFromRawEthereumTX')
-
-    return call_continue_0x0d(signer, client, perm_accs, trx_info, steps, msg)
-
-
 def call_signed_noniterative(signer, client, eth_trx, trx_info, msg, create_acc_trx):
-=======
-def call_signed_noniterative(signer, client, eth_trx, perm_accs, trx_accs, msg, create_acc_trx):
->>>>>>> 06b85c2f
     call_txs_05 = Transaction()
     call_txs_05.add(create_acc_trx)
     call_txs_05.add(TransactionInstruction(
