--- conflicted
+++ resolved
@@ -4,13 +4,7 @@
 from solana.rpc.commitment import Confirmed
 from logged_groups import logged_group
 
-<<<<<<< HEAD
 from ..common_neon.address import ether2program, EthereumAddress
-from ..common_neon.emulator_interactor import call_emulated
-=======
-from ..common_neon.address import ether2program, getTokenAddr, EthereumAddress
-from ..common_neon.errors import SolanaAccountNotFoundError, SolanaErrors
->>>>>>> 69dd3009
 from ..common_neon.utils import get_from_dict
 from ..environment import  read_elf_params, TIMEOUT_TO_RELOAD_NEON_CONFIG
 
@@ -34,45 +28,4 @@
                                                             ethereum_model.neon_config_dict['NEON_PKG_VERSION'] + \
                                                             '-' \
                                                             + ethereum_model.neon_config_dict['NEON_REVISION']
-    logger.debug(ethereum_model.neon_config_dict)
-<<<<<<< HEAD
-=======
-@logged_group("neon.Proxy")
-def get_token_balance_gwei(client: SolanaClient, pda_account: str, *, logger) -> int:
-    neon_token_account = getTokenAddr(PublicKey(pda_account))
-    rpc_response = client.get_token_account_balance(neon_token_account, commitment=Confirmed)
-    error = rpc_response.get('error')
-    if error is not None:
-        message = error.get("message")
-        if message == SolanaErrors.AccountNotFound.value:
-            raise SolanaAccountNotFoundError()
-        logger.error(f"Failed to get_token_balance_gwei by neon_token_account: {neon_token_account}, "
-                     f"got get_token_account_balance error: \"{message}\"")
-        raise Exception("Getting balance error")
-
-    balance = get_from_dict(rpc_response, "result", "value", "amount")
-    if balance is None:
-        logger.error(
-            f"Failed to get_token_balance_gwei by neon_token_account: {neon_token_account}, response: {rpc_response}")
-        raise Exception("Unexpected get_balance response")
-    return int(balance)
-
-
-@logged_group("neon.Proxy")
-def get_token_balance_or_zero(client: SolanaClient, eth_account: EthereumAddress, *, logger) -> int:
-    solana_account, nonce = ether2program(eth_account)
-    logger.debug(f"Get balance for eth account: {eth_account} aka: {solana_account}")
-
-    try:
-        return get_token_balance_gwei(client, solana_account)
-    except SolanaAccountNotFoundError:
-        logger.debug(f"Account not found:  {eth_account} aka: {solana_account} - return airdrop amount")
-        return 0
->>>>>>> 69dd3009
-
-
-def is_account_exists(client: SolanaClient, eth_account: EthereumAddress) -> bool:
-    pda_account, nonce = ether2program(eth_account)
-    info = client.get_account_info(pda_account, commitment=Confirmed)
-    value = get_from_dict(info, "result", "value")
-    return value is not None
+    logger.debug(ethereum_model.neon_config_dict)