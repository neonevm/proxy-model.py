import base58
import base64
import json
import logging
import os
import random
import re
import struct
import time
from datetime import datetime
from hashlib import sha256
from typing import NamedTuple
import rlp
from base58 import b58decode, b58encode
from construct import Bytes, Int8ul, Int32ul, Int64ul
from construct import Struct as cStruct
from eth_keys import keys as eth_keys
from sha3 import keccak_256
from solana._layouts.system_instructions import SYSTEM_INSTRUCTIONS_LAYOUT
from solana._layouts.system_instructions import InstructionType as SystemInstructionType
from solana.blockhash import Blockhash
from solana.publickey import PublicKey
from solana.rpc.api import Client, SendTransactionError
from solana.rpc.commitment import Commitment, Confirmed
from solana.rpc.types import TxOpts
from solana.sysvar import *
from solana.transaction import AccountMeta, Transaction, TransactionInstruction
from spl.token.constants import ACCOUNT_LEN, ASSOCIATED_TOKEN_PROGRAM_ID, TOKEN_PROGRAM_ID
from spl.token.instructions import get_associated_token_address, create_associated_token_account, transfer2, Transfer2Params
from web3.auto import w3
from proxy.environment import neon_cli, evm_loader_id, ETH_TOKEN_MINT_ID, COLLATERAL_POOL_BASE, read_elf_params
from .eth_proto import Trx
from ..core.acceptor.pool import new_acc_id_glob, acc_list_glob
from ..indexer.sql_dict import POSTGRES_USER, POSTGRES_HOST, POSTGRES_DB, POSTGRES_PASSWORD
import psycopg2

logger = logging.getLogger(__name__)
logger.setLevel(logging.DEBUG)


NEW_USER_AIRDROP_AMOUNT = int(os.environ.get("NEW_USER_AIRDROP_AMOUNT", "0"))
location_bin = ".deploy_contract.bin"
confirmation_check_delay = float(os.environ.get("NEON_CONFIRMATION_CHECK_DELAY", "0.1"))
USE_COMBINED_START_CONTINUE = os.environ.get("USE_COMBINED_START_CONTINUE", "NO") == "YES"
CONTINUE_COUNT_FACTOR = int(os.environ.get("CONTINUE_COUNT_FACTOR", "3"))
TIMEOUT_TO_RELOAD_NEON_CONFIG = int(os.environ.get("TIMEOUT_TO_RELOAD_NEON_CONFIG", "3600"))
MINIMAL_GAS_PRICE=int(os.environ.get("MINIMAL_GAS_PRICE", 1))*10**9

ACCOUNT_SEED_VERSION=b'\1'

COLLATERALL_POOL_MAX=10

EMPTY_STORAGE_TAG=0

sysvarclock = "SysvarC1ock11111111111111111111111111111111"
sysinstruct = "Sysvar1nstructions1111111111111111111111111"
keccakprog = "KeccakSecp256k11111111111111111111111111111"
rentid = "SysvarRent111111111111111111111111111111111"
incinerator = "1nc1nerator11111111111111111111111111111111"
system = "11111111111111111111111111111111"
COMPUTE_BUDGET_ID: PublicKey = PublicKey("ComputeBudget111111111111111111111111111111")

STORAGE_SIZE = 128*1024

ACCOUNT_INFO_LAYOUT = cStruct(
    "type" / Int8ul,
    "ether" / Bytes(20),
    "nonce" / Int8ul,
    "trx_count" / Bytes(8),
    "code_account" / Bytes(32),
    "is_rw_blocked" / Int8ul,
    "rw_blocked_acc" / Bytes(32),
    "eth_token_account" / Bytes(32),
    "ro_blocked_cnt" / Int8ul,
)

CODE_INFO_LAYOUT = cStruct(
    "tag" / Int8ul,
    "owner" / Bytes(20),
    "code_size" / Bytes(4),
)

CREATE_ACCOUNT_LAYOUT = cStruct(
    "lamports" / Int64ul,
    "space" / Int64ul,
    "ether" / Bytes(20),
    "nonce" / Int8ul
)

obligatory_accounts = [
    AccountMeta(pubkey=evm_loader_id, is_signer=False, is_writable=False),
    AccountMeta(pubkey=ETH_TOKEN_MINT_ID, is_signer=False, is_writable=False),
    AccountMeta(pubkey=TOKEN_PROGRAM_ID, is_signer=False, is_writable=False),
    AccountMeta(pubkey=sysvarclock, is_signer=False, is_writable=False),
]

<<<<<<< HEAD
class ComputeBudget():
    @staticmethod
    def requestUnits(units):
        return TransactionInstruction(
            program_id=COMPUTE_BUDGET_ID,
            keys=[],
            data=bytes.fromhex("00")+units.to_bytes(4,"little")
        )

    @staticmethod
    def requestHeapFrame(heapFrame):
        return TransactionInstruction(
            program_id=COMPUTE_BUDGET_ID,
            keys=[],
            data=bytes.fromhex("01")+heapFrame.to_bytes(4,"little")
        )

DEFAULT_UNITS=500*1000
DEFAULT_HEAP_FRAME=256*1024

def TransactionWithComputeBudget(units=DEFAULT_UNITS, heapFrame=DEFAULT_HEAP_FRAME, **args):
    trx = Transaction(**args)
    if units: trx.add(ComputeBudget.requestUnits(units))
    if heapFrame: trx.add(ComputeBudget.requestHeapFrame(heapFrame))
    return trx
=======
class SQLCost():
    def __init__(self):

        self.conn = psycopg2.connect(
            dbname=POSTGRES_DB,
            user=POSTGRES_USER,
            password=POSTGRES_PASSWORD,
            host=POSTGRES_HOST
        )

        self.conn.set_isolation_level(psycopg2.extensions.ISOLATION_LEVEL_AUTOCOMMIT)
        cur = self.conn.cursor()
        cur.execute('''
                CREATE TABLE IF NOT EXISTS OPERATOR_COST
                (
                    hash char(64),
                    cost bigint,
                    used_gas bigint,
                    sender char(40),
                    to_address char(40) ,
                    sig char(100),
                    status varchar(100),
                    reason varchar(100)
                )'''
                    )

    def close(self):
        self.conn.close()

    def insert(self, hash, cost, used_gas, sender, to_address, sig, status, reason):
        cur = self.conn.cursor()
        cur.execute('''
                INSERT INTO OPERATOR_COST (hash, cost, used_gas, sender, to_address, sig, status, reason)
                VALUES (%s,%s,%s,%s,%s,%s,%s,%s)
            ''',
            (hash, cost, used_gas, sender, to_address, sig, status, reason)
        )

class CostSingleton(object):
    def __new__(cls):
        if not hasattr(cls, 'instance'):
            cls.instance = super(CostSingleton, cls).__new__(cls)
            cls.instance.operator_cost = SQLCost()
        return cls.instance

class PermanentAccounts:
    def __init__(self, client, signer):
        while True:
            with new_acc_id_glob.get_lock():
                try:
                    self.acc_id = acc_list_glob.pop(0)
                except IndexError:
                    self.acc_id = new_acc_id_glob.value
                    new_acc_id_glob.value += 1

            logger.debug("LOCK RESOURCES {}".format(self.acc_id))

            self.operator = signer.public_key()
            self.operator_token = getTokenAddr(self.operator)

            acc_id_bytes = self.acc_id.to_bytes((self.acc_id.bit_length() + 7) // 8, 'big')

            storage_seed = keccak_256(b"storage" + acc_id_bytes).hexdigest()[:32]
            storage_seed = bytes(storage_seed, 'utf8')

            holder_seed = keccak_256(b"holder" + acc_id_bytes).hexdigest()[:32]
            holder_seed = bytes(holder_seed, 'utf8')

            try:
                self.storage, self.holder = create_multiple_accounts_with_seed(
                        client,
                        funding=signer,
                        base=signer,
                        seeds=[storage_seed, holder_seed],
                        sizes=[STORAGE_SIZE, STORAGE_SIZE]
                    )
            except Exception as err:
                logger.warn("Account is locked err({}) id({}) owner({})".format(str(err), self.acc_id, signer.public_key()))
            else:
                break

    def __del__(self):
        logger.debug("FREE RESOURCES {}".format(self.acc_id))
        with new_acc_id_glob.get_lock():
            acc_list_glob.append(self.acc_id)
>>>>>>> a8eab638


class TransactionInfo:
    def __init__(self, caller_token, eth_accounts, eth_trx):
        self.eth_trx = eth_trx

        self.caller_token = caller_token
        self.eth_accounts = eth_accounts
        self.nonce = eth_trx.nonce

        hash = keccak_256(eth_trx.unsigned_msg()).digest()
        collateral_pool_index = int().from_bytes(hash[:4], "little") % COLLATERALL_POOL_MAX
        self.collateral_pool_index_buf = collateral_pool_index.to_bytes(4, 'little')
        self.collateral_pool_address = create_collateral_pool_address(collateral_pool_index)

class AccountInfo(NamedTuple):
    ether: eth_keys.PublicKey
    trx_count: int
    code_account: PublicKey

    @staticmethod
    def frombytes(data):
        cont = ACCOUNT_INFO_LAYOUT.parse(data)
        return AccountInfo(cont.ether, cont.trx_count, PublicKey(cont.code_account))

def create_account_layout(lamports, space, ether, nonce):
    return bytes.fromhex("02000000")+CREATE_ACCOUNT_LAYOUT.build(dict(
        lamports=lamports,
        space=space,
        ether=ether,
        nonce=nonce
    ))

def write_holder_layout(nonce, offset, data):
    return (bytes.fromhex('12')+
            nonce.to_bytes(8, byteorder='little')+
            offset.to_bytes(4, byteorder='little')+
            len(data).to_bytes(8, byteorder='little')+
            data)

def get_account_info(client, storage_account):
    opts = {
        "encoding": "base64",
        "commitment": "confirmed",
        "dataSlice": {
            "offset": 0,
            "length": 16,
        }
    }

    result = client._provider.make_request("getAccountInfo", str(storage_account), opts)
    logger.debug("\n{}".format(json.dumps(result, indent=4, sort_keys=True)))

    info = result['result']['value']
    if info is None:
        logger.debug("Can't get information about {}".format(storage_account))
        return None

    data = base64.b64decode(info['data'][0])

    account_tag = data[0]
    lamports = info['lamports']
    owner = info['owner']

    return (account_tag, lamports, owner)


def accountWithSeed(base, seed, program):
    # logger.debug(type(base), str(base), type(seed), str(seed), type(program), str(program))
    result = PublicKey(sha256(bytes(base) + bytes(seed) + bytes(program)).digest())
    logger.debug('accountWithSeed %s', str(result))
    return result

def createAccountWithSeedTrx(funding, base, seed, lamports, space, program):
    seed_str = str(seed, 'utf8')
    data = SYSTEM_INSTRUCTIONS_LAYOUT.build(
        dict(
            instruction_type = SystemInstructionType.CREATE_ACCOUNT_WITH_SEED,
            args=dict(
                base=bytes(base),
                seed=dict(length=len(seed_str), chars=seed_str),
                lamports=lamports,
                space=space,
                program_id=bytes(program)
            )
        )
    )
    logger.debug("createAccountWithSeedTrx %s %s %s", type(base), base, data.hex())
    created = accountWithSeed(base, seed, PublicKey(program))
    logger.debug("created %s", created)
    return TransactionInstruction(
        keys=[
            AccountMeta(pubkey=funding, is_signer=True, is_writable=True),
            AccountMeta(pubkey=created, is_signer=False, is_writable=True),
            AccountMeta(pubkey=base, is_signer=True, is_writable=False),
        ],
        program_id=system,
        data=data
    )


def create_collateral_pool_address(collateral_pool_index):
    COLLATERAL_SEED_PREFIX = "collateral_seed_"
    seed = COLLATERAL_SEED_PREFIX + str(collateral_pool_index)
    return accountWithSeed(PublicKey(COLLATERAL_POOL_BASE), str.encode(seed), PublicKey(evm_loader_id))


def create_account_with_seed(client, funding, base, seed, storage_size, eth_trx=None):
    account = accountWithSeed(base.public_key(), seed, PublicKey(evm_loader_id))

    if client.get_balance(account, commitment=Confirmed)['result']['value'] == 0:
        minimum_balance = client.get_minimum_balance_for_rent_exemption(storage_size, commitment=Confirmed)["result"]
        logger.debug("Minimum balance required for account {}".format(minimum_balance))

        trx = TransactionWithComputeBudget()
        trx.add(createAccountWithSeedTrx(funding.public_key(), base.public_key(), seed, minimum_balance, storage_size, PublicKey(evm_loader_id)))
        send_transaction(client, trx, funding, eth_trx=eth_trx, reason='createAccountWithSeed')

    return account


def create_multiple_accounts_with_seed(client, funding, base, seeds, sizes):
    accounts = []
    trx = Transaction()

    for seed, storage_size in zip(seeds, sizes):
        account = accountWithSeed(base.public_key(), seed, PublicKey(evm_loader_id))
        accounts.append(account)

        minimum_balance = client.get_minimum_balance_for_rent_exemption(storage_size, commitment=Confirmed)["result"]

        account_info = get_account_info(client, account)
        if account_info is None:
            logger.debug("Minimum balance required for account {}".format(minimum_balance))

            trx.add(createAccountWithSeedTrx(funding.public_key(), base.public_key(), seed, minimum_balance, storage_size, PublicKey(evm_loader_id)))
        else:
            (tag, lamports, owner) = account_info
            if lamports < minimum_balance:
                raise Exception("insufficient balance")
            if PublicKey(owner) != PublicKey(evm_loader_id):
                raise Exception("wrong owner")
            if tag != EMPTY_STORAGE_TAG:
                raise Exception("not empty")

    if len(trx.instructions) > 0:
        send_transaction(client, trx, funding)

    return accounts


def make_keccak_instruction_data(check_instruction_index, msg_len, data_start):
    if check_instruction_index > 255 and check_instruction_index < 0:
        raise Exception("Invalid index for instruction - {}".format(check_instruction_index))

    check_count = 1
    eth_address_size = 20
    signature_size = 65
    eth_address_offset = data_start
    signature_offset = eth_address_offset + eth_address_size
    message_data_offset = signature_offset + signature_size

    data = struct.pack("B", check_count)
    data += struct.pack("<H", signature_offset)
    data += struct.pack("B", check_instruction_index)
    data += struct.pack("<H", eth_address_offset)
    data += struct.pack("B", check_instruction_index)
    data += struct.pack("<H", message_data_offset)
    data += struct.pack("<H", msg_len)
    data += struct.pack("B", check_instruction_index)

    return data


class EthereumError(Exception):
    def __init__(self, code, message, data=None):
        self.code = code
        self.message = message
        self.data = data

    def getError(self):
        error = {'code': self.code, 'message': self.message}
        if self.data: error['data'] = self.data
        return error


class EthereumAddress:
    def __init__(self, data, private=None):
        if isinstance(data, str):
            data = bytes(bytearray.fromhex(data[2:]))
        self.data = data
        self.private = private

    @staticmethod
    def random():
        letters = '0123456789abcdef'
        data = bytearray.fromhex(''.join([random.choice(letters) for k in range(64)]))
        pk = eth_keys.PrivateKey(data)
        return EthereumAddress(pk.public_key.to_canonical_address(), pk)

    def __str__(self):
        return '0x'+self.data.hex()

    def __repr__(self):
        return self.__str__()

    def __bytes__(self): return self.data


def emulator(contract, sender, data, value):
    data = data or "none"
    value = value or ""
    return neon_cli().call("emulate", sender, contract, data, value)




def confirm_transaction(client, tx_sig, confirmations=0):
    """Confirm a transaction."""
    TIMEOUT = 30  # 30 seconds  pylint: disable=invalid-name
    elapsed_time = 0
    while elapsed_time < TIMEOUT:
        logger.debug('confirm_transaction for %s', tx_sig)
        resp = client.get_signature_statuses([tx_sig])
        logger.debug('confirm_transaction: %s', resp)
        if resp["result"]:
            status = resp['result']['value'][0]
            if status and (status['confirmationStatus'] == 'finalized' or \
               status['confirmationStatus'] == 'confirmed' and status['confirmations'] >= confirmations):
#            logger.debug('Confirmed transaction:', resp)
                return
        time.sleep(confirmation_check_delay)
        elapsed_time += confirmation_check_delay
    #if not resp["result"]:
    raise RuntimeError("could not confirm transaction: ", tx_sig)
    #return resp

def solana2ether(public_key):
    from web3 import Web3
    return bytes(Web3.keccak(bytes.fromhex(public_key))[-20:])

def ether2program(ether, program_id, base):
    if isinstance(ether, str):
        if ether.startswith('0x'):
            ether = ether[2:]
    else:
        ether = ether.hex()
    output = neon_cli().call("create-program-address", ether)
    items = output.rstrip().split(' ')
    return (items[0], int(items[1]))


def ether2seed(ether, program_id, base):
    if isinstance(ether, str):
        if ether.startswith('0x'): ether = ether[2:]
    else: ether = ether.hex()
    seed = b58encode(bytes.fromhex(ether))
    acc = accountWithSeed(base, seed, PublicKey(program_id))
    logger.debug('ether2program: {} {} => {} (seed {})'.format(ether, 255, acc, seed))
    return (acc, 255, seed)


def neon_config_load(ethereum_model):
    try:
        ethereum_model.neon_config_dict
    except AttributeError:
        logger.debug("loading the neon config dict for the first time!")
        ethereum_model.neon_config_dict = dict()
    else:
        elapsed_time = datetime.now().timestamp() - ethereum_model.neon_config_dict['load_time']
        logger.debug('elapsed_time={} proxy_id={}'.format(elapsed_time, ethereum_model.proxy_id))
        if elapsed_time < TIMEOUT_TO_RELOAD_NEON_CONFIG:
            return

    read_elf_params(ethereum_model.neon_config_dict)
    ethereum_model.neon_config_dict['load_time'] = datetime.now().timestamp()
    # 'Neon/v0.3.0-rc0-d1e4ff618457ea9cbc82b38d2d927e8a62168bec
    ethereum_model.neon_config_dict['web3_clientVersion'] = 'Neon/v' + \
                                                            ethereum_model.neon_config_dict['NEON_PKG_VERSION'] + \
                                                            '-' \
                                                            + ethereum_model.neon_config_dict['NEON_REVISION']
    logger.debug(ethereum_model.neon_config_dict)


def call_emulated(contract_id, caller_id, data=None, value=None):
    output = emulator(contract_id, caller_id, data, value)
    logger.debug("call_emulated %s %s %s %s return %s", contract_id, caller_id, data, value, output)
    result = json.loads(output)
    exit_status = result['exit_status']
    if exit_status == 'revert':
        result_value = result['result']
        if len(result_value) < 8 or result_value[:8] != '08c379a0':
            raise EthereumError(code=3, message='execution reverted')

        offset = int(result_value[8:8+64], 16)
        length = int(result_value[8+64:8+64+64], 16)
        message = str(bytes.fromhex(result_value[8+offset*2+64:8+offset*2+64+length*2]), 'utf8')
        raise EthereumError(code=3, message='execution reverted: '+message, data='0x'+result_value)
    if result["exit_status"] != "succeed":
        raise Exception("evm emulator error ", result)
    return result

def extract_measurements_from_receipt(receipt):
    log_messages = receipt['result']['meta']['logMessages']
    transaction = receipt['result']['transaction']
    accounts = transaction['message']['accountKeys']
    instructions = []
    for instr in transaction['message']['instructions']:
        program = accounts[instr['programIdIndex']]
        instructions.append({
            'accs': [accounts[acc] for acc in instr['accounts']],
            'program': accounts[instr['programIdIndex']],
            'data': b58decode(instr['data']).hex()
        })

    pattern = re.compile('Program ([0-9A-Za-z]+) (.*)')
    messages = []
    for log in log_messages:
        res = pattern.match(log)
        if res:
            (program, reason) = res.groups()
            if reason == 'invoke [1]': messages.append({'program':program,'logs':[]})
        messages[-1]['logs'].append(log)

    for instr in instructions:
        if instr['program'] in ('KeccakSecp256k11111111111111111111111111111','ComputeBudget111111111111111111111111111111'): continue
        if messages[0]['program'] != instr['program']:
            raise Exception('Invalid program in log messages: expect %s, actual %s' % (messages[0]['program'], instr['program']))
        instr['logs'] = messages.pop(0)['logs']
        exit_result = re.match(r'Program %s (success)'%instr['program'], instr['logs'][-1])
        if not exit_result: raise Exception("Can't get exit result")
        instr['result'] = exit_result.group(1)

        if instr['program'] == evm_loader_id:
            memory_result = re.match(r'Program log: Total memory occupied: ([0-9]+)', instr['logs'][-3])
            instruction_result = re.match(r'Program %s consumed ([0-9]+) of ([0-9]+) compute units'%instr['program'], instr['logs'][-2])
            if not (memory_result and instruction_result):
                raise Exception("Can't parse measurements for evm_loader")
            instr['measurements'] = {
                    'instructions': instruction_result.group(1),
                    'memory': memory_result.group(1)
                }

    result = []
    for instr in instructions:
        if instr['program'] == evm_loader_id:
            result.append({
                    'program':instr['program'],
                    'measurements':instr['measurements'],
                    'result':instr['result'],
                    'data':instr['data']
                })
    return result

# Do not rename this function! This name used in CI measurements (see function `cleanup_docker` in .buildkite/steps/deploy-test.sh)
def get_measurements(result):
    try:
        measurements = extract_measurements_from_receipt(result)
        for m in measurements: logger.info(json.dumps(m))
    except Exception as err:
        logger.error("Can't get measurements %s"%err)
        logger.info("Failed result: %s"%json.dumps(result, indent=3))

def send_transaction(client, trx, signer, eth_trx=None, reason=None):
    result = client.send_transaction(trx, signer, opts=TxOpts(skip_confirmation=True, preflight_commitment=Confirmed))
    confirm_transaction(client, result["result"])
    result = client.get_confirmed_transaction(result["result"])
    update_transaction_cost(result, eth_trx, reason=reason)
    return result

def send_measured_transaction(client, trx, signer, eth_trx, reason):
    result = send_transaction(client, trx, signer, eth_trx=eth_trx, reason=reason)
    get_measurements(result)
    return result

def check_if_program_exceeded_instructions(err_result):
    err_instruction = "Program failed to complete: exceeded maximum number of instructions allowed"
    err_budget = "failed: Computational budget exceeded"

    if err_result['data']['logs'][-1].find(err_instruction) >= 0 or \
        err_result['data']['logs'][-2].find(err_instruction) >= 0 or \
        err_result['data']['logs'][-1].find(err_budget) >= 0:
        return True
    return False


def check_if_continue_returned(result):
    tx_info = result['result']
    accounts = tx_info["transaction"]["message"]["accountKeys"]
    evm_loader_instructions = []

    for idx, instruction in enumerate(tx_info["transaction"]["message"]["instructions"]):
        if accounts[instruction["programIdIndex"]] == evm_loader_id:
            evm_loader_instructions.append(idx)

    for inner in (tx_info['meta']['innerInstructions']):
        if inner["index"] in evm_loader_instructions:
            for event in inner['instructions']:
                if accounts[event['programIdIndex']] == evm_loader_id:
                    instruction = base58.b58decode(event['data'])[:1]
                    if int().from_bytes(instruction, "little") == 6:  # OnReturn evmInstruction code
                        return (True, tx_info['transaction']['signatures'][0])
    return (False, ())


def call_continue(signer, client, perm_accs, trx_info, steps):
    try:
        return call_continue_iterative(signer, client, perm_accs, trx_info, steps)
    except Exception as err:
        logger.debug("call_continue_iterative exception:")
        logger.debug(str(err))

<<<<<<< HEAD
    return sol_instr_21_cancel(signer, client, perm_accs, trx_accs, eth_trx)


def call_continue(signer, client, perm_accs, trx_accs, steps, eth_trx):
    try:
        return call_continue_bucked(signer, client, perm_accs, trx_accs, steps, eth_trx)
    except Exception as err:
        logger.debug("call_continue_bucked exception:")
        logger.debug(str(err))

    try:
        return call_continue_iterative(signer, client, perm_accs, trx_accs, steps, eth_trx)
    except Exception as err:
        logger.debug("call_continue_iterative exception:")
        logger.debug(str(err))

    return sol_instr_21_cancel(signer, client, perm_accs, trx_accs, eth_trx)


def call_continue_bucked(signer, client, perm_accs, trx_accs, steps, eth_trx):
    while True:
        logger.debug("Continue bucked step:")
        (continue_count, instruction_count) = simulate_continue(signer, client, perm_accs, trx_accs, steps)
        logger.debug("Send bucked:")
        result_list = []
        try:
            for index in range(continue_count):
                trx = TransactionWithComputeBudget()
                trx.add(make_continue_instruction(perm_accs, trx_accs, instruction_count, index))
                result = client.send_transaction(
                        trx,
                        signer,
                        opts=TxOpts(skip_confirmation=True, preflight_commitment=Confirmed)
                    )["result"]
                result_list.append(result)
        except Exception as err:
            if str(err).startswith("Transaction simulation failed: Error processing Instruction 0: custom program error: 0x1"):
                pass
            else:
                raise

        logger.debug("Collect bucked results: {}".format(result_list))
        signature = None
        for trx in result_list:
            confirm_transaction(client, trx)
            result = client.get_confirmed_transaction(trx)

            extra_sol_trx = False
            if result['result']['meta']['err']:
                instruction_error =  result['result']['meta']['err']['InstructionError']
                err = instruction_error[1]
                if isinstance(err, dict)  and err.get('Custom', 0) == 1:
                    extra_sol_trx = True
            update_transaction_cost(result, eth_trx, extra_sol_trx=extra_sol_trx, reason='ContinueV02')
            get_measurements(result)
            (founded, signature_) = check_if_continue_returned(result)
            if founded:
                signature = signature_
        if signature:
            return signature

def call_continue_bucked_0x0d(signer, client, perm_accs, trx_accs, steps, msg, eth_trx):
    while True:
        logger.debug("Continue bucked step:")
        (continue_count, instruction_count) = simulate_continue_0x0d(signer, client, perm_accs, trx_accs, steps, msg)
        logger.debug("Send bucked:")
        result_list = []
        try:
            for index in range(continue_count*CONTINUE_COUNT_FACTOR):
                trx = TransactionWithComputeBudget()
                trx.add(make_partial_call_or_continue_instruction_0x0d(perm_accs, trx_accs, instruction_count, msg, index))
                result = client.send_transaction(
                    trx,
                    signer,
                    opts=TxOpts(skip_confirmation=True, preflight_commitment=Confirmed)
                )["result"]
                result_list.append(result)
        except Exception as err:
            if str(err).startswith("Transaction simulation failed: Error processing Instruction 0: custom program error: 0x1"):
                pass
            else:
                raise

        logger.debug("Collect bucked results:")
        signature=None
=======
    return sol_instr_21_cancel(signer, client, perm_accs, trx_info)
>>>>>>> a8eab638

def call_continue_iterative(signer, client, perm_accs, trx_info, step_count):
    while True:
        logger.debug("Continue iterative step:")
        result = sol_instr_10_continue(signer, client, perm_accs, trx_info, step_count)
        (succeed, signature) = check_if_continue_returned(result)
        if succeed:
            return signature


def sol_instr_10_continue(signer, client, perm_accs, trx_info, initial_step_count):
    step_count = initial_step_count
    while step_count > 0:
<<<<<<< HEAD
        trx = TransactionWithComputeBudget()
        trx.add(make_continue_instruction(perm_accs, trx_accs, step_count))
=======
        trx = Transaction()
        trx.add(make_continue_instruction(signer, perm_accs, trx_info, step_count))
>>>>>>> a8eab638

        logger.debug("Step count {}".format(step_count))
        try:
            result = send_measured_transaction(client, trx, signer, trx_info.eth_trx, 'ContinueV02')
            return result
        except SendTransactionError as err:
            if check_if_program_exceeded_instructions(err.result):
                step_count = int(step_count * 90 / 100)
            else:
                raise
    raise Exception("Can't execute even one EVM instruction")


<<<<<<< HEAD
def sol_instr_21_cancel(signer, client, perm_accs, trx_accs, eth_trx):
    trx = TransactionWithComputeBudget()
=======
def sol_instr_21_cancel(signer, client, perm_accs, trx_info):
    operator = signer.public_key()
    operator_token = getTokenAddr(operator)

    trx = Transaction()
>>>>>>> a8eab638
    trx.add(TransactionInstruction(
        program_id=evm_loader_id,
        data=bytearray.fromhex("15") + trx_info.nonce.to_bytes(8, 'little'),
        keys=[
            AccountMeta(pubkey=perm_accs.storage, is_signer=False, is_writable=True),
            AccountMeta(pubkey=operator, is_signer=True, is_writable=True),
            AccountMeta(pubkey=operator_token, is_signer=False, is_writable=True),
            AccountMeta(pubkey=trx_info.caller_token, is_signer=False, is_writable=True),
            AccountMeta(pubkey=incinerator, is_signer=False, is_writable=True),
            AccountMeta(pubkey=system, is_signer=False, is_writable=False),

        ] + trx_info.eth_accounts + [

            AccountMeta(pubkey=sysinstruct, is_signer=False, is_writable=False),
        ] + obligatory_accounts
    ))

    logger.debug("Cancel")
    result = send_measured_transaction(client, trx, signer, trx_info.eth_trx, 'CancelWithNonce')
    return result['result']['transaction']['signatures'][0]


def make_partial_call_instruction(signer, perm_accs, trx_info, step_count, call_data):
    operator = signer.public_key()
    operator_token = getTokenAddr(operator)

    return TransactionInstruction(
        program_id = evm_loader_id,
        data = bytearray.fromhex("13") + trx_info.collateral_pool_index_buf + step_count.to_bytes(8, byteorder="little") + call_data,
        keys = [
            AccountMeta(pubkey=perm_accs.storage, is_signer=False, is_writable=True),

            AccountMeta(pubkey=sysinstruct, is_signer=False, is_writable=False),
            AccountMeta(pubkey=operator, is_signer=True, is_writable=True),
            AccountMeta(pubkey=trx_info.collateral_pool_address, is_signer=False, is_writable=True),
            AccountMeta(pubkey=operator_token, is_signer=False, is_writable=True),
            AccountMeta(pubkey=trx_info.caller_token, is_signer=False, is_writable=True),
            AccountMeta(pubkey=system, is_signer=False, is_writable=False),

        ] + trx_info.eth_accounts + [

            AccountMeta(pubkey=sysinstruct, is_signer=False, is_writable=False),
        ] + obligatory_accounts
        )


def make_continue_instruction(signer, perm_accs, trx_info, step_count, index=None):
    operator = signer.public_key()
    operator_token = getTokenAddr(operator)

    data = bytearray.fromhex("14") + trx_info.collateral_pool_index_buf + step_count.to_bytes(8, byteorder="little")
    if index:
        data = data + index.to_bytes(8, byteorder="little")

    return TransactionInstruction(
        program_id = evm_loader_id,
        data = data,
        keys = [
            AccountMeta(pubkey=perm_accs.storage, is_signer=False, is_writable=True),

            AccountMeta(pubkey=operator, is_signer=True, is_writable=True),
            AccountMeta(pubkey=trx_info.collateral_pool_address, is_signer=False, is_writable=True),
            AccountMeta(pubkey=operator_token, is_signer=False, is_writable=True),
            AccountMeta(pubkey=trx_info.caller_token, is_signer=False, is_writable=True),
            AccountMeta(pubkey=system, is_signer=False, is_writable=False),

        ] + trx_info.eth_accounts + [

            AccountMeta(pubkey=sysinstruct, is_signer=False, is_writable=False),
        ] + obligatory_accounts
    )


def make_call_from_account_instruction(signer, perm_accs, trx_info, step_count = 0):
    operator = signer.public_key()
    operator_token = getTokenAddr(operator)

    return TransactionInstruction(
        program_id = evm_loader_id,
        data = bytearray.fromhex("16") + trx_info.collateral_pool_index_buf + step_count.to_bytes(8, byteorder="little"),
        keys = [
            AccountMeta(pubkey=perm_accs.holder, is_signer=False, is_writable=True),
            AccountMeta(pubkey=perm_accs.storage, is_signer=False, is_writable=True),

            AccountMeta(pubkey=operator, is_signer=True, is_writable=True),
            AccountMeta(pubkey=trx_info.collateral_pool_address, is_signer=False, is_writable=True),
            AccountMeta(pubkey=operator_token, is_signer=False, is_writable=True),
            AccountMeta(pubkey=trx_info.caller_token, is_signer=False, is_writable=True),
            AccountMeta(pubkey=system, is_signer=False, is_writable=False),

        ] + trx_info.eth_accounts + [

            AccountMeta(pubkey=sysinstruct, is_signer=False, is_writable=False),
        ] + obligatory_accounts
    )


def make_05_call_instruction(signer, trx_info, call_data):
    operator = signer.public_key()
    operator_token = getTokenAddr(operator)

    return TransactionInstruction(
        program_id = evm_loader_id,
        data = bytearray.fromhex("05") + trx_info.collateral_pool_index_buf + call_data,
        keys = [
            AccountMeta(pubkey=sysinstruct, is_signer=False, is_writable=False),
            AccountMeta(pubkey=operator, is_signer=True, is_writable=True),
            AccountMeta(pubkey=trx_info.collateral_pool_address, is_signer=False, is_writable=True),
            AccountMeta(pubkey=operator_token, is_signer=False, is_writable=True),
            AccountMeta(pubkey=trx_info.caller_token, is_signer=False, is_writable=True),
            AccountMeta(pubkey=system, is_signer=False, is_writable=False),

        ] + trx_info.eth_accounts + obligatory_accounts
    )


<<<<<<< HEAD
def simulate_continue_0x0d(signer, client, perm_accs, trx_accs, step_count, msg):
    logger.debug("simulate_continue:")
    continue_count = 9
    while True:
        logger.debug(continue_count)
        blockhash = Blockhash(client.get_recent_blockhash(Confirmed)["result"]["value"]["blockhash"])
        trx = TransactionWithComputeBudget(recent_blockhash = blockhash)
        for _ in range(continue_count):
            trx.add(make_partial_call_or_continue_instruction_0x0d(perm_accs, trx_accs, step_count, msg))
        trx.sign(signer)

        try:
            trx.serialize()
        except Exception as err:
            logger.debug("trx.serialize() exception")
            if str(err).startswith("transaction too large:"):
                if continue_count == 0:
                    raise Exception("transaction too large")
                continue_count = continue_count // 2
                continue
            raise

        response = client.simulate_transaction(trx, commitment=Confirmed)

        if response["result"]["value"]["err"]:
            instruction_error = response["result"]["value"]["err"]["InstructionError"]
            err = instruction_error[1]
            if isinstance(err, str) and (err == "ProgramFailedToComplete" or err == "ComputationalBudgetExceeded"):
                step_count = step_count // 2
                if step_count == 0:
                    raise Exception("cant run even one instruction")
            elif isinstance(err, dict) and "Custom" in err:
                if continue_count == 0:
                    raise Exception("uninitialized storage account")
                continue_count = instruction_error[0]
                break
            else:
                logger.debug("Result:\n%s"%json.dumps(response, indent=3))
                raise Exception("unspecified error")
        else:
            # In case of long Ethereum transaction we speculative send more iterations then need
            continue_count = continue_count*CONTINUE_COUNT_FACTOR
            break

    logger.debug("tx_count = {}, step_count = {}".format(continue_count, step_count))
    return (continue_count, step_count)


def simulate_continue(signer, client, perm_accs, trx_accs, step_count):
    logger.debug("simulate_continue:")
    continue_count = 9
    while True:
        logger.debug(continue_count)
        blockhash = Blockhash(client.get_recent_blockhash(Confirmed)["result"]["value"]["blockhash"])
        trx = TransactionWithComputeBudget(recent_blockhash = blockhash)
        for _ in range(continue_count):
            trx.add(make_continue_instruction(perm_accs, trx_accs, step_count))
        trx.sign(signer)

        try:
            trx.serialize()
        except Exception as err:
            logger.debug("trx.serialize() exception")
            if str(err).startswith("transaction too large:"):
                if continue_count == 0:
                    raise Exception("transaction too large")
                continue_count = continue_count // 2
                continue
            raise

        response = client.simulate_transaction(trx, commitment=Confirmed)

        if response["result"]["value"]["err"]:
            instruction_error = response["result"]["value"]["err"]["InstructionError"]
            err = instruction_error[1]
            if isinstance(err, str) and (err == "ProgramFailedToComplete" or err == "ComputationalBudgetExceeded"):
                step_count = step_count // 2
                if step_count == 0:
                    raise Exception("cant run even one instruction")
            elif isinstance(err, dict) and "Custom" in err:
                if continue_count == 0:
                    raise Exception("uninitialized storage account")
                continue_count = instruction_error[0]
                break
            else:
                logger.debug("Result:\n%s"%json.dumps(response, indent=3))
                raise Exception("unspecified error")
        else:
            # In case of long Ethereum transaction we speculative send more iterations then need
            continue_count = continue_count*CONTINUE_COUNT_FACTOR
            break

    logger.debug("tx_count = {}, step_count = {}".format(continue_count, step_count))
    return (continue_count, step_count)


class CostSingleton(object):
    def __new__(cls):
        if not hasattr(cls, 'instance'):
            cls.instance = super(CostSingleton, cls).__new__(cls)
            cls.instance.operator_cost = SQLDict(tablename="operator_cost")
        return cls.instance


=======
>>>>>>> a8eab638
def update_transaction_cost(receipt, eth_trx, extra_sol_trx=False, reason=None):
    cost = receipt['result']['meta']['preBalances'][0] - receipt['result']['meta']['postBalances'][0]
    if eth_trx:
        hash = eth_trx.hash_signed().hex()
        sender = eth_trx.sender()
        to_address = eth_trx.toAddress.hex() if eth_trx.toAddress else "None"
    else:
        hash = None
        sender = None
        to_address = None

    sig = receipt['result']['transaction']['signatures'][0]
    used_gas=None

    tx_info = receipt['result']
    accounts = tx_info["transaction"]["message"]["accountKeys"]
    evm_loader_instructions = []

    for idx, instruction in enumerate(tx_info["transaction"]["message"]["instructions"]):
        if accounts[instruction["programIdIndex"]] == evm_loader_id:
            evm_loader_instructions.append(idx)

    for inner in (tx_info['meta']['innerInstructions']):
        if inner["index"] in evm_loader_instructions:
            for event in inner['instructions']:
                if accounts[event['programIdIndex']] == evm_loader_id:
                    used_gas = base58.b58decode(event['data'])[2:10]
                    used_gas = int().from_bytes(used_gas, "little")

    table = CostSingleton().operator_cost
    table.insert(
        hash,
        cost,
        used_gas if used_gas else 0,
        sender,
        to_address,
        sig,
        'extra' if extra_sol_trx else 'ok',
        reason if reason else ''
    )

def create_account_list_by_emulate(signer, client, eth_trx):
    sender_ether = bytes.fromhex(eth_trx.sender())
    add_keys_05 = []
    trx = TransactionWithComputeBudget()

    if not eth_trx.toAddress:
        to_address_arg = "deploy"
        to_address = keccak_256(rlp.encode((bytes.fromhex(eth_trx.sender()), eth_trx.nonce))).digest()[-20:]
    else:
        to_address_arg = eth_trx.toAddress.hex()
        to_address = eth_trx.toAddress

    output_json = call_emulated(to_address_arg, sender_ether.hex(), eth_trx.callData.hex(), hex(eth_trx.value))
    logger.debug("emulator returns: %s", json.dumps(output_json, indent=3))

    # resize storage account
    resize_instr = []
    for acc_desc in output_json["accounts"]:
        if acc_desc["new"] == False:

            address = bytes.fromhex(acc_desc["address"][2:])
            if acc_desc["code_size_current"] is not None and acc_desc["code_size"] is not None:
                if acc_desc["code_size"] > acc_desc["code_size_current"]:
                    code_size = acc_desc["code_size"] + 2048
                    seed = b58encode(ACCOUNT_SEED_VERSION + os.urandom(20))
                    code_account_new = accountWithSeed(signer.public_key(), seed, PublicKey(evm_loader_id))

                    logger.debug("creating new code_account with increased size %s", code_account_new)
                    create_account_with_seed(client, signer, signer, seed, code_size, eth_trx);
                    logger.debug("resized account is created %s", code_account_new)

                    resize_instr.append(TransactionInstruction(
                        keys=[
                            AccountMeta(pubkey=PublicKey(acc_desc["account"]), is_signer=False, is_writable=True),
                            (
                                AccountMeta(pubkey=acc_desc["contract"], is_signer=False, is_writable=True)
                                if acc_desc["contract"] else
                                AccountMeta(pubkey=PublicKey("11111111111111111111111111111111"), is_signer=False, is_writable=False)
                            ),
                            AccountMeta(pubkey=code_account_new, is_signer=False, is_writable=True),
                            AccountMeta(pubkey=signer.public_key(), is_signer=True, is_writable=False)
                        ],
                        program_id=evm_loader_id,
                        data=bytearray.fromhex("11")+bytes(seed) # 17- ResizeStorageAccount
                    ))
                    # replace code_account
                    acc_desc["contract"] = code_account_new

    for instr in resize_instr:
        logger.debug("code and storage migration, account %s from  %s to %s", instr.keys[0].pubkey, instr.keys[1].pubkey, instr.keys[2].pubkey)

        tx = TransactionWithComputeBudget().add(instr)
        success = False
        count = 0

        while count < 2:
            logger.debug("attemt: %d", count)

            send_transaction(client, tx, signer, eth_trx=eth_trx, reason='resize_storage_account')
            info = _getAccountData(client, instr.keys[0].pubkey, ACCOUNT_INFO_LAYOUT.sizeof())
            info_data = AccountInfo.frombytes(info)
            if info_data.code_account == instr.keys[2].pubkey:
                success = True
                logger.debug("successful code and storage migration, %s", instr.keys[0].pubkey)
                break
            # wait for unlock account
            time.sleep(1)
            count = count+1

        if success == False:
            raise Exception("Can't resize storage account. Account is blocked {}".format(instr.keys[0].pubkey))

    for acc_desc in output_json["accounts"]:
        address = bytes.fromhex(acc_desc["address"][2:])

        code_account = None
        code_account_writable = False
        if acc_desc["new"]:
            logger.debug("Create solana accounts for %s: %s %s", acc_desc["address"], acc_desc["account"], acc_desc["contract"])
            if acc_desc["code_size"]:
                seed = b58encode(ACCOUNT_SEED_VERSION+address)
                code_account = accountWithSeed(signer.public_key(), seed, PublicKey(evm_loader_id))
                logger.debug("     with code account %s", code_account)
                code_size = acc_desc["code_size"] + 2048
                code_account_balance = client.get_minimum_balance_for_rent_exemption(code_size)["result"]
                trx.add(createAccountWithSeedTrx(signer.public_key(), signer.public_key(), seed, code_account_balance, code_size, PublicKey(evm_loader_id)))
                # add_keys_05.append(AccountMeta(pubkey=code_account, is_signer=False, is_writable=acc_desc["writable"]))
                code_account_writable = acc_desc["writable"]

            (create_trx, solana_address, token_address) = createEtherAccountTrx(client, address, evm_loader_id, signer, code_account)
            trx.add(create_trx)

            if address == sender_ether and NEW_USER_AIRDROP_AMOUNT > 0:
                trx.add(transfer2(Transfer2Params(
                    amount=NEW_USER_AIRDROP_AMOUNT*1_000_000_000,
                    decimals=9,
                    dest=get_associated_token_address(PublicKey(acc_desc["account"]), ETH_TOKEN_MINT_ID),
                    mint=ETH_TOKEN_MINT_ID,
                    owner=signer.public_key(),
                    program_id=TOKEN_PROGRAM_ID,
                    source=getTokenAddr(signer.public_key()),
                )))
                logger.debug("Token transfer to %s as ethereum 0x%s amount %s",
                             get_associated_token_address(PublicKey(acc_desc["account"]), ETH_TOKEN_MINT_ID),
                             acc_desc["address"],
                             str(NEW_USER_AIRDROP_AMOUNT))

        if address == to_address:
            contract_sol = PublicKey(acc_desc["account"])
            if acc_desc["new"]:
                code_sol = code_account
                code_writable = code_account_writable
            else:
                if acc_desc["contract"] != None:
                    code_sol = PublicKey(acc_desc["contract"])
                    code_writable = acc_desc["writable"]
                else:
                    code_sol = None
                    code_writable = None

        elif address == sender_ether:
            sender_sol = PublicKey(acc_desc["account"])
        else:
            add_keys_05.append(AccountMeta(pubkey=acc_desc["account"], is_signer=False, is_writable=True))
            token_account = get_associated_token_address(PublicKey(acc_desc["account"]), ETH_TOKEN_MINT_ID)
            add_keys_05.append(AccountMeta(pubkey=token_account, is_signer=False, is_writable=True))
            if acc_desc["new"]:
                if code_account:
                    add_keys_05.append(AccountMeta(pubkey=code_account, is_signer=False, is_writable=code_account_writable))
            else:
                if acc_desc["contract"]:
                    add_keys_05.append(AccountMeta(pubkey=acc_desc["contract"], is_signer=False, is_writable=acc_desc["writable"]))


    for token_account in output_json["token_accounts"]:
        add_keys_05.append(AccountMeta(pubkey=PublicKey(token_account["key"]), is_signer=False, is_writable=True))

        if token_account["new"]:
            trx.add(createERC20TokenAccountTrx(signer, token_account))

    for account_meta in output_json["solana_accounts"]:
        add_keys_05.append(AccountMeta(pubkey=PublicKey(account_meta["pubkey"]), is_signer=account_meta["is_signer"], is_writable=account_meta["is_writable"]))

    caller_token = get_associated_token_address(PublicKey(sender_sol), ETH_TOKEN_MINT_ID)

    eth_accounts = [
            AccountMeta(pubkey=contract_sol, is_signer=False, is_writable=True),
            AccountMeta(pubkey=get_associated_token_address(contract_sol, ETH_TOKEN_MINT_ID), is_signer=False, is_writable=True),
        ] + ([AccountMeta(pubkey=code_sol, is_signer=False, is_writable=code_writable)] if code_sol != None else []) + [
            AccountMeta(pubkey=sender_sol, is_signer=False, is_writable=True),
            AccountMeta(pubkey=caller_token, is_signer=False, is_writable=True),
        ] + add_keys_05

    trx_info = TransactionInfo(caller_token, eth_accounts, eth_trx)

    return (trx_info, sender_ether, trx)


def call_signed(signer, client, eth_trx, steps):

    (trx_info, sender_ether, create_acc_trx) = create_account_list_by_emulate(signer, client, eth_trx)

    call_iterative = False
    call_from_holder = False

    if not eth_trx.toAddress:
        call_from_holder = True
    else:
        msg = sender_ether + eth_trx.signature() + eth_trx.unsigned_msg()

        try:
            logger.debug("Try single trx call")
            return call_signed_noniterative(signer, client, eth_trx, trx_info, msg, create_acc_trx)
        except Exception as err:
            logger.debug(str(err))
            errStr = str(err)
            if "Program failed to complete" in errStr or "Computational budget exceeded" in errStr:
                logger.debug("Program exceeded instructions")
                call_iterative = True
            elif str(err).startswith("transaction too large:"):
                logger.debug("Transaction too large, call call_signed_with_holder_acc():")
                call_from_holder = True
            else:
                raise

    perm_accs = PermanentAccounts(client, signer)
    try:
        if call_iterative:
            try:
                return call_signed_iterative(signer, client, eth_trx, perm_accs, trx_info, steps, msg, create_acc_trx)
            except Exception as err:
                logger.debug(str(err))
                if str(err).startswith("transaction too large:"):
                    logger.debug("Transaction too large, call call_signed_with_holder_acc():")
                    call_from_holder = True
                else:
                    raise

        if call_from_holder:
            return call_signed_with_holder_acc(signer, client, eth_trx, perm_accs, trx_info, steps, create_acc_trx)
    finally:
        del perm_accs

def call_signed_iterative(signer, client, eth_trx, perm_accs, trx_info, steps, msg, create_acc_trx):
    if len(create_acc_trx.instructions):
        precall_txs = Transaction()
        precall_txs.add(create_acc_trx)
        send_measured_transaction(client, precall_txs, signer, eth_trx, 'CreateAccountsForTrx')

<<<<<<< HEAD
def call_signed_iterative(signer, client, eth_trx, perm_accs, trx_accs, steps, msg, create_acc_trx):
    precall_txs = TransactionWithComputeBudget()
    precall_txs.add(create_acc_trx)
=======
    precall_txs = Transaction()
>>>>>>> a8eab638
    precall_txs.add(TransactionInstruction(
        program_id=keccakprog,
        data=make_keccak_instruction_data(len(precall_txs.instructions)+1, len(eth_trx.unsigned_msg()), data_start=13),
        keys=[
            AccountMeta(pubkey=keccakprog, is_signer=False, is_writable=False),
        ]))
    precall_txs.add(make_partial_call_instruction(signer, perm_accs, trx_info, 0, msg))

    logger.debug("Partial call")
    send_measured_transaction(client, precall_txs, signer, eth_trx, 'PartialCallFromRawEthereumTXv02')

<<<<<<< HEAD
    return call_continue(signer, client, perm_accs, trx_accs, steps, eth_trx)


def call_signed_iterative_0x0d(signer, client, eth_trx, perm_accs, trx_accs, steps, msg, create_acc_trx):
    precall_txs = TransactionWithComputeBudget()
    precall_txs.add(create_acc_trx)
    precall_txs.add(TransactionInstruction(
        program_id=keccakprog,
        data=make_keccak_instruction_data(len(precall_txs.instructions)+1, len(eth_trx.unsigned_msg()), data_start=13),
        keys=[
            AccountMeta(pubkey=keccakprog, is_signer=False, is_writable=False),
        ]))
    precall_txs.add(make_partial_call_or_continue_instruction_0x0d(perm_accs, trx_accs, steps, msg))

    logger.debug("Partial call 0x0d")
    send_measured_transaction(client, precall_txs, signer, eth_trx, 'PartialCallOrContinueFromRawEthereumTX')

    return call_continue_0x0d(signer, client, perm_accs, trx_accs, steps, msg, eth_trx)


def call_signed_noniterative(signer, client, eth_trx, perm_accs, trx_accs, msg, create_acc_trx):
    call_txs_05 = TransactionWithComputeBudget()
=======
    return call_continue(signer, client, perm_accs, trx_info, steps)


def call_signed_noniterative(signer, client, eth_trx, trx_info, msg, create_acc_trx):
    call_txs_05 = Transaction()
>>>>>>> a8eab638
    call_txs_05.add(create_acc_trx)
    call_txs_05.add(TransactionInstruction(
        program_id=keccakprog,
        data=make_keccak_instruction_data(len(call_txs_05.instructions)+1, len(eth_trx.unsigned_msg()), 5),
        keys=[
            AccountMeta(pubkey=keccakprog, is_signer=False, is_writable=False),
        ]))
    call_txs_05.add(make_05_call_instruction(signer, trx_info, msg))
    result = send_measured_transaction(client, call_txs_05, signer, eth_trx, 'CallFromRawEthereumTX')
    return result['result']['transaction']['signatures'][0]


def call_signed_with_holder_acc(signer, client, eth_trx, perm_accs, trx_info, steps, create_acc_trx):

    write_trx_to_holder_account(signer, client, perm_accs.holder, perm_accs.acc_id, eth_trx)
    if len(create_acc_trx.instructions):
        precall_txs = TransactionWithComputeBudget()
        precall_txs.add(create_acc_trx)
        send_measured_transaction(client, precall_txs, signer, eth_trx, 'create_accounts_for_deploy')

<<<<<<< HEAD
    precall_txs = TransactionWithComputeBudget()
    precall_txs.add(make_call_from_account_instruction(perm_accs, trx_accs))
=======
    precall_txs = Transaction()
    precall_txs.add(make_call_from_account_instruction(signer, perm_accs, trx_info))
>>>>>>> a8eab638

    # ExecuteTrxFromAccountDataIterative
    logger.debug("ExecuteTrxFromAccountDataIterative:")
    send_measured_transaction(client, precall_txs, signer, eth_trx, 'ExecuteTrxFromAccountDataIterativeV02')

    return call_continue(signer, client, perm_accs, trx_info, steps)


def createEtherAccountTrx(client, ether, evm_loader_id, signer, code_acc=None):
    if isinstance(ether, str):
        if ether.startswith('0x'): ether = ether[2:]
    else: ether = ether.hex()
    (sol, nonce) = ether2program(ether, evm_loader_id, signer.public_key())
    associated_token = get_associated_token_address(PublicKey(sol), ETH_TOKEN_MINT_ID)
    logger.debug('createEtherAccount: {} {} => {}'.format(ether, nonce, sol))
    logger.debug('associatedTokenAccount: {}'.format(associated_token))
    base = signer.public_key()
    data=bytes.fromhex('02000000')+CREATE_ACCOUNT_LAYOUT.build(dict(
            lamports=0,
            space=0,
            ether=bytes.fromhex(ether),
            nonce=nonce))
    trx = TransactionWithComputeBudget()
    if code_acc is None:
        trx.add(TransactionInstruction(
            program_id=evm_loader_id,
            data=data,
            keys=[
                AccountMeta(pubkey=base, is_signer=True, is_writable=True),
                AccountMeta(pubkey=PublicKey(sol), is_signer=False, is_writable=True),
                AccountMeta(pubkey=associated_token, is_signer=False, is_writable=True),
                AccountMeta(pubkey=system, is_signer=False, is_writable=False),
                AccountMeta(pubkey=ETH_TOKEN_MINT_ID, is_signer=False, is_writable=False),
                AccountMeta(pubkey=TOKEN_PROGRAM_ID, is_signer=False, is_writable=False),
                AccountMeta(pubkey=ASSOCIATED_TOKEN_PROGRAM_ID, is_signer=False, is_writable=False),
                AccountMeta(pubkey=rentid, is_signer=False, is_writable=False),
            ]))
    else:
        trx.add(TransactionInstruction(
            program_id=evm_loader_id,
            data=data,
            keys=[
                AccountMeta(pubkey=base, is_signer=True, is_writable=True),
                AccountMeta(pubkey=PublicKey(sol), is_signer=False, is_writable=True),
                AccountMeta(pubkey=associated_token, is_signer=False, is_writable=True),
                AccountMeta(pubkey=PublicKey(code_acc), is_signer=False, is_writable=True),
                AccountMeta(pubkey=system, is_signer=False, is_writable=False),
                AccountMeta(pubkey=ETH_TOKEN_MINT_ID, is_signer=False, is_writable=False),
                AccountMeta(pubkey=TOKEN_PROGRAM_ID, is_signer=False, is_writable=False),
                AccountMeta(pubkey=ASSOCIATED_TOKEN_PROGRAM_ID, is_signer=False, is_writable=False),
                AccountMeta(pubkey=rentid, is_signer=False, is_writable=False),
            ]))
    return (trx, sol, associated_token)

def createERC20TokenAccountTrx(signer, token_info):
    trx = TransactionWithComputeBudget()
    trx.add(TransactionInstruction(
    program_id=evm_loader_id,
    data=bytes.fromhex('0F'),
    keys=[
        AccountMeta(pubkey=signer.public_key(), is_signer=True, is_writable=True),
        AccountMeta(pubkey=PublicKey(token_info["key"]), is_signer=False, is_writable=True),
        AccountMeta(pubkey=PublicKey(token_info["owner"]), is_signer=False, is_writable=True),
        AccountMeta(pubkey=PublicKey(token_info["contract"]), is_signer=False, is_writable=True),
        AccountMeta(pubkey=PublicKey(token_info["mint"]), is_signer=False, is_writable=True),
        AccountMeta(pubkey=system, is_signer=False, is_writable=False),
        AccountMeta(pubkey=TOKEN_PROGRAM_ID, is_signer=False, is_writable=False),
        AccountMeta(pubkey=rentid, is_signer=False, is_writable=False),
    ]))

    return trx



def write_trx_to_holder_account(signer, client, holder, acc_id, eth_trx):
    msg = eth_trx.signature() + len(eth_trx.unsigned_msg()).to_bytes(8, byteorder="little") + eth_trx.unsigned_msg()

    # Write transaction to transaction holder account
    offset = 0
    receipts = []
    rest = msg
    while len(rest):
        (part, rest) = (rest[:950], rest[950:])
        trx = TransactionWithComputeBudget()
        # logger.debug("sender_sol %s %s %s", sender_sol, holder, acc.public_key())
        trx.add(TransactionInstruction(program_id=evm_loader_id,
                                       data=write_holder_layout(acc_id, offset, part),
                                       keys=[
                                           AccountMeta(pubkey=holder, is_signer=False, is_writable=True),
                                           AccountMeta(pubkey=signer.public_key(), is_signer=True, is_writable=False),
                                       ]))
        receipts.append(client.send_transaction(trx, signer,
                opts=TxOpts(skip_confirmation=True, preflight_commitment=Confirmed))["result"])
        offset += len(part)
    logger.debug("receipts %s", receipts)
    for rcpt in receipts:
        confirm_transaction(client, rcpt)
        result = client.get_confirmed_transaction(rcpt)
        update_transaction_cost(result, eth_trx, reason='WriteHolder')
        logger.debug("confirmed: %s", rcpt)

def _getAccountData(client, account, expected_length, owner=None):
    info = client.get_account_info(account, commitment=Confirmed)['result']['value']
    if info is None:
        raise Exception("Can't get information about {}".format(account))

    data = base64.b64decode(info['data'][0])
    if len(data) < expected_length:
        raise Exception("Wrong data length for account data {}".format(account))
    return data

def getAccountInfo(client, eth_acc, base_account):
    (account_sol, nonce) = ether2program(bytes(eth_acc).hex(), evm_loader_id, base_account)
    info = _getAccountData(client, account_sol, ACCOUNT_INFO_LAYOUT.sizeof())
    return AccountInfo.frombytes(info)

def getLamports(client, evm_loader, eth_acc, base_account):
    (account, nonce) = ether2program(bytes(eth_acc).hex(), evm_loader, base_account)
    return int(client.get_balance(account, commitment=Confirmed)['result']['value'])

def getTokens(client, signer, evm_loader, eth_acc, base_account):
    (account, nonce) = ether2program(bytes(eth_acc).hex(), evm_loader, base_account)
    token_account = get_associated_token_address(PublicKey(account), ETH_TOKEN_MINT_ID)

    balance = client.get_token_account_balance(token_account, commitment=Confirmed)
    if 'error' in balance:
        if NEW_USER_AIRDROP_AMOUNT > 0:
            return NEW_USER_AIRDROP_AMOUNT * 1_000_000_000
        else:
            logger.debug("'error' in balance:")
            return 0

    return int(balance['result']['value']['amount'])

def getTokenAddr(account):
    return get_associated_token_address(PublicKey(account), ETH_TOKEN_MINT_ID)

def make_instruction_data_from_tx(instruction, private_key=None):
    if isinstance(instruction, dict):
        if instruction['chainId'] == None:
            raise Exception("chainId value is needed in input dict")
        if private_key == None:
            raise Exception("Needed private key for transaction creation from fields")

        signed_tx = w3.eth.account.sign_transaction(instruction, private_key)
        # logger.debug(signed_tx.rawTransaction.hex())
        _trx = Trx.fromString(signed_tx.rawTransaction)
        # logger.debug(json.dumps(_trx.__dict__, cls=JsonEncoder, indent=3))

        raw_msg = _trx.get_msg(instruction['chainId'])
        sig = keys.Signature(vrs=[1 if _trx.v % 2 == 0 else 0, _trx.r, _trx.s])
        pub = sig.recover_public_key_from_msg_hash(_trx.hash())

        # logger.debug(pub.to_hex())

        return (pub.to_canonical_address(), sig.to_bytes(), raw_msg)
    elif isinstance(instruction, str):
        if instruction[:2] == "0x":
            instruction = instruction[2:]

        _trx = Trx.fromString(bytearray.fromhex(instruction))
        # logger.debug(json.dumps(_trx.__dict__, cls=JsonEncoder, indent=3))

        raw_msg = _trx.get_msg()
        sig = keys.Signature(vrs=[1 if _trx.v % 2 == 0 else 0, _trx.r, _trx.s])
        pub = sig.recover_public_key_from_msg_hash(_trx.hash())

        data = pub.to_canonical_address()
        data += sig.to_bytes()
        data += raw_msg

        return (pub.to_canonical_address(), sig.to_bytes(), raw_msg)
    else:
        raise Exception("function gets ")<|MERGE_RESOLUTION|>--- conflicted
+++ resolved
@@ -93,34 +93,6 @@
     AccountMeta(pubkey=TOKEN_PROGRAM_ID, is_signer=False, is_writable=False),
     AccountMeta(pubkey=sysvarclock, is_signer=False, is_writable=False),
 ]
-
-<<<<<<< HEAD
-class ComputeBudget():
-    @staticmethod
-    def requestUnits(units):
-        return TransactionInstruction(
-            program_id=COMPUTE_BUDGET_ID,
-            keys=[],
-            data=bytes.fromhex("00")+units.to_bytes(4,"little")
-        )
-
-    @staticmethod
-    def requestHeapFrame(heapFrame):
-        return TransactionInstruction(
-            program_id=COMPUTE_BUDGET_ID,
-            keys=[],
-            data=bytes.fromhex("01")+heapFrame.to_bytes(4,"little")
-        )
-
-DEFAULT_UNITS=500*1000
-DEFAULT_HEAP_FRAME=256*1024
-
-def TransactionWithComputeBudget(units=DEFAULT_UNITS, heapFrame=DEFAULT_HEAP_FRAME, **args):
-    trx = Transaction(**args)
-    if units: trx.add(ComputeBudget.requestUnits(units))
-    if heapFrame: trx.add(ComputeBudget.requestHeapFrame(heapFrame))
-    return trx
-=======
 class SQLCost():
     def __init__(self):
 
@@ -156,8 +128,8 @@
                 INSERT INTO OPERATOR_COST (hash, cost, used_gas, sender, to_address, sig, status, reason)
                 VALUES (%s,%s,%s,%s,%s,%s,%s,%s)
             ''',
-            (hash, cost, used_gas, sender, to_address, sig, status, reason)
-        )
+                    (hash, cost, used_gas, sender, to_address, sig, status, reason)
+                    )
 
 class CostSingleton(object):
     def __new__(cls):
@@ -191,12 +163,12 @@
 
             try:
                 self.storage, self.holder = create_multiple_accounts_with_seed(
-                        client,
-                        funding=signer,
-                        base=signer,
-                        seeds=[storage_seed, holder_seed],
-                        sizes=[STORAGE_SIZE, STORAGE_SIZE]
-                    )
+                    client,
+                    funding=signer,
+                    base=signer,
+                    seeds=[storage_seed, holder_seed],
+                    sizes=[STORAGE_SIZE, STORAGE_SIZE]
+                )
             except Exception as err:
                 logger.warn("Account is locked err({}) id({}) owner({})".format(str(err), self.acc_id, signer.public_key()))
             else:
@@ -206,7 +178,33 @@
         logger.debug("FREE RESOURCES {}".format(self.acc_id))
         with new_acc_id_glob.get_lock():
             acc_list_glob.append(self.acc_id)
->>>>>>> a8eab638
+
+
+class ComputeBudget():
+    @staticmethod
+    def requestUnits(units):
+        return TransactionInstruction(
+            program_id=COMPUTE_BUDGET_ID,
+            keys=[],
+            data=bytes.fromhex("00")+units.to_bytes(4,"little")
+        )
+
+    @staticmethod
+    def requestHeapFrame(heapFrame):
+        return TransactionInstruction(
+            program_id=COMPUTE_BUDGET_ID,
+            keys=[],
+            data=bytes.fromhex("01")+heapFrame.to_bytes(4,"little")
+        )
+
+DEFAULT_UNITS=500*1000
+DEFAULT_HEAP_FRAME=256*1024
+
+def TransactionWithComputeBudget(units=DEFAULT_UNITS, heapFrame=DEFAULT_HEAP_FRAME, **args):
+    trx = Transaction(**args)
+    if units: trx.add(ComputeBudget.requestUnits(units))
+    if heapFrame: trx.add(ComputeBudget.requestHeapFrame(heapFrame))
+    return trx
 
 
 class TransactionInfo:
@@ -619,95 +617,8 @@
         logger.debug("call_continue_iterative exception:")
         logger.debug(str(err))
 
-<<<<<<< HEAD
-    return sol_instr_21_cancel(signer, client, perm_accs, trx_accs, eth_trx)
-
-
-def call_continue(signer, client, perm_accs, trx_accs, steps, eth_trx):
-    try:
-        return call_continue_bucked(signer, client, perm_accs, trx_accs, steps, eth_trx)
-    except Exception as err:
-        logger.debug("call_continue_bucked exception:")
-        logger.debug(str(err))
-
-    try:
-        return call_continue_iterative(signer, client, perm_accs, trx_accs, steps, eth_trx)
-    except Exception as err:
-        logger.debug("call_continue_iterative exception:")
-        logger.debug(str(err))
-
-    return sol_instr_21_cancel(signer, client, perm_accs, trx_accs, eth_trx)
-
-
-def call_continue_bucked(signer, client, perm_accs, trx_accs, steps, eth_trx):
-    while True:
-        logger.debug("Continue bucked step:")
-        (continue_count, instruction_count) = simulate_continue(signer, client, perm_accs, trx_accs, steps)
-        logger.debug("Send bucked:")
-        result_list = []
-        try:
-            for index in range(continue_count):
-                trx = TransactionWithComputeBudget()
-                trx.add(make_continue_instruction(perm_accs, trx_accs, instruction_count, index))
-                result = client.send_transaction(
-                        trx,
-                        signer,
-                        opts=TxOpts(skip_confirmation=True, preflight_commitment=Confirmed)
-                    )["result"]
-                result_list.append(result)
-        except Exception as err:
-            if str(err).startswith("Transaction simulation failed: Error processing Instruction 0: custom program error: 0x1"):
-                pass
-            else:
-                raise
-
-        logger.debug("Collect bucked results: {}".format(result_list))
-        signature = None
-        for trx in result_list:
-            confirm_transaction(client, trx)
-            result = client.get_confirmed_transaction(trx)
-
-            extra_sol_trx = False
-            if result['result']['meta']['err']:
-                instruction_error =  result['result']['meta']['err']['InstructionError']
-                err = instruction_error[1]
-                if isinstance(err, dict)  and err.get('Custom', 0) == 1:
-                    extra_sol_trx = True
-            update_transaction_cost(result, eth_trx, extra_sol_trx=extra_sol_trx, reason='ContinueV02')
-            get_measurements(result)
-            (founded, signature_) = check_if_continue_returned(result)
-            if founded:
-                signature = signature_
-        if signature:
-            return signature
-
-def call_continue_bucked_0x0d(signer, client, perm_accs, trx_accs, steps, msg, eth_trx):
-    while True:
-        logger.debug("Continue bucked step:")
-        (continue_count, instruction_count) = simulate_continue_0x0d(signer, client, perm_accs, trx_accs, steps, msg)
-        logger.debug("Send bucked:")
-        result_list = []
-        try:
-            for index in range(continue_count*CONTINUE_COUNT_FACTOR):
-                trx = TransactionWithComputeBudget()
-                trx.add(make_partial_call_or_continue_instruction_0x0d(perm_accs, trx_accs, instruction_count, msg, index))
-                result = client.send_transaction(
-                    trx,
-                    signer,
-                    opts=TxOpts(skip_confirmation=True, preflight_commitment=Confirmed)
-                )["result"]
-                result_list.append(result)
-        except Exception as err:
-            if str(err).startswith("Transaction simulation failed: Error processing Instruction 0: custom program error: 0x1"):
-                pass
-            else:
-                raise
-
-        logger.debug("Collect bucked results:")
-        signature=None
-=======
     return sol_instr_21_cancel(signer, client, perm_accs, trx_info)
->>>>>>> a8eab638
+
 
 def call_continue_iterative(signer, client, perm_accs, trx_info, step_count):
     while True:
@@ -721,13 +632,8 @@
 def sol_instr_10_continue(signer, client, perm_accs, trx_info, initial_step_count):
     step_count = initial_step_count
     while step_count > 0:
-<<<<<<< HEAD
         trx = TransactionWithComputeBudget()
-        trx.add(make_continue_instruction(perm_accs, trx_accs, step_count))
-=======
-        trx = Transaction()
         trx.add(make_continue_instruction(signer, perm_accs, trx_info, step_count))
->>>>>>> a8eab638
 
         logger.debug("Step count {}".format(step_count))
         try:
@@ -741,16 +647,11 @@
     raise Exception("Can't execute even one EVM instruction")
 
 
-<<<<<<< HEAD
-def sol_instr_21_cancel(signer, client, perm_accs, trx_accs, eth_trx):
-    trx = TransactionWithComputeBudget()
-=======
 def sol_instr_21_cancel(signer, client, perm_accs, trx_info):
     operator = signer.public_key()
     operator_token = getTokenAddr(operator)
 
-    trx = Transaction()
->>>>>>> a8eab638
+    trx = TransactionWithComputeBudget()
     trx.add(TransactionInstruction(
         program_id=evm_loader_id,
         data=bytearray.fromhex("15") + trx_info.nonce.to_bytes(8, 'little'),
@@ -867,113 +768,6 @@
     )
 
 
-<<<<<<< HEAD
-def simulate_continue_0x0d(signer, client, perm_accs, trx_accs, step_count, msg):
-    logger.debug("simulate_continue:")
-    continue_count = 9
-    while True:
-        logger.debug(continue_count)
-        blockhash = Blockhash(client.get_recent_blockhash(Confirmed)["result"]["value"]["blockhash"])
-        trx = TransactionWithComputeBudget(recent_blockhash = blockhash)
-        for _ in range(continue_count):
-            trx.add(make_partial_call_or_continue_instruction_0x0d(perm_accs, trx_accs, step_count, msg))
-        trx.sign(signer)
-
-        try:
-            trx.serialize()
-        except Exception as err:
-            logger.debug("trx.serialize() exception")
-            if str(err).startswith("transaction too large:"):
-                if continue_count == 0:
-                    raise Exception("transaction too large")
-                continue_count = continue_count // 2
-                continue
-            raise
-
-        response = client.simulate_transaction(trx, commitment=Confirmed)
-
-        if response["result"]["value"]["err"]:
-            instruction_error = response["result"]["value"]["err"]["InstructionError"]
-            err = instruction_error[1]
-            if isinstance(err, str) and (err == "ProgramFailedToComplete" or err == "ComputationalBudgetExceeded"):
-                step_count = step_count // 2
-                if step_count == 0:
-                    raise Exception("cant run even one instruction")
-            elif isinstance(err, dict) and "Custom" in err:
-                if continue_count == 0:
-                    raise Exception("uninitialized storage account")
-                continue_count = instruction_error[0]
-                break
-            else:
-                logger.debug("Result:\n%s"%json.dumps(response, indent=3))
-                raise Exception("unspecified error")
-        else:
-            # In case of long Ethereum transaction we speculative send more iterations then need
-            continue_count = continue_count*CONTINUE_COUNT_FACTOR
-            break
-
-    logger.debug("tx_count = {}, step_count = {}".format(continue_count, step_count))
-    return (continue_count, step_count)
-
-
-def simulate_continue(signer, client, perm_accs, trx_accs, step_count):
-    logger.debug("simulate_continue:")
-    continue_count = 9
-    while True:
-        logger.debug(continue_count)
-        blockhash = Blockhash(client.get_recent_blockhash(Confirmed)["result"]["value"]["blockhash"])
-        trx = TransactionWithComputeBudget(recent_blockhash = blockhash)
-        for _ in range(continue_count):
-            trx.add(make_continue_instruction(perm_accs, trx_accs, step_count))
-        trx.sign(signer)
-
-        try:
-            trx.serialize()
-        except Exception as err:
-            logger.debug("trx.serialize() exception")
-            if str(err).startswith("transaction too large:"):
-                if continue_count == 0:
-                    raise Exception("transaction too large")
-                continue_count = continue_count // 2
-                continue
-            raise
-
-        response = client.simulate_transaction(trx, commitment=Confirmed)
-
-        if response["result"]["value"]["err"]:
-            instruction_error = response["result"]["value"]["err"]["InstructionError"]
-            err = instruction_error[1]
-            if isinstance(err, str) and (err == "ProgramFailedToComplete" or err == "ComputationalBudgetExceeded"):
-                step_count = step_count // 2
-                if step_count == 0:
-                    raise Exception("cant run even one instruction")
-            elif isinstance(err, dict) and "Custom" in err:
-                if continue_count == 0:
-                    raise Exception("uninitialized storage account")
-                continue_count = instruction_error[0]
-                break
-            else:
-                logger.debug("Result:\n%s"%json.dumps(response, indent=3))
-                raise Exception("unspecified error")
-        else:
-            # In case of long Ethereum transaction we speculative send more iterations then need
-            continue_count = continue_count*CONTINUE_COUNT_FACTOR
-            break
-
-    logger.debug("tx_count = {}, step_count = {}".format(continue_count, step_count))
-    return (continue_count, step_count)
-
-
-class CostSingleton(object):
-    def __new__(cls):
-        if not hasattr(cls, 'instance'):
-            cls.instance = super(CostSingleton, cls).__new__(cls)
-            cls.instance.operator_cost = SQLDict(tablename="operator_cost")
-        return cls.instance
-
-
-=======
->>>>>>> a8eab638
 def update_transaction_cost(receipt, eth_trx, extra_sol_trx=False, reason=None):
     cost = receipt['result']['meta']['preBalances'][0] - receipt['result']['meta']['postBalances'][0]
     if eth_trx:
@@ -1220,17 +1014,11 @@
 
 def call_signed_iterative(signer, client, eth_trx, perm_accs, trx_info, steps, msg, create_acc_trx):
     if len(create_acc_trx.instructions):
-        precall_txs = Transaction()
+        precall_txs = TransactionWithComputeBudget()
         precall_txs.add(create_acc_trx)
         send_measured_transaction(client, precall_txs, signer, eth_trx, 'CreateAccountsForTrx')
 
-<<<<<<< HEAD
-def call_signed_iterative(signer, client, eth_trx, perm_accs, trx_accs, steps, msg, create_acc_trx):
-    precall_txs = TransactionWithComputeBudget()
-    precall_txs.add(create_acc_trx)
-=======
     precall_txs = Transaction()
->>>>>>> a8eab638
     precall_txs.add(TransactionInstruction(
         program_id=keccakprog,
         data=make_keccak_instruction_data(len(precall_txs.instructions)+1, len(eth_trx.unsigned_msg()), data_start=13),
@@ -1242,36 +1030,11 @@
     logger.debug("Partial call")
     send_measured_transaction(client, precall_txs, signer, eth_trx, 'PartialCallFromRawEthereumTXv02')
 
-<<<<<<< HEAD
-    return call_continue(signer, client, perm_accs, trx_accs, steps, eth_trx)
-
-
-def call_signed_iterative_0x0d(signer, client, eth_trx, perm_accs, trx_accs, steps, msg, create_acc_trx):
-    precall_txs = TransactionWithComputeBudget()
-    precall_txs.add(create_acc_trx)
-    precall_txs.add(TransactionInstruction(
-        program_id=keccakprog,
-        data=make_keccak_instruction_data(len(precall_txs.instructions)+1, len(eth_trx.unsigned_msg()), data_start=13),
-        keys=[
-            AccountMeta(pubkey=keccakprog, is_signer=False, is_writable=False),
-        ]))
-    precall_txs.add(make_partial_call_or_continue_instruction_0x0d(perm_accs, trx_accs, steps, msg))
-
-    logger.debug("Partial call 0x0d")
-    send_measured_transaction(client, precall_txs, signer, eth_trx, 'PartialCallOrContinueFromRawEthereumTX')
-
-    return call_continue_0x0d(signer, client, perm_accs, trx_accs, steps, msg, eth_trx)
-
-
-def call_signed_noniterative(signer, client, eth_trx, perm_accs, trx_accs, msg, create_acc_trx):
+    return call_continue(signer, client, perm_accs, trx_info, steps)
+
+
+def call_signed_noniterative(signer, client, eth_trx, trx_info, msg, create_acc_trx):
     call_txs_05 = TransactionWithComputeBudget()
-=======
-    return call_continue(signer, client, perm_accs, trx_info, steps)
-
-
-def call_signed_noniterative(signer, client, eth_trx, trx_info, msg, create_acc_trx):
-    call_txs_05 = Transaction()
->>>>>>> a8eab638
     call_txs_05.add(create_acc_trx)
     call_txs_05.add(TransactionInstruction(
         program_id=keccakprog,
@@ -1292,13 +1055,8 @@
         precall_txs.add(create_acc_trx)
         send_measured_transaction(client, precall_txs, signer, eth_trx, 'create_accounts_for_deploy')
 
-<<<<<<< HEAD
     precall_txs = TransactionWithComputeBudget()
-    precall_txs.add(make_call_from_account_instruction(perm_accs, trx_accs))
-=======
-    precall_txs = Transaction()
     precall_txs.add(make_call_from_account_instruction(signer, perm_accs, trx_info))
->>>>>>> a8eab638
 
     # ExecuteTrxFromAccountDataIterative
     logger.debug("ExecuteTrxFromAccountDataIterative:")
@@ -1372,7 +1130,6 @@
     return trx
 
 
-
 def write_trx_to_holder_account(signer, client, holder, acc_id, eth_trx):
     msg = eth_trx.signature() + len(eth_trx.unsigned_msg()).to_bytes(8, byteorder="little") + eth_trx.unsigned_msg()
 
@@ -1400,6 +1157,7 @@
         update_transaction_cost(result, eth_trx, reason='WriteHolder')
         logger.debug("confirmed: %s", rcpt)
 
+
 def _getAccountData(client, account, expected_length, owner=None):
     info = client.get_account_info(account, commitment=Confirmed)['result']['value']
     if info is None:
@@ -1410,14 +1168,17 @@
         raise Exception("Wrong data length for account data {}".format(account))
     return data
 
+
 def getAccountInfo(client, eth_acc, base_account):
     (account_sol, nonce) = ether2program(bytes(eth_acc).hex(), evm_loader_id, base_account)
     info = _getAccountData(client, account_sol, ACCOUNT_INFO_LAYOUT.sizeof())
     return AccountInfo.frombytes(info)
 
+
 def getLamports(client, evm_loader, eth_acc, base_account):
     (account, nonce) = ether2program(bytes(eth_acc).hex(), evm_loader, base_account)
     return int(client.get_balance(account, commitment=Confirmed)['result']['value'])
+
 
 def getTokens(client, signer, evm_loader, eth_acc, base_account):
     (account, nonce) = ether2program(bytes(eth_acc).hex(), evm_loader, base_account)
@@ -1433,8 +1194,10 @@
 
     return int(balance['result']['value']['amount'])
 
+
 def getTokenAddr(account):
     return get_associated_token_address(PublicKey(account), ETH_TOKEN_MINT_ID)
+
 
 def make_instruction_data_from_tx(instruction, private_key=None):
     if isinstance(instruction, dict):
