import os

import eth_utils
import math

from datetime import datetime
from solana.publickey import PublicKey
from solana.rpc.api import Client as SolanaClient
from solana.rpc.commitment import Confirmed
from logged_groups import logged_group

from ..common_neon.address import ether2program, getTokenAddr, EthereumAddress
from ..common_neon.errors import SolanaAccountNotFoundError, SolanaErrors
<<<<<<< HEAD
from ..common_neon.utils import get_from_dict, get_holder_msg
from ..common_neon.transaction_sender import NeonTxSender, NeonCreateContractTxStage, NeonCreateAccountTxStage
from ..environment import NEW_USER_AIRDROP_AMOUNT, read_elf_params, TIMEOUT_TO_RELOAD_NEON_CONFIG, EXTRA_GAS, EVM_STEPS, \
    EVM_BYTE_COST, HOLDER_MSG_SIZE, GAS_MULTIPLIER, ACCOUNT_MAX_SIZE, SPL_TOKEN_ACCOUNT_SIZE
=======
from ..common_neon.emulator_interactor import call_emulated
from ..common_neon.utils import get_from_dict
from ..environment import read_elf_params, TIMEOUT_TO_RELOAD_NEON_CONFIG, EXTRA_GAS

>>>>>>> 797ddaf1

@logged_group("neon.Proxy")
def neon_config_load(ethereum_model, *, logger):
    try:
        ethereum_model.neon_config_dict
    except AttributeError:
        logger.debug("loading the neon config dict for the first time!")
        ethereum_model.neon_config_dict = dict()
    else:
        elapsed_time = datetime.now().timestamp() - ethereum_model.neon_config_dict['load_time']
        logger.debug('elapsed_time={} proxy_id={}'.format(elapsed_time, ethereum_model.proxy_id))
        if elapsed_time < TIMEOUT_TO_RELOAD_NEON_CONFIG:
            return

    read_elf_params(ethereum_model.neon_config_dict)
    ethereum_model.neon_config_dict['load_time'] = datetime.now().timestamp()
    # 'Neon/v0.3.0-rc0-d1e4ff618457ea9cbc82b38d2d927e8a62168bec
    ethereum_model.neon_config_dict['web3_clientVersion'] = 'Neon/v' + \
                                                            ethereum_model.neon_config_dict['NEON_PKG_VERSION'] + \
                                                            '-' \
                                                            + ethereum_model.neon_config_dict['NEON_REVISION']
    logger.debug(ethereum_model.neon_config_dict)


@logged_group("neon.Proxy")
def get_token_balance_gwei(client: SolanaClient, pda_account: str, *, logger) -> int:
    neon_token_account = getTokenAddr(PublicKey(pda_account))
    rpc_response = client.get_token_account_balance(neon_token_account, commitment=Confirmed)
    error = rpc_response.get('error')
    if error is not None:
        message = error.get("message")
        if message == SolanaErrors.AccountNotFound.value:
            raise SolanaAccountNotFoundError()
        logger.error(f"Failed to get_token_balance_gwei by neon_token_account: {neon_token_account}, "
                     f"got get_token_account_balance error: \"{message}\"")
        raise Exception("Getting balance error")

    balance = get_from_dict(rpc_response, "result", "value", "amount")
    if balance is None:
        logger.error(
            f"Failed to get_token_balance_gwei by neon_token_account: {neon_token_account}, response: {rpc_response}")
        raise Exception("Unexpected get_balance response")
    return int(balance)


@logged_group("neon.Proxy")
def get_token_balance_or_zero(client: SolanaClient, eth_account: EthereumAddress, *, logger) -> int:
    solana_account, nonce = ether2program(eth_account)
    logger.debug(f"Get balance for eth account: {eth_account} aka: {solana_account}")

    try:
        return get_token_balance_gwei(client, solana_account)
    except SolanaAccountNotFoundError:
        logger.debug(f"Account not found:  {eth_account} aka: {solana_account} - return airdrop amount")
        return 0


def is_account_exists(client: SolanaClient, eth_account: EthereumAddress) -> bool:
    pda_account, nonce = ether2program(eth_account)
    info = client.get_account_info(pda_account, commitment=Confirmed)
    value = get_from_dict(info, "result", "value")
    return value is not None


@logged_group("neon.Proxy")
def estimate_gas(tx_sender: NeonTxSender, sender,  *, logger):
    tx_sender.operator_key = PublicKey(os.urandom(32))
    tx_sender._call_emulated(sender)
    tx_sender._parse_accounts_list();

    msg = get_holder_msg(tx_sender.eth_tx)
    holder_iterations = math.ceil(len(msg)/HOLDER_MSG_SIZE)
    begin_iterations = 1

    space = 0
    for s in tx_sender._create_account_list:
        if s.NAME == NeonCreateContractTxStage.NAME:
            space += s.size + ACCOUNT_MAX_SIZE + SPL_TOKEN_ACCOUNT_SIZE
        elif s.NAME == NeonCreateAccountTxStage.NAME:
            space +=  ACCOUNT_MAX_SIZE + SPL_TOKEN_ACCOUNT_SIZE

    space += tx_sender.unpaid_space

    gas_for_trx = (tx_sender.steps_emulated + (holder_iterations + begin_iterations) * EVM_STEPS) * GAS_MULTIPLIER
    gas_for_space = space * EVM_BYTE_COST * GAS_MULTIPLIER
    gas = gas_for_trx + gas_for_space + EXTRA_GAS
    # if gas < 21000:
    #     gas = 21000

    logger.debug(f'number of holder iterations: {holder_iterations}')
    logger.debug(f'allocated space: {space}')
    logger.debug(f'gas_for_space: {gas_for_space}')
    logger.debug(f'gas_for_trx: {gas_for_trx}')
    logger.debug(f'extra_gas: {EXTRA_GAS}')
    logger.debug(f'estimated gas: {gas}')
    return gas<|MERGE_RESOLUTION|>--- conflicted
+++ resolved
@@ -11,17 +11,10 @@
 
 from ..common_neon.address import ether2program, getTokenAddr, EthereumAddress
 from ..common_neon.errors import SolanaAccountNotFoundError, SolanaErrors
-<<<<<<< HEAD
 from ..common_neon.utils import get_from_dict, get_holder_msg
 from ..common_neon.transaction_sender import NeonTxSender, NeonCreateContractTxStage, NeonCreateAccountTxStage
 from ..environment import NEW_USER_AIRDROP_AMOUNT, read_elf_params, TIMEOUT_TO_RELOAD_NEON_CONFIG, EXTRA_GAS, EVM_STEPS, \
     EVM_BYTE_COST, HOLDER_MSG_SIZE, GAS_MULTIPLIER, ACCOUNT_MAX_SIZE, SPL_TOKEN_ACCOUNT_SIZE
-=======
-from ..common_neon.emulator_interactor import call_emulated
-from ..common_neon.utils import get_from_dict
-from ..environment import read_elf_params, TIMEOUT_TO_RELOAD_NEON_CONFIG, EXTRA_GAS
-
->>>>>>> 797ddaf1
 
 @logged_group("neon.Proxy")
 def neon_config_load(ethereum_model, *, logger):
@@ -44,8 +37,6 @@
                                                             '-' \
                                                             + ethereum_model.neon_config_dict['NEON_REVISION']
     logger.debug(ethereum_model.neon_config_dict)
-
-
 @logged_group("neon.Proxy")
 def get_token_balance_gwei(client: SolanaClient, pda_account: str, *, logger) -> int:
     neon_token_account = getTokenAddr(PublicKey(pda_account))
