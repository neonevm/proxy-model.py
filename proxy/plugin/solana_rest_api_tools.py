--- conflicted
+++ resolved
@@ -39,12 +39,7 @@
 #evm_loader_id = "EfyDoGDRPy7wrLfSLyXrbhiAG6NmufMk1ytap13gLy1"
 location_bin = ".deploy_contract.bin"
 confirmation_check_delay = float(os.environ.get("NEON_CONFIRMATION_CHECK_DELAY", "0.1"))
-<<<<<<< HEAD
-neon_cli_timeout = float(os.environ.get("NEON_CLI_TIMEOUT", "0.1"))
 USE_COMBINED_START_CONTINUE = os.environ.get("USE_COMBINED_START_CONTINUE", "NO") == "YES"
-=======
-USE_COMBINED_START_CONTINUE = os.environ.get("USE_COMBINED_START_CONTINUE", "YES") == "YES"
->>>>>>> 984c8b7d
 CONTINUE_COUNT_FACTOR = int(os.environ.get("CONTINUE_COUNT_FACTOR", "3"))
 TIMEOUT_TO_RELOAD_NEON_CONFIG = int(os.environ.get("TIMEOUT_TO_RELOAD_NEON_CONFIG", "3600"))
 MINIMAL_GAS_PRICE=int(os.environ.get("MINIMAL_GAS_PRICE", 1))*10**9
@@ -57,16 +52,8 @@
 rentid = "SysvarRent111111111111111111111111111111111"
 incinerator = "1nc1nerator11111111111111111111111111111111"
 system = "11111111111111111111111111111111"
-
-<<<<<<< HEAD
-ETH_TOKEN_MINT_ID: PublicKey = PublicKey(
-    os.environ.get("ETH_TOKEN_MINT", "HPsV9Deocecw3GeZv1FkAPNCBRfuVyfw9MMwjwRe1xaU")
-)
-
 COMPUTE_BUDGET_ID: PublicKey = PublicKey("ComputeBudget111111111111111111111111111111")
 
-=======
->>>>>>> 984c8b7d
 STORAGE_SIZE = 128*1024
 
 ACCOUNT_INFO_LAYOUT = cStruct(
@@ -109,7 +96,7 @@
             keys=[],
             data=bytes.fromhex("00")+units.to_bytes(4,"little")
         )
-    
+
     @staticmethod
     def requestHeapFrame(heapFrame):
         return TransactionInstruction(
