# -*- coding: utf-8 -*-
"""
    proxy.py
    ~~~~~~~~
    ⚡⚡⚡ Fast, Lightweight, Pluggable, TLS interception capable proxy server focused on
    Network monitoring, controls & Application development, testing, debugging.

    :copyright: (c) 2013-present by Abhinav Singh and contributors.
    :license: BSD, see LICENSE for more details.
"""
from typing import List, Tuple
import json
import unittest
from solana.account import Account as sol_Account
from ..common.utils import socket_connection, text_, build_http_response
from ..http.codes import httpStatusCodes
from ..http.parser import HttpParser
from ..http.websocket import WebsocketFrame
from ..http.server import HttpWebServerBasePlugin, httpProtocolTypes
from .eth_proto import Trx as EthTrx
from solana.rpc.api import Client as SolanaClient
from sha3 import keccak_256
import base58
import traceback
import threading
from .solana_rest_api_tools import EthereumAddress, create_storage_account, evm_loader_id, getLamports, \
    getAccountInfo, solana_cli, call_signed, solana_url, call_emulated, \
    Trx, deploy_contract, EthereumError
from web3 import Web3
import logging
import random
from ..core.acceptor.pool import signatures_glob, vrs_glob, contract_address_glob, eth_sender_glob, proxy_id_glob

logger = logging.getLogger(__name__)
logger.setLevel(logging.DEBUG)

modelInstanceLock = threading.Lock()
modelInstance = None


class EthereumModel:
    def __init__(self):
        # Initialize user account
        res = solana_cli().call("config get")
        substr = "Keypair Path: "
        path = ""
        for line in res.splitlines():
            if line.startswith(substr):
                path = line[len(substr):].strip()
        if path == "":
            raise Exception("cannot get keypair path")

        with open(path.strip(), mode='r') as file:
            pk = (file.read())
            nums = list(map(int, pk.strip("[]").split(',')))
            nums = nums[0:32]
            values = bytes(nums)
            self.signer = sol_Account(values)

        self.client = SolanaClient(solana_url)
        self.signatures = signatures_glob
        self.vrs = vrs_glob
        self.eth_sender = eth_sender_glob
        self.contract_address = contract_address_glob
<<<<<<< HEAD
        self.storage = create_storage_account(self.client, funding=self.signer, base=self.signer,
                                              seed=bytes(str(random.randint(0, 0xFFFFFFFF)), 'utf8'))
=======

        with proxy_id_glob.get_lock():
            self.proxy_id = proxy_id_glob.value
            proxy_id_glob.value += 1
        logger.debug("worker id {}".format(self.proxy_id))

        seed = base58.b58encode(self.proxy_id.to_bytes((self.proxy_id.bit_length() + 7) // 8, 'big')) + self.signer.public_key().to_base58()
        self.storage = create_storage_account(self.client, funding=self.signer, base=self.signer, seed=seed[0:32])
>>>>>>> 679db3d9
        pass

    def eth_chainId(self):
        return "0x6f"  # 111

    def net_version(self):
        return '1600243666737'

    def eth_gasPrice(self):
        return 0

    def eth_estimateGas(self, param):
        try:
            if not param['data']:
                raise Exception("Missing data in eth_estimateGas param")
            caller_id = param['from']
            contract_id = param['to'] if 'to' in param else "deploy"
            data = param['data']
            result = call_emulated(contract_id, caller_id, data)
            return result['used_gas']
        except Exception as err:
            logger.debug("Exception on eth_estimateGas: %s", err)
            return 9999997

    def __repr__(self):
        return str(self.__dict__)

    def eth_blockNumber(self):
        slot = self.client.get_slot()['result']
        logger.debug("eth_blockNumber %s", hex(slot))
        return hex(slot)

    def eth_getBalance(self, account, tag):
        """account - address to check for balance.
           tag - integer block number, or the string "latest", "earliest" or "pending"
        """
        eth_acc = EthereumAddress(account)
        logger.debug('eth_getBalance: %s %s', account, eth_acc)
        balance = getLamports(self.client, evm_loader_id, eth_acc, self.signer.public_key())
        return hex(balance * 10 ** 9)

    def eth_getBlockByNumber(self, tag, full):
        """Returns information about a block by block number.
            tag - integer of a block number, or the string "earliest", "latest" or "pending", as in the default block parameter.
            full - If true it returns the full transaction objects, if false only the hashes of the transactions.
        """
        if tag in ('earliest', 'latest', 'pending'): raise Exception("Invalid tag {}".format(tag))
        number = int(tag, 16)
        response = self.client.get_confirmed_block(number)
        if 'error' in response:
            raise Exception(response['error']['message'])

        block = response['result']
        signatures = [trx['transaction']['signatures'][0] for trx in block['transactions']]
        eth_signatures = []
        for signature in signatures:
            eth_signature = '0x' + keccak_256(base58.b58decode(signature)).hexdigest()
            self.signatures[eth_signature] = signature
            eth_signatures.append(eth_signature)

        return {
            "number": number,
            "gasLimit": "0x6691b7",
            "transactions": eth_signatures,
        }

    def eth_call(self, obj, tag):
        """Executes a new message call immediately without creating a transaction on the block chain.
           Parameters
            obj - The transaction call object
                from: DATA, 20 Bytes - (optional) The address the transaction is sent from.
                to: DATA, 20 Bytes - The address the transaction is directed to.
                gas: QUANTITY - (optional) Integer of the gas provided for the transaction execution. eth_call consumes zero gas, but this parameter may be needed by some executions.
                gasPrice: QUANTITY - (optional) Integer of the gasPrice used for each paid gas
                value: QUANTITY - (optional) Integer of the value sent with this transaction
                data: DATA - (optional) Hash of the method signature and encoded parameters. For details see Ethereum Contract ABI in the Solidity documentation
            tag - integer block number, or the string "latest", "earliest" or "pending", see the default block parameter
        """
        if not obj['data']: raise Exception("Missing data")
        try:
            caller_id = obj['from'] if 'from' in obj else "0x0000000000000000000000000000000000000000"
            contract_id = obj['to']
            data = obj['data']
            return "0x" + call_emulated(contract_id, caller_id, data)['result']
        except Exception as err:
            logger.debug("eth_call %s", err)
            return '0x'

    def eth_getTransactionCount(self, account, tag):
        logger.debug('eth_getTransactionCount: %s', account)
        try:
            acc_info = getAccountInfo(self.client, EthereumAddress(account), self.signer.public_key())
            return hex(int.from_bytes(acc_info.trx_count, 'little'))
        except Exception as err:
            print("Can't get account info: %s" % err)
            return hex(0)

    def eth_getTransactionReceipt(self, trxId):
        receipt = self.signatures.get(trxId, None)
        logger.debug('getTransactionReceipt: %s %s', trxId, receipt)
        if not receipt:
            logger.debug("Not found receipt")
            return {
                "transactionHash": '0x0',
                "transactionIndex": '0x0',
                "blockHash": '0x0',
                "blockNumber": '0x0',
                "from": '0x0',
                "to": '0x0',
                "gasUsed": '0x0',
                "cumulativeGasUsed": '0x0',
                "contractAddress": '0x0',
                "logs": [],
                "status": "0x0",
                "logsBloom": '0x0'
            }

        trx = self.client.get_confirmed_transaction(receipt)
        logger.debug('RECEIPT: %s', json.dumps(trx, indent=3))
        if trx['result'] is None:
            logger.debug('RESULT is None')
            return None

        logs = []
        status = "0x1"
        gas_used = 0
        log_index = 0
        for inner in (trx['result']['meta']['innerInstructions']):
            for event in inner['instructions']:
                log = base58.b58decode(event['data'])
                instruction = log[:1]
                if (int().from_bytes(instruction, "little") == 7):  # OnEvent evmInstruction code
                    address = log[1:21]
                    count_topics = int().from_bytes(log[21:29], 'little')
                    topics = []
                    pos = 29
                    for _ in range(count_topics):
                        topic_bin = log[pos:pos + 32]
                        topics.append('0x' + topic_bin.hex())
                        pos += 32
                    data = log[pos:]
                    rec = {'address': '0x' + address.hex(),
                           'topics': topics,
                           'data': '0x' + data.hex(),
                           'transactionLogIndex': hex(0),
                           'transactionIndex': inner['index'],
                           'blockNumber': hex(trx['result']['slot']),
                           'transactionHash': trxId,
                           'logIndex': log_index,
                           'blockHash': '0x%064x' % trx['result']['slot']
                           }
                    logs.append(rec)
                    log_index += 1
                elif int().from_bytes(instruction, "little") == 6:  # OnReturn evmInstruction code
                    if log[1] < 0xd0:
                        status = "0x1"
                    else:
                        status = "0x0"
                    gas_used = int.from_bytes(log[2:10], 'little')

        block = self.client.get_confirmed_block(trx['result']['slot'])
        # logger.debug('BLOCK: %s', json.dumps(block, indent=3))

        # TODO: it is need to add field "to"
        # instructions = trx['result']['transaction']['message']['instructions']
        # to = ""
        # if len(instructions) >= 2:
        #     data = base58.b58decode(trx['result']['transaction']['message']['instructions'][1]['data'])
        #     if data[0] == 5:   # call_signed
        #         trx_parsed = Trx.fromString(data[86:])
        #         to = '0x'+trx_parsed.toAddress.hex()
        # else:
        #     if self.contract_address.get(trxId) :
        #         to  = self.contract_address.get(trxId)

        # logger.debug('DATA: %s', data.hex())

        result = {
            "transactionHash": trxId,
            "transactionIndex": hex(0),
            "blockHash": '0x%064x' % trx['result']['slot'],
            "blockNumber": hex(trx['result']['slot']),
            "from": '0x' + self.eth_sender[trxId],
            # "to":'',
            "gasUsed": '0x%x' % gas_used,
            "cumulativeGasUsed": '0x%x' % gas_used,
            "contractAddress": self.contract_address.get(trxId),
            "logs": logs,
            "status": status,
            "logsBloom": "0x" + '0' * 512
        }
        logger.debug('RESULT: %s', json.dumps(result, indent=3))
        return result

    def eth_getTransactionByHash(self, trxId):
        receipt = self.signatures.get(trxId, None)
        logger.debug('getTransactionReceipt: %s %s', trxId, receipt)
        if not receipt:
            logger.debug("Not found receipt")
            return {
                "blockHash": '0x0',
                "blockNumber": '0x0',
                "from": '0x0',
                "gas": '0x0',
                "gasPrice": '0x0',
                "hash": '0x0',
                "input": '0x0',
                "nonce": '0x0',
                "to": '0x0',
                "transactionIndex": '0x0',
                "value": '0x0',
                "v": '0x0',
                "r": '0x0',
                "s": '0x0'
            }

        trx = self.client.get_confirmed_transaction(receipt)
        # logger.debug('RECEIPT: %s', json.dumps(trx, indent=3))
        if trx['result'] is None: return None

        block = self.client.get_confirmed_block(trx['result']['slot'])
        # logger.debug('BLOCK: %s', json.dumps(block, indent=3))

        data = base58.b58decode(trx['result']['transaction']['message']['instructions'][0]['data'])
        logger.debug('DATA: %s', data.hex())
        sender = self.eth_sender[trxId]
        # nonce = int(self.eth_getTransactionCount('0x'+data[sender].hex(), ""), 16)
        nonce = 0
        # if nonce > 0 :
        #     nonce = nonce - 1
        ret = {
            "blockHash": '0x%064x' % trx['result']['slot'],
            "blockNumber": hex(trx['result']['slot']),
            "from": '0x' + sender,
            "gas": '0x%x' % trx['result']['meta']['fee'],
            "gasPrice": '0x00',
            "hash": trxId,
            "input": "0x" + data.hex(),
            "nonce": hex(nonce),
            "to": '0x' + data[17:37].hex(),
            "transactionIndex": hex(0),
            "value": '0x00',
            "v": hex(self.vrs[trxId][0]),
            "r": hex(self.vrs[trxId][1]),
            "s": hex(self.vrs[trxId][2])
        }
        logger.debug("eth_getTransactionByHash: %s", ret);
        return ret

    def eth_getCode(self, param, param1):
        return "0x01"

    def eth_sendRawTransaction(self, rawTrx):
        trx = EthTrx.fromString(bytearray.fromhex(rawTrx[2:]))
        logger.debug("%s", json.dumps(trx.as_dict(), cls=JsonEncoder, indent=3))

        sender = trx.sender()
        logger.debug('Sender: %s', sender)

        if trx.value and trx.callData:
            raise Exception("Simultaneous transfer of both the native and application tokens is not supported")
        elif trx.value:
            raise Exception("transfer native tokens is not implemented")
        elif trx.callData:
            try:
                contract_eth = None
                if (not trx.toAddress):
                    (signature, contract_eth) = deploy_contract(self.signer,  self.client, trx, self.storage, steps=1000)
                    #self.contract_address[eth_signature] = contract_eth
                else:
                    signature = call_signed(self.signer, self.client, trx, self.storage, steps=1000)

                eth_signature = '0x' + bytes(Web3.keccak(bytes.fromhex(rawTrx[2:]))).hex()
                logger.debug('Transaction signature: %s %s', signature, eth_signature)
                if contract_eth: self.contract_address[eth_signature] = contract_eth
                self.signatures[eth_signature] = signature
                self.eth_sender[eth_signature] = sender
                self.vrs[eth_signature] = [trx.v, trx.r, trx.s]

                if (trx.toAddress):
                    self.eth_getTransactionReceipt(eth_signature)

                return eth_signature

            except EthereumError: raise
            except Exception as err:
                traceback.print_exc()
                logger.debug("eth_sendRawTransaction %s", err)
                return '0x'
        else:
            raise Exception("Missing token for transfer")


class JsonEncoder(json.JSONEncoder):
    def default(self, obj):
        if isinstance(obj, bytearray):
            return obj.hex()
        if isinstance(obj, bytes):
            return obj.hex()
        return json.JSONEncoder.default(self, obj)


class SolanaContractTests(unittest.TestCase):
    def setUp(self):
        self.model = EthereumModel()
        self.owner = '0xc1566af4699928fdf9be097ca3dc47ece39f8f8e'
        self.token1 = '0x49a449cd7fd8fbcf34d103d98f2c05245020e35b'
#        self.assertEqual(self.getBalance(self.owner), 1000*10**18)
#        self.assertEqual(self.getBalance(self.token1), 0)

    def getBalance(self, account):
        return int(self.model.eth_getBalance(account, 'latest'), 16)

    def getBlockNumber(self):
        return int(self.model.eth_blockNumber(), 16)

    def getTokenBalance(self, token, account):
        return self.model.contracts[token].balances.get(account, 0)

    def test_transferFunds(self):
        (sender, receiver, amount) = (self.owner, '0x8d900bfa2353548a4631be870f99939575551b60', 123*10**18)
        senderBalance = self.getBalance(sender)
        receiverBalance = self.getBalance(receiver)
        blockNumber = self.getBlockNumber()

        receiptId = self.model.eth_sendRawTransaction('0xf8730a85174876e800825208948d900bfa2353548a4631be870f99939575551b608906aaf7c8516d0c0000808602e92be91e86a040a2a5d73931f66185e8526f09c4d0dc1f389c1b9fcd5e37a012839e6c5c70f0a00554615806c3fa7dc7c8096b3bfed5a29354045e56982bdf3ee11f649e53d51e')
        logger.debug('ReceiptId:', receiptId)

        self.assertEqual(self.getBalance(sender), senderBalance - amount)
        self.assertEqual(self.getBalance(receiver), receiverBalance + amount)
        self.assertEqual(self.getBlockNumber(), blockNumber+1)

        receipt = self.model.eth_getTransactionReceipt(receiptId)
        logger.debug('Receipt:', receipt)

        block = self.model.eth_getBlockByNumber(receipt['blockNumber'], False)
        logger.debug('Block:', block)

        self.assertTrue(receiptId in block['transactions'])

    def test_transferTokens(self):
        (token, sender, receiver, amount) = ('0xcf73021fde8654e64421f67372a47aa53c4341a8', '0x324726ca9954ed9bd567a62ae38a7dd7b4eaad0e', '0xb937ad32debafa742907d83cb9749443160de0c4', 32)
        senderBalance = self.getTokenBalance(token, sender)
        receiverBalance = self.getTokenBalance(token, receiver)
        blockNumber = self.getBlockNumber()


        receiptId = self.model.eth_sendRawTransaction('0xf8b018850bdfd63e00830186a094b80102fd2d3d1be86823dd36f9c783ad0ee7d89880b844a9059cbb000000000000000000000000cac68f98c1893531df666f2d58243b27dd351a8800000000000000000000000000000000000000000000000000000000000000208602e92be91e86a05ed7d0093a991563153f59c785e989a466e5e83bddebd9c710362f5ee23f7dbaa023a641d304039f349546089bc0cb2a5b35e45619fd97661bd151183cb47f1a0a')
        logger.debug('ReceiptId:', receiptId)

        self.assertEqual(self.getTokenBalance(token, sender), senderBalance - amount)
        self.assertEqual(self.getTokenBalance(token, receiver), receiverBalance + amount)

        receipt = self.model.eth_getTransactionReceipt(receiptId)
        logger.debug('Receipt:', receipt)

        block = self.model.eth_getBlockByNumber(receipt['blockNumber'], False)
        logger.debug('Block:', block)

        self.assertTrue(receiptId in block['transactions'])



class SolanaProxyPlugin(HttpWebServerBasePlugin):
    """Extend in-built Web Server to add Reverse Proxy capabilities.
    """

    SOLANA_PROXY_LOCATION: str = r'/solana$'
    SOLANA_PROXY_PASS = [
        b'http://localhost:8545/'
    ]

    def __init__(self, *args):
        HttpWebServerBasePlugin.__init__(self, *args)
        self.model = SolanaProxyPlugin.getModel()

    @classmethod
    def getModel(cls):
        global modelInstanceLock
        global modelInstance
        with modelInstanceLock:
            if modelInstance is None:
                modelInstance = EthereumModel()
            return modelInstance

    def routes(self) -> List[Tuple[int, str]]:
        return [
            (httpProtocolTypes.HTTP, SolanaProxyPlugin.SOLANA_PROXY_LOCATION),
            (httpProtocolTypes.HTTPS, SolanaProxyPlugin.SOLANA_PROXY_LOCATION)
        ]

    def process_request(self, request):
        response = {
            'jsonrpc': '2.0',
            'id': request.get('id', None),
        }
        try:
            method = getattr(self.model, request['method'])
            response['result'] = method(*request['params'])
        except EthereumError as err:
            traceback.print_exc()
            response['error'] = err.getError()
        except Exception as err:
            traceback.print_exc()
            response['error'] = {'code': -32000, 'message': str(err)}

        return response

    def handle_request(self, request: HttpParser) -> None:
        if request.method == b'OPTIONS':
            self.client.queue(memoryview(build_http_response(
                httpStatusCodes.OK, body=None,
                headers={
                    b'Access-Control-Allow-Origin': b'*',
                    b'Access-Control-Allow-Methods': b'POST, GET, OPTIONS',
                    b'Access-Control-Allow-Headers': b'Content-Type',
                    b'Access-Control-Max-Age': b'86400'
                })))
            return

        # print('headers', request.headers)
        logger.debug('<<< %s 0x%x %s', threading.get_ident(), id(self.model), request.body.decode('utf8'))
        response = None

        try:
            request = json.loads(request.body)
            print('type(request) = ', type(request), request)
            if isinstance(request, list):
                response = []
                if len(request) == 0:
                    raise Exception("Empty batch request")
                for r in request:
                    response.append(self.process_request(r))
            elif isinstance(request, object):
                response = self.process_request(request)
            else:
                raise Exception("Invalid request")
        except Exception as err:
            traceback.print_exc()
            response = {'jsonrpc': '2.0', 'error': {'code': -32000, 'message': str(err)}}

        logger.debug('>>> %s 0x%0x %s', threading.get_ident(), id(self.model), json.dumps(response))

        self.client.queue(memoryview(build_http_response(
            httpStatusCodes.OK, body=json.dumps(response).encode('utf8'),
            headers={
                b'Content-Type': b'application/json',
                b'Access-Control-Allow-Origin': b'*',
            })))

    def on_websocket_open(self) -> None:
        pass

    def on_websocket_message(self, frame: WebsocketFrame) -> None:
        pass

    def on_websocket_close(self) -> None:
        pass
<|MERGE_RESOLUTION|>--- conflicted
+++ resolved
@@ -62,10 +62,6 @@
         self.vrs = vrs_glob
         self.eth_sender = eth_sender_glob
         self.contract_address = contract_address_glob
-<<<<<<< HEAD
-        self.storage = create_storage_account(self.client, funding=self.signer, base=self.signer,
-                                              seed=bytes(str(random.randint(0, 0xFFFFFFFF)), 'utf8'))
-=======
 
         with proxy_id_glob.get_lock():
             self.proxy_id = proxy_id_glob.value
@@ -74,7 +70,6 @@
 
         seed = base58.b58encode(self.proxy_id.to_bytes((self.proxy_id.bit_length() + 7) // 8, 'big')) + self.signer.public_key().to_base58()
         self.storage = create_storage_account(self.client, funding=self.signer, base=self.signer, seed=seed[0:32])
->>>>>>> 679db3d9
         pass
 
     def eth_chainId(self):
