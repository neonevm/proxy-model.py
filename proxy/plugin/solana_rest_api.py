# -*- coding: utf-8 -*-
"""
    proxy.py
    ~~~~~~~~
    ⚡⚡⚡ Fast, Lightweight, Pluggable, TLS interception capable proxy server focused on
    Network monitoring, controls & Application development, testing, debugging.

    :copyright: (c) 2013-present by Abhinav Singh and contributors.
    :license: BSD, see LICENSE for more details.
"""
from proxy.core.connection import client
from typing import List, Tuple
import json
import unittest
import rlp
import solana
from solana.account import Account as sol_Account
from ..common.utils import socket_connection, text_, build_http_response
from ..http.codes import httpStatusCodes
from ..http.parser import HttpParser
from ..http.websocket import WebsocketFrame
from ..http.server import HttpWebServerBasePlugin, httpProtocolTypes
from .eth_proto import Trx as EthTrx
from solana.rpc.api import Client as SolanaClient
from sha3 import keccak_256, shake_256
import base58
import traceback
import threading
from .solana_rest_api_tools import EthereumAddress,  create_account_with_seed, evm_loader_id, getTokens, \
    getAccountInfo, solana_cli, call_signed, solana_url, call_emulated, \
    Trx, deploy_contract, EthereumError, create_collateral_pool_address, getTokenAddr, STORAGE_SIZE
from solana.rpc.commitment import Commitment, Confirmed
from web3 import Web3
import logging
from ..core.acceptor.pool import proxy_id_glob
import os
from ..indexer.utils import get_trx_results
from sqlitedict import SqliteDict

logger = logging.getLogger(__name__)
logger.setLevel(logging.DEBUG)

modelInstanceLock = threading.Lock()
modelInstance = None

chainId = os.environ.get("NEON_CHAIN_ID", "0x6f")    # default value 110
EXTRA_GAS = int(os.environ.get("EXTRA_GAS", "0"))

class PermanentAccounts:
    def __init__(self, client, signer, proxy_id):
        self.operator = signer.public_key()
        self.operator_token = getTokenAddr(self.operator)

        proxy_id_bytes = proxy_id.to_bytes((proxy_id.bit_length() + 7) // 8, 'big')
        signer_public_key_bytes = bytes(signer.public_key())

        storage_seed = shake_256(b"storage" + proxy_id_bytes + signer_public_key_bytes).hexdigest(16)
        storage_seed = bytes(storage_seed, 'utf8')
        self.storage = create_account_with_seed(client, funding=signer, base=signer, seed=storage_seed, storage_size=STORAGE_SIZE)

        holder_seed = shake_256(b"holder" + proxy_id_bytes + signer_public_key_bytes).hexdigest(16)
        holder_seed = bytes(holder_seed, 'utf8')
        self.holder = create_account_with_seed(client, funding=signer, base=signer, seed=holder_seed, storage_size=STORAGE_SIZE)

        collateral_pool_index = proxy_id % 4
        self.collateral_pool_index_buf = collateral_pool_index.to_bytes(4, 'little')
        self.collateral_pool_address = create_collateral_pool_address(collateral_pool_index)


class EthereumModel:
    def __init__(self):
        # Initialize user account
        res = solana_cli().call('config', 'get')
        substr = "Keypair Path: "
        path = ""
        for line in res.splitlines():
            if line.startswith(substr):
                path = line[len(substr):].strip()
        if path == "":
            raise Exception("cannot get keypair path")

        with open(path.strip(), mode='r') as file:
            pk = (file.read())
            nums = list(map(int, pk.strip("[] \n").split(',')))
            nums = nums[0:32]
            values = bytes(nums)
            self.signer = sol_Account(values)

        self.client = SolanaClient(solana_url)

        self.ethereum_trx = SqliteDict(filename="local.db", tablename="ethereum_transactions", autocommit=True, encode=json.dumps, decode=json.loads)

        with proxy_id_glob.get_lock():
            self.proxy_id = proxy_id_glob.value
            proxy_id_glob.value += 1
        logger.debug("worker id {}".format(self.proxy_id))

        self.perm_accs = PermanentAccounts(self.client, self.signer, self.proxy_id)
        pass

    def eth_chainId(self):
        return chainId

    def net_version(self):
        return str(int(chainId,base=16))

    def eth_gasPrice(self):
        return hex(1*10**9)

    def eth_estimateGas(self, param):
        try:
            caller_id = param['from'] if 'from' in param else "0x0000000000000000000000000000000000000000"
            contract_id = param['to'] if 'to' in param else "deploy"
            data = param['data'] if 'data' in param else "None"
            value = param['value'] if 'value' in param else ""
            result = call_emulated(contract_id, caller_id, data, value)
            return result['used_gas']+EXTRA_GAS
        except Exception as err:
            logger.debug("Exception on eth_estimateGas: %s", err)
            raise

    def __repr__(self):
        return str(self.__dict__)

    def eth_blockNumber(self):
        slot = self.client.get_slot(commitment=Confirmed)['result']
        logger.debug("eth_blockNumber %s", hex(slot))
        return hex(slot)

    def eth_getBalance(self, account, tag):
        """account - address to check for balance.
           tag - integer block number, or the string "latest", "earliest" or "pending"
        """
        eth_acc = EthereumAddress(account)
        logger.debug('eth_getBalance: %s %s', account, eth_acc)
        balance = getTokens(self.client, self.signer, evm_loader_id, eth_acc, self.signer.public_key())

        return hex(balance*10**9)

    def eth_getBlockByHash(self, tag, full):
        return self.eth_getBlockByNumber(tag, full)

    def eth_getBlockByNumber(self, tag, full):
        """Returns information about a block by block number.
            tag - integer of a block number, or the string "earliest", "latest" or "pending", as in the default block parameter.
            full - If true it returns the full transaction objects, if false only the hashes of the transactions.
        """
        if tag == "latest":
            number = int(self.client.get_slot()["result"])
        elif tag in ('earliest', 'pending'):
            raise Exception("Invalid tag {}".format(tag))
        else:
            number = int(tag, 16)
        #response = self.client.get_confirmed_block(number)
        response = self.client._provider.make_request("getBlock", number, {"commitment":"confirmed", "transactionDetails":"signatures"})
        if 'error' in response:
            raise Exception(response['error']['message'])

        block = response['result']
        #signatures = [trx['transaction']['signatures'][0] for trx in block['transactions']]
        signatures = block['signatures']
        eth_signatures = []
        for signature in signatures:
            eth_signature = '0x'+keccak_256(base58.b58decode(signature)).hexdigest()
            eth_signatures.append(eth_signature)

        return {
            "number": number,
            "gasLimit": "0x6691b7",
            "transactions": eth_signatures,
        }


    def eth_call(self, obj, tag):
        """Executes a new message call immediately without creating a transaction on the block chain.
           Parameters
            obj - The transaction call object
                from: DATA, 20 Bytes - (optional) The address the transaction is sent from.
                to: DATA, 20 Bytes - The address the transaction is directed to.
                gas: QUANTITY - (optional) Integer of the gas provided for the transaction execution. eth_call consumes zero gas, but this parameter may be needed by some executions.
                gasPrice: QUANTITY - (optional) Integer of the gasPrice used for each paid gas
                value: QUANTITY - (optional) Integer of the value sent with this transaction
                data: DATA - (optional) Hash of the method signature and encoded parameters. For details see Ethereum Contract ABI in the Solidity documentation
            tag - integer block number, or the string "latest", "earliest" or "pending", see the default block parameter
        """
        if not obj['data']: raise Exception("Missing data")
        try:
            caller_id = obj['from'] if 'from' in obj else "0x0000000000000000000000000000000000000000"
            contract_id = obj['to']
            data = obj['data'] if 'data' in obj else "None"
            value = obj['value'] if 'value' in obj else ""
            return "0x"+call_emulated(contract_id, caller_id, data, value)['result']
        except Exception as err:
            logger.debug("eth_call %s", err)
            raise

    def eth_getTransactionCount(self, account, tag):
        logger.debug('eth_getTransactionCount: %s', account)
        try:
            acc_info = getAccountInfo(self.client, EthereumAddress(account), self.signer.public_key())
            return hex(int.from_bytes(acc_info.trx_count, 'little'))
        except Exception as err:
            print("Can't get account info: %s"%err)
            return hex(0)

    def eth_getTransactionReceipt(self, trxId):
        logger.debug('getTransactionReceipt: %s', trxId)
        if trxId not in self.ethereum_trx:
            logger.debug ("Not found receipt")
            return None

        trx_info = self.ethereum_trx[trxId]
        eth_trx = rlp.decode(bytes.fromhex(trx_info['eth_trx']))

        addr_to = None
        contract = None
        if eth_trx[3]:
            addr_to = '0x' + eth_trx[3].hex()
        else:
            contract = '0x' + bytes(Web3.keccak(rlp.encode((bytes.fromhex(trx_info['from_address'][2:]), eth_trx[0]))))[-20:].hex()

        result = {
            "transactionHash": trxId,
            "transactionIndex": hex(0),
            "blockHash": '0x%064x'%trx_info['slot'],
            "blockNumber": hex(trx_info['slot']),
            "from": trx_info['from_address'],
            "to": addr_to,
            "gasUsed": '0x%x' % trx_info['gas_used'],
            "cumulativeGasUsed": '0x%x' % trx_info['gas_used'],
            "contractAddress": contract,
            "logs": trx_info['logs'],
            "status": trx_info['status'],
            "logsBloom":"0x"+'0'*512
        }

        logger.debug('RESULT: %s', json.dumps(result, indent=3))
        return result

    def eth_getTransactionByHash(self, trxId):
        logger.debug('eth_getTransactionByHash: %s', trxId)
        if trxId not in self.ethereum_trx:
            logger.debug ("Not found transaction")
            return None

        trx_info = self.ethereum_trx[trxId]
        eth_trx = rlp.decode(bytes.fromhex(trx_info['eth_trx']))
        addr_to = None
        if eth_trx[3]:
            addr_to = '0x' + eth_trx[3].hex()

        ret = {
            "blockHash": '0x%064x'%trx_info['slot'],
            "blockNumber": hex(trx_info['slot']),
            "hash": trxId,
            "transactionIndex": hex(0),
            "from": trx_info['from_address'],
            "nonce": '0x'+eth_trx[0].hex(),
            "gasPrice": '0x'+eth_trx[1].hex(),
            "gas": '0x'+eth_trx[2].hex(),
            "to": addr_to,
            "value": '0x'+eth_trx[4].hex(),
            "input": '0x'+eth_trx[5].hex(),
            "v": '0x'+eth_trx[6].hex(),
            "r": '0x'+eth_trx[7].hex(),
            "s": '0x'+eth_trx[8].hex(),
        }

        logger.debug ("eth_getTransactionByHash: %s", json.dumps(ret, indent=3))
        return ret

    def eth_getCode(self, param,  param1):
        return "0x01"

    def eth_sendTransaction(self, trx):
        logger.debug("eth_sendTransaction")
        logger.debug("eth_sendTransaction: type(trx):%s", type(trx))
        logger.debug("eth_sendTransaction: str(trx):%s", str(trx))
        logger.debug("eth_sendTransaction: trx=%s", json.dumps(trx, cls=JsonEncoder, indent=3))
        raise Exception("eth_sendTransaction is not supported. please use eth_sendRawTransaction")

    def eth_sendRawTransaction(self, rawTrx):
        logger.debug('eth_sendRawTransaction rawTrx=%s', rawTrx)
        trx = EthTrx.fromString(bytearray.fromhex(rawTrx[2:]))
        logger.debug("%s", json.dumps(trx.as_dict(), cls=JsonEncoder, indent=3))
        eth_signature = '0x' + bytes(Web3.keccak(bytes.fromhex(rawTrx[2:]))).hex()

        sender = trx.sender()
        logger.debug('Eth Sender: %s', sender)
        logger.debug('Eth Signature: %s', trx.signature().hex())
        logger.debug('Eth Hash: %s', eth_signature)

        try:
            if (not trx.toAddress):
<<<<<<< HEAD
                (signature, _contract_eth) = deploy_contract(self.signer, self.client, trx, self.perm_accs, steps=1000)
=======
                (signature, contract_eth) = deploy_contract(self.signer, self.client, trx, self.perm_accs, steps=250)
                #self.contract_address[eth_signature] = contract_eth
>>>>>>> bf56943d
            else:
                signature = call_signed(self.signer, self.client, trx, self.perm_accs, steps=250)

            eth_signature = '0x' + bytes(Web3.keccak(bytes.fromhex(rawTrx[2:]))).hex()
            logger.debug('Transaction signature: %s %s', signature, eth_signature)

            got_result = get_trx_results(self.client.get_confirmed_transaction(signature)['result'])
            if got_result:
                (logs, status, gas_used, return_value, slot) = got_result

            # self.ethereum_trx[eth_signature] = {
            #     'eth_trx': rawTrx,
            #     'slot': slot,
            #     'logs': logs,
            #     'status': status,
            #     'gas_used': gas_used,
            #     'return_value': return_value,
            #     'from_address': '0x'+sender,
            # }
            # self.eth_sol_trx[eth_signature] = signatures

            return eth_signature

        except solana.rpc.api.SendTransactionError as err:
            logger.debug("eth_sendRawTransaction solana.rpc.api.SendTransactionError:%s", err.result)
            raise
        except EthereumError as err:
            logger.debug("eth_sendRawTransaction EthereumError:%s", err)
            raise
        except Exception as err:
            logger.debug("eth_sendRawTransaction type(err):%s, Exception:%s", type(err), err)
            raise

class JsonEncoder(json.JSONEncoder):
    def default(self, obj):
        if isinstance(obj, bytearray):
            return obj.hex()
        if isinstance(obj, bytes):
            return obj.hex()
        return json.JSONEncoder.default(self, obj)


class SolanaContractTests(unittest.TestCase):
    def setUp(self):
        self.model = EthereumModel()
        self.owner = '0xc1566af4699928fdf9be097ca3dc47ece39f8f8e'
        self.token1 = '0x49a449cd7fd8fbcf34d103d98f2c05245020e35b'
#        self.assertEqual(self.getBalance(self.owner), 1000*10**18)
#        self.assertEqual(self.getBalance(self.token1), 0)

    def getBalance(self, account):
        return int(self.model.eth_getBalance(account, 'latest'), 16)

    def getBlockNumber(self):
        return int(self.model.eth_blockNumber(), 16)

    def getTokenBalance(self, token, account):
        return self.model.contracts[token].balances.get(account, 0)

    def test_transferFunds(self):
        (sender, receiver, amount) = (self.owner, '0x8d900bfa2353548a4631be870f99939575551b60', 123*10**18)
        senderBalance = self.getBalance(sender)
        receiverBalance = self.getBalance(receiver)
        blockNumber = self.getBlockNumber()

        receiptId = self.model.eth_sendRawTransaction('0xf8730a85174876e800825208948d900bfa2353548a4631be870f99939575551b608906aaf7c8516d0c0000808602e92be91e86a040a2a5d73931f66185e8526f09c4d0dc1f389c1b9fcd5e37a012839e6c5c70f0a00554615806c3fa7dc7c8096b3bfed5a29354045e56982bdf3ee11f649e53d51e')
        logger.debug('ReceiptId:', receiptId)

        self.assertEqual(self.getBalance(sender), senderBalance - amount)
        self.assertEqual(self.getBalance(receiver), receiverBalance + amount)
        self.assertEqual(self.getBlockNumber(), blockNumber+1)

        receipt = self.model.eth_getTransactionReceipt(receiptId)
        logger.debug('Receipt:', receipt)

        block = self.model.eth_getBlockByNumber(receipt['blockNumber'], False)
        logger.debug('Block:', block)

        self.assertTrue(receiptId in block['transactions'])

    def test_transferTokens(self):
        (token, sender, receiver, amount) = ('0xcf73021fde8654e64421f67372a47aa53c4341a8', '0x324726ca9954ed9bd567a62ae38a7dd7b4eaad0e', '0xb937ad32debafa742907d83cb9749443160de0c4', 32)
        senderBalance = self.getTokenBalance(token, sender)
        receiverBalance = self.getTokenBalance(token, receiver)
        blockNumber = self.getBlockNumber()


        receiptId = self.model.eth_sendRawTransaction('0xf8b018850bdfd63e00830186a094b80102fd2d3d1be86823dd36f9c783ad0ee7d89880b844a9059cbb000000000000000000000000cac68f98c1893531df666f2d58243b27dd351a8800000000000000000000000000000000000000000000000000000000000000208602e92be91e86a05ed7d0093a991563153f59c785e989a466e5e83bddebd9c710362f5ee23f7dbaa023a641d304039f349546089bc0cb2a5b35e45619fd97661bd151183cb47f1a0a')
        logger.debug('ReceiptId:', receiptId)

        self.assertEqual(self.getTokenBalance(token, sender), senderBalance - amount)
        self.assertEqual(self.getTokenBalance(token, receiver), receiverBalance + amount)

        receipt = self.model.eth_getTransactionReceipt(receiptId)
        logger.debug('Receipt:', receipt)

        block = self.model.eth_getBlockByNumber(receipt['blockNumber'], False)
        logger.debug('Block:', block)

        self.assertTrue(receiptId in block['transactions'])



class SolanaProxyPlugin(HttpWebServerBasePlugin):
    """Extend in-built Web Server to add Reverse Proxy capabilities.
    """

    SOLANA_PROXY_LOCATION: str = r'/solana$'
    SOLANA_PROXY_PASS = [
        b'http://localhost:8545/'
    ]

    def __init__(self, *args):
        HttpWebServerBasePlugin.__init__(self, *args)
        self.model = SolanaProxyPlugin.getModel()

    @classmethod
    def getModel(cls):
        global modelInstanceLock
        global modelInstance
        with modelInstanceLock:
            if modelInstance is None:
                modelInstance = EthereumModel()
            return modelInstance

    def routes(self) -> List[Tuple[int, str]]:
        return [
            (httpProtocolTypes.HTTP, SolanaProxyPlugin.SOLANA_PROXY_LOCATION),
            (httpProtocolTypes.HTTPS, SolanaProxyPlugin.SOLANA_PROXY_LOCATION)
        ]

    def process_request(self, request):
        response = {
            'jsonrpc': '2.0',
            'id': request.get('id', None),
        }
        try:
            method = getattr(self.model, request['method'])
            response['result'] = method(*request['params'])
        except solana.rpc.api.SendTransactionError as err:
            traceback.print_exc()
            response['error'] = err.result
        except EthereumError as err:
            traceback.print_exc()
            response['error'] = err.getError()
        except Exception as err:
            traceback.print_exc()
            response['error'] = {'code': -32000, 'message': str(err)}

        return response

    def handle_request(self, request: HttpParser) -> None:
        if request.method == b'OPTIONS':
            self.client.queue(memoryview(build_http_response(
                httpStatusCodes.OK, body=None,
                headers={
                    b'Access-Control-Allow-Origin': b'*',
                    b'Access-Control-Allow-Methods': b'POST, GET, OPTIONS',
                    b'Access-Control-Allow-Headers': b'Content-Type',
                    b'Access-Control-Max-Age': b'86400'
                })))
            return

        # print('headers', request.headers)
        logger.debug('<<< %s 0x%x %s', threading.get_ident(), id(self.model), request.body.decode('utf8'))
        response = None

        try:
            request = json.loads(request.body)
            print('type(request) = ', type(request), request)
            if isinstance(request, list):
                response = []
                if len(request) == 0:
                    raise Exception("Empty batch request")
                for r in request:
                    response.append(self.process_request(r))
            elif isinstance(request, object):
                response = self.process_request(request)
            else:
                raise Exception("Invalid request")
        except Exception as err:
            traceback.print_exc()
            response = {'jsonrpc': '2.0', 'error': {'code': -32000, 'message': str(err)}}

        logger.debug('>>> %s 0x%0x %s', threading.get_ident(), id(self.model), json.dumps(response))

        self.client.queue(memoryview(build_http_response(
            httpStatusCodes.OK, body=json.dumps(response).encode('utf8'),
            headers={
                b'Content-Type': b'application/json',
                b'Access-Control-Allow-Origin': b'*',
            })))

    def on_websocket_open(self) -> None:
        pass

    def on_websocket_message(self, frame: WebsocketFrame) -> None:
        pass

    def on_websocket_close(self) -> None:
        pass
<|MERGE_RESOLUTION|>--- conflicted
+++ resolved
@@ -292,12 +292,7 @@
 
         try:
             if (not trx.toAddress):
-<<<<<<< HEAD
                 (signature, _contract_eth) = deploy_contract(self.signer, self.client, trx, self.perm_accs, steps=1000)
-=======
-                (signature, contract_eth) = deploy_contract(self.signer, self.client, trx, self.perm_accs, steps=250)
-                #self.contract_address[eth_signature] = contract_eth
->>>>>>> bf56943d
             else:
                 signature = call_signed(self.signer, self.client, trx, self.perm_accs, steps=250)
 
