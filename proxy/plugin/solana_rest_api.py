# -*- coding: utf-8 -*-
"""
    proxy.py
    ~~~~~~~~
    ⚡⚡⚡ Fast, Lightweight, Pluggable, TLS interception capable proxy server focused on
    Network monitoring, controls & Application development, testing, debugging.

    :copyright: (c) 2013-present by Abhinav Singh and contributors.
    :license: BSD, see LICENSE for more details.
"""
import eth_utils
import json
import threading
import traceback
import unittest
import time
import hashlib
import multiprocessing

from logged_groups import logged_group, logging_context

from ..common.utils import build_http_response
from ..http.codes import httpStatusCodes
from ..http.parser import HttpParser
from ..http.websocket import WebsocketFrame
from ..http.server import HttpWebServerBasePlugin, httpProtocolTypes
from solana.rpc.api import Client as SolanaClient
from typing import List, Tuple

from .solana_rest_api_tools import getAccountInfo, call_signed, neon_config_load, \
    get_token_balance_or_airdrop, estimate_gas
from ..common_neon.address import EthereumAddress
from ..common_neon.transaction_sender import SolanaTxError
from ..common_neon.emulator_interactor import call_emulated
from ..common_neon.errors import EthereumError
from ..common_neon.eth_proto import Trx as EthTrx
<<<<<<< HEAD
from ..core.acceptor.pool import proxy_id_glob
from ..environment import neon_cli, solana_cli, SOLANA_URL, PP_SOLANA_URL, ACCOUNT_PERMISSION_UPDATE_INT
=======
from ..environment import neon_cli, get_solana_accounts, SOLANA_URL, MINIMAL_GAS_PRICE, ACCOUNT_PERMISSION_UPDATE_INT
>>>>>>> 700ad267
from ..indexer.indexer_db import IndexerDB, PendingTxError
from .gas_price_calculator import GasPriceCalculator
from ..common_neon.account_whitelist import AccountWhitelist

modelInstanceLock = threading.Lock()
modelInstance = None

NEON_PROXY_PKG_VERSION = '0.5.4-dev'
NEON_PROXY_REVISION = 'NEON_PROXY_REVISION_TO_BE_REPLACED'


proxy_id_glob = multiprocessing.Value('i', 0)


@logged_group("neon.Proxy")
class EthereumModel:
    def __init__(self):
        signer_list = get_solana_accounts()
        self.client = SolanaClient(SOLANA_URL)

        self.db = IndexerDB()
        self.db.set_client(self.client)
<<<<<<< HEAD
        
        self.account_whitelist = AccountWhitelist(self.client, self.signer, ACCOUNT_PERMISSION_UPDATE_INT)
        
        if PP_SOLANA_URL == SOLANA_URL:
            self.gas_price_calculator = GasPriceCalculator(self.client)
        else:
            self.gas_price_calculator = GasPriceCalculator(SolanaClient(PP_SOLANA_URL))
=======
>>>>>>> 700ad267

        with proxy_id_glob.get_lock():
            self.proxy_id = proxy_id_glob.value
            proxy_id_glob.value += 1
        self.debug(f"Worker id {self.proxy_id}")
        self.signer = signer_list[self.proxy_id % len(signer_list)]

        self.account_whitelist = AccountWhitelist(self.client, self.signer, ACCOUNT_PERMISSION_UPDATE_INT)

        neon_config_load(self)

    def neon_proxy_version(self):
        return 'Neon-proxy/v' + NEON_PROXY_PKG_VERSION + '-' + NEON_PROXY_REVISION

    def web3_clientVersion(self):
        neon_config_load(self)
        return self.neon_config_dict['web3_clientVersion']

    def eth_chainId(self):
        neon_config_load(self)
        # NEON_CHAIN_ID is a string in decimal form
        return hex(int(self.neon_config_dict['NEON_CHAIN_ID']))

    def neon_cli_version(self):
        return neon_cli().version()

    def net_version(self):
        neon_config_load(self)
        # NEON_CHAIN_ID is a string in decimal form
        return self.neon_config_dict['NEON_CHAIN_ID']

    def eth_gasPrice(self):
        return hex(self.gas_price_calculator.get_min_gas_price())

    def eth_estimateGas(self, param):
        try:
            caller_id = param.get('from', "0x0000000000000000000000000000000000000000")
            contract_id = param.get('to', "deploy")
            data = param.get('data', "None")
            value = param.get('value', "")
            return estimate_gas(contract_id, EthereumAddress(caller_id), data, value)
        except EthereumError:
            raise
        except Exception as err:
            err_tb = "".join(traceback.format_tb(err.__traceback__))
            self.error(f"Exception on eth_estimateGas: {err}: {err_tb}")
            raise

    def __repr__(self):
        return str(self.__dict__)

    def process_block_tag(self, tag):
        if tag == "latest":
            block_number = self.db.get_latest_block_height()
        elif tag in ('earliest', 'pending'):
            raise Exception("Invalid tag {}".format(tag))
        elif isinstance(tag, str):
            block_number = int(tag, 16)
        elif isinstance(tag, int):
            block_number = tag
        else:
            raise Exception(f'Failed to parse block tag: {tag}')
        return block_number

    def eth_blockNumber(self):
        height = self.db.get_latest_block_height()
        self.debug("eth_blockNumber %s", hex(height))
        return hex(height)

    def eth_getBalance(self, account, tag):
        """account - address to check for balance.
           tag - integer block number, or the string "latest", "earliest" or "pending"
        """
        eth_acc = EthereumAddress(account)
        self.debug(f'eth_getBalance: {account} {eth_acc}')
        balance = get_token_balance_or_airdrop(self.client, eth_acc)
        return hex(balance * eth_utils.denoms.gwei)

    def eth_getLogs(self, obj):
        fromBlock = None
        toBlock = None
        address = None
        topics = None
        blockHash = None

        if 'fromBlock' in obj and obj['fromBlock'] != '0':
            fromBlock = self.process_block_tag(obj['fromBlock'])
        if 'toBlock' in obj and obj['toBlock'] != 'latest':
            toBlock = self.process_block_tag(obj['toBlock'])
        if 'address' in obj:
           address = obj['address']
        if 'topics' in obj:
           topics = obj['topics']
        if 'blockHash' in obj:
           blockHash = obj['blockHash']

        return self.db.get_logs(fromBlock, toBlock, address, topics, blockHash)

    def getBlockBySlot(self, slot, full):
        block = self.db.get_full_block_by_slot(slot)
        if block.slot is None:
            return None

        transactions = []
        gasUsed = 0
        trx_index = 0
        for signature in block.signs:
            tx = self.db.get_tx_by_sol_sign(signature)
            if not tx:
                continue

            trx_receipt = self._getTransactionReceipt(tx)
            if trx_receipt is not None:
                gasUsed += int(trx_receipt['gasUsed'], 16)
            if full:
                trx = self._getTransaction(tx)
                if trx is not None:
                    trx['transactionIndex'] = hex(trx_index)
                    trx_index += 1
                    transactions.append(trx)
            else:
                transactions.append(tx.neon_tx.sign)

        ret = {
            "gasUsed": hex(gasUsed),
            "hash": block.hash,
            "number": hex(slot),
            "parentHash": block.parent_hash,
            "timestamp": hex(block.time),
            "transactions": transactions,
            "logsBloom": '0x'+'0'*512,
            "gasLimit": '0x6691b7',
        }
        return ret

    def eth_getStorageAt(self, account, position, block_identifier):
        '''Retrieves storage data by given position
        Currently supports only 'latest' block
        '''
        if block_identifier != "latest":
            self.debug(f"Block type '{block_identifier}' is not supported yet")
            raise RuntimeError(f"Not supported block identifier: {block_identifier}")

        try:
            value = neon_cli().call('get-storage-at', account, position)
            return value
        except Exception as err:
            self.error(f"eth_getStorageAt: Neon-cli failed to execute: {err}")
            return '0x00'

    def eth_getBlockByHash(self, block_hash, full):
        """Returns information about a block by hash.
            block_hash - Hash of a block.
            full - If true it returns the full transaction objects, if false only the hashes of the transactions.
        """
        block_hash = block_hash.lower()
        slot = self.db.get_block_by_hash(block_hash).slot
        if slot is None:
            self.debug("Not found block by hash %s", block_hash)
            return None
        ret = self.getBlockBySlot(slot, full)
        if ret is not None:
            self.debug("eth_getBlockByHash: %s", json.dumps(ret, indent=3))
        else:
            self.debug("Not found block by hash %s", block_hash)
        return ret

    def eth_getBlockByNumber(self, tag, full):
        """Returns information about a block by block number.
            tag - integer of a block number, or the string "earliest", "latest" or "pending", as in the default block parameter.
            full - If true it returns the full transaction objects, if false only the hashes of the transactions.
        """
        block_number = self.process_block_tag(tag)
        slot = self.db.get_block_by_height(block_number).slot
        if slot is None:
            self.debug("Not found block by number %s", tag)
            return None
        ret = self.getBlockBySlot(slot, full)
        if ret is not None:
            self.debug("eth_getBlockByNumber: %s", json.dumps(ret, indent=3))
        else:
            self.debug("Not found block by number %s", tag)
        return ret

    def eth_call(self, obj, tag):
        """Executes a new message call immediately without creating a transaction on the block chain.
           Parameters
            obj - The transaction call object
                from: DATA, 20 Bytes - (optional) The address the transaction is sent from.
                to: DATA, 20 Bytes - The address the transaction is directed to.
                gas: QUANTITY - (optional) Integer of the gas provided for the transaction execution. eth_call consumes zero gas, but this parameter may be needed by some executions.
                gasPrice: QUANTITY - (optional) Integer of the gasPrice used for each paid gas
                value: QUANTITY - (optional) Integer of the value sent with this transaction
                data: DATA - (optional) Hash of the method signature and encoded parameters. For details see Ethereum Contract ABI in the Solidity documentation
            tag - integer block number, or the string "latest", "earliest" or "pending", see the default block parameter
        """
        if not obj['data']: raise Exception("Missing data")
        try:
            caller_id = obj.get('from', "0x0000000000000000000000000000000000000000")
            contract_id = obj.get('to', 'deploy')
            data = obj.get('data', "None")
            value = obj.get('value', '')
            return "0x"+call_emulated(contract_id, caller_id, data, value)['result']
        except EthereumError:
            raise
        except Exception as err:
            self.error("eth_call Exception %s", err)
            raise

    def eth_getTransactionCount(self, account, tag):
        self.debug('eth_getTransactionCount: %s', account)
        try:
            acc_info = getAccountInfo(self.client, EthereumAddress(account))
            return hex(int.from_bytes(acc_info.trx_count, 'little'))
        except Exception as err:
            self.error("eth_getTransactionCount: Can't get account info: %s", err)
            return hex(0)

    def _getTransactionReceipt(self, tx):
        result = {
            "transactionHash": tx.neon_tx.sign,
            "transactionIndex": hex(0),
            "blockHash": tx.block.hash,
            "blockNumber": hex(tx.block.height),
            "from": tx.neon_tx.addr,
            "to": tx.neon_tx.to_addr,
            "gasUsed": tx.neon_res.gas_used,
            "cumulativeGasUsed": tx.neon_res.gas_used,
            "contractAddress": tx.neon_tx.contract,
            "logs": tx.neon_res.logs,
            "status": tx.neon_res.status,
            "logsBloom":"0x"+'0'*512
        }

        self.debug('RESULT: %s', json.dumps(result, indent=3))
        return result

    def eth_getTransactionReceipt(self, trxId):
        self.debug('eth_getTransactionReceipt: %s', trxId)

        neon_sign = trxId.lower()
        tx = self.db.get_tx_by_neon_sign(neon_sign)
        if not tx:
            self.debug("Not found receipt")
            return None
        return self._getTransactionReceipt(tx)

    def _getTransaction(self, tx):
        t = tx.neon_tx
        ret = {
            "blockHash": tx.block.hash,
            "blockNumber": hex(tx.block.height),
            "hash": t.sign,
            "transactionIndex": hex(0),
            "from": t.addr,
            "nonce":  t.nonce,
            "gasPrice": t.gas_price,
            "gas": t.gas_limit,
            "to": t.to_addr,
            "value": t.value,
            "input": t.calldata,
            "v": t.v,
            "r": t.r,
            "s": t.s,
        }

        self.debug("_getTransaction: %s", json.dumps(ret, indent=3))
        return ret

    def eth_getTransactionByHash(self, trxId):
        self.debug('eth_getTransactionByHash: %s', trxId)

        neon_sign = trxId.lower()
        tx = self.db.get_tx_by_neon_sign(neon_sign)
        if tx is None:
            self.debug("Not found receipt")
            return None
        return self._getTransaction(tx)

    def eth_getCode(self, param,  param1):
        return "0x01"

    def eth_sendTransaction(self, trx):
        self.debug("eth_sendTransaction")
        self.debug("eth_sendTransaction: type(trx):%s", type(trx))
        self.debug("eth_sendTransaction: str(trx):%s", str(trx))
        self.debug("eth_sendTransaction: trx=%s", json.dumps(trx, cls=JsonEncoder, indent=3))
        raise Exception("eth_sendTransaction is not supported. please use eth_sendRawTransaction")

    def eth_sendRawTransaction(self, rawTrx):
        self.debug('eth_sendRawTransaction rawTrx=%s', rawTrx)
        trx = EthTrx.fromString(bytearray.fromhex(rawTrx[2:]))
        self.debug("%s", json.dumps(trx.as_dict(), cls=JsonEncoder, indent=3))
        min_gas_price = self.gas_price_calculator.get_min_gas_price()
        if trx.gasPrice < min_gas_price:
            raise Exception("The transaction gasPrice is less then the minimum allowable value ({}<{})".format(trx.gasPrice, min_gas_price))

        sender = trx.sender()
        if not self.account_whitelist.has_client_permission(sender):
            self.warning(f'Sender account {sender} is not allowed to execute transactions')
            raise Exception(f'Sender account {sender} is not allowed to execute transactions')

        contract = trx.contract()
        if contract is not None and not self.account_whitelist.has_contract_permission(contract):
            self.warning(f'Contract account {contract} is not allowed for deployment')
            raise Exception(f'Contract account {contract} is not allowed for deployment')

        eth_signature = '0x' + trx.hash_signed().hex()

        self.debug('Eth Sender: %s', sender)
        self.debug('Eth Signature: %s', trx.signature().hex())
        self.debug('Eth Hash: %s', eth_signature)

        nonce = int(self.eth_getTransactionCount('0x' + sender, None), base=16)

        self.debug('Eth Sender trx nonce in solana: %s', nonce)
        self.debug('Eth Sender trx nonce in transaction: %s', trx.nonce)

        if (int(nonce) != int(trx.nonce)):
            raise EthereumError(-32002, 'Verifying nonce before send transaction: Error processing Instruction 1: invalid program argument'
                                .format(int(nonce), int(trx.nonce)),
                                {
                                    'logs': [
                                        '/src/entrypoint.rs Invalid Ethereum transaction nonce: acc {}, trx {}'.format(nonce, trx.nonce),
                                    ]
                                })
        try:
            call_signed(self.db, self.signer, self.client, trx, steps=500)
            return eth_signature

        except PendingTxError:
            self.debug(f'Transaction {eth_signature} is already in pending list')
            return eth_signature
        except SolanaTxError as err:
            self._log_transaction_error(err)
            raise
        except EthereumError as err:
            self.error("eth_sendRawTransaction EthereumError:%s", err)
            raise
        except Exception as err:
            self.error("eth_sendRawTransaction type(err):%s, Exception:%s", type(err), err)
            raise

    def _log_transaction_error(self, error: SolanaTxError):
        err_msg = json.dumps(error.result, indent=3)
        self.error(f"Got SendTransactionError: {err_msg}")


class JsonEncoder(json.JSONEncoder):
    def default(self, obj):
        if isinstance(obj, bytearray):
            return obj.hex()
        if isinstance(obj, bytes):
            return obj.hex()
        return json.JSONEncoder.default(self, obj)


@logged_group("neon.TestCases")
class SolanaContractTests(unittest.TestCase):

    def setUp(self):
        self.model = EthereumModel()
        self.owner = '0xc1566af4699928fdf9be097ca3dc47ece39f8f8e'
        self.token1 = '0x49a449cd7fd8fbcf34d103d98f2c05245020e35b'

    def getBalance(self, account):
        return int(self.model.eth_getBalance(account, 'latest'), 16)

    def getBlockNumber(self):
        return int(self.model.eth_blockNumber(), 16)

    def getTokenBalance(self, token, account):
        return self.model.contracts[token].balances.get(account, 0)

    def test_transferFunds(self):
        (sender, receiver, amount) = (self.owner, '0x8d900bfa2353548a4631be870f99939575551b60', 123*10**18)
        senderBalance = self.getBalance(sender)
        receiverBalance = self.getBalance(receiver)
        blockNumber = self.getBlockNumber()

        receiptId = self.model.eth_sendRawTransaction('0xf8730a85174876e800825208948d900bfa2353548a4631be870f99939575551b608906aaf7c8516d0c0000808602e92be91e86a040a2a5d73931f66185e8526f09c4d0dc1f389c1b9fcd5e37a012839e6c5c70f0a00554615806c3fa7dc7c8096b3bfed5a29354045e56982bdf3ee11f649e53d51e')
        self.debug('ReceiptId:', receiptId)

        self.assertEqual(self.getBalance(sender), senderBalance - amount)
        self.assertEqual(self.getBalance(receiver), receiverBalance + amount)
        self.assertEqual(self.getBlockNumber(), blockNumber+1)

        receipt = self.model.eth_getTransactionReceipt(receiptId)
        self.debug('Receipt:', receipt)

        block = self.model.eth_getBlockByNumber(receipt['blockNumber'], False)
        self.debug('Block:', block)

        self.assertTrue(receiptId in block['transactions'])

    def test_transferTokens(self):
        (token, sender, receiver, amount) = ('0xcf73021fde8654e64421f67372a47aa53c4341a8', '0x324726ca9954ed9bd567a62ae38a7dd7b4eaad0e', '0xb937ad32debafa742907d83cb9749443160de0c4', 32)
        senderBalance = self.getTokenBalance(token, sender)
        receiverBalance = self.getTokenBalance(token, receiver)
        blockNumber = self.getBlockNumber()


        receiptId = self.model.eth_sendRawTransaction('0xf8b018850bdfd63e00830186a094b80102fd2d3d1be86823dd36f9c783ad0ee7d89880b844a9059cbb000000000000000000000000cac68f98c1893531df666f2d58243b27dd351a8800000000000000000000000000000000000000000000000000000000000000208602e92be91e86a05ed7d0093a991563153f59c785e989a466e5e83bddebd9c710362f5ee23f7dbaa023a641d304039f349546089bc0cb2a5b35e45619fd97661bd151183cb47f1a0a')
        self.debug('ReceiptId:', receiptId)

        self.assertEqual(self.getTokenBalance(token, sender), senderBalance - amount)
        self.assertEqual(self.getTokenBalance(token, receiver), receiverBalance + amount)

        receipt = self.model.eth_getTransactionReceipt(receiptId)
        self.debug('Receipt:', receipt)

        block = self.model.eth_getBlockByNumber(receipt['blockNumber'], False)
        self.debug('Block:', block)

        self.assertTrue(receiptId in block['transactions'])


@logged_group("neon.Proxy")
class SolanaProxyPlugin(HttpWebServerBasePlugin):
    """Extend in-built Web Server to add Reverse Proxy capabilities.
    """

    SOLANA_PROXY_LOCATION: str = r'/solana$'
    SOLANA_PROXY_PASS = [
        b'http://localhost:8545/'
    ]

    def __init__(self, *args):
        HttpWebServerBasePlugin.__init__(self, *args)
        self.model = SolanaProxyPlugin.getModel()

    @classmethod
    def getModel(cls):
        global modelInstanceLock
        global modelInstance
        with modelInstanceLock:
            if modelInstance is None:
                modelInstance = EthereumModel()
            return modelInstance

    def routes(self) -> List[Tuple[int, str]]:
        return [
            (httpProtocolTypes.HTTP, SolanaProxyPlugin.SOLANA_PROXY_LOCATION),
            (httpProtocolTypes.HTTPS, SolanaProxyPlugin.SOLANA_PROXY_LOCATION)
        ]

    def process_request(self, request):
        response = {
            'jsonrpc': '2.0',
            'id': request.get('id', None),
        }
        try:
            if not hasattr(self.model, request['method']):
                response['error'] = {'code': -32000, 'message': f'method {request["method"]} is not supported'}
            else:
                method = getattr(self.model, request['method'])
                params = request.get('params', [])
                response['result'] = method(*params)
        except SolanaTxError as err:
            # traceback.print_exc()
            response['error'] = err.result
        except EthereumError as err:
            # traceback.print_exc()
            response['error'] = err.getError()
        except Exception as err:
            err_tb = "".join(traceback.format_tb(err.__traceback__))
            self.error('Exception on process request. ' +
                           f'Type(err): {type(err)}, Error: {err}, Traceback: {err_tb}')
            response['error'] = {'code': -32000, 'message': str(err)}

        return response

    def handle_request(self, request: HttpParser) -> None:
        unique_req_id = self.get_unique_id()
        with logging_context(req_id=unique_req_id):
            self.handle_request_impl(request)
            self.info("Request processed")

    @staticmethod
    def get_unique_id():
        return hashlib.md5((time.time_ns()).to_bytes(16, 'big')).hexdigest()[:7]

    def handle_request_impl(self, request: HttpParser) -> None:
        if request.method == b'OPTIONS':
            self.client.queue(memoryview(build_http_response(
                httpStatusCodes.OK, body=None,
                headers={
                    b'Access-Control-Allow-Origin': b'*',
                    b'Access-Control-Allow-Methods': b'POST, GET, OPTIONS',
                    b'Access-Control-Allow-Headers': b'Content-Type',
                    b'Access-Control-Max-Age': b'86400'
                })))
            return
        start_time = time.time()
        self.info('handle_request <<< %s 0x%x %s', threading.get_ident(), id(self.model), request.body.decode('utf8'))
        response = None

        try:
            request = json.loads(request.body)
            self.debug(f'Request payload: {request}')
            if isinstance(request, list):
                response = []
                if len(request) == 0:
                    raise Exception("Empty batch request")
                for r in request:
                    response.append(self.process_request(r))
            elif isinstance(request, object):
                response = self.process_request(request)
            else:
                raise Exception("Invalid request")
        except Exception as err:
            traceback.print_exc()
            response = {'jsonrpc': '2.0', 'error': {'code': -32000, 'message': str(err)}}

        resp_time_ms = (time.time() - start_time)*1000  # convert this into milliseconds
        self.info('handle_request >>> %s 0x%0x %s %s resp_time_ms= %s', threading.get_ident(), id(self.model), json.dumps(response),
                     request.get('method', '---'),
                     resp_time_ms)

        self.client.queue(memoryview(build_http_response(
            httpStatusCodes.OK, body=json.dumps(response).encode('utf8'),
            headers={
                b'Content-Type': b'application/json',
                b'Access-Control-Allow-Origin': b'*',
            })))

    def on_websocket_open(self) -> None:
        pass

    def on_websocket_message(self, frame: WebsocketFrame) -> None:
        pass

    def on_websocket_close(self) -> None:
        pass<|MERGE_RESOLUTION|>--- conflicted
+++ resolved
@@ -34,12 +34,8 @@
 from ..common_neon.emulator_interactor import call_emulated
 from ..common_neon.errors import EthereumError
 from ..common_neon.eth_proto import Trx as EthTrx
-<<<<<<< HEAD
 from ..core.acceptor.pool import proxy_id_glob
-from ..environment import neon_cli, solana_cli, SOLANA_URL, PP_SOLANA_URL, ACCOUNT_PERMISSION_UPDATE_INT
-=======
-from ..environment import neon_cli, get_solana_accounts, SOLANA_URL, MINIMAL_GAS_PRICE, ACCOUNT_PERMISSION_UPDATE_INT
->>>>>>> 700ad267
+from ..environment import neon_cli, get_solana_accounts, SOLANA_URL, PP_SOLANA_URL, ACCOUNT_PERMISSION_UPDATE_INT
 from ..indexer.indexer_db import IndexerDB, PendingTxError
 from .gas_price_calculator import GasPriceCalculator
 from ..common_neon.account_whitelist import AccountWhitelist
@@ -62,16 +58,11 @@
 
         self.db = IndexerDB()
         self.db.set_client(self.client)
-<<<<<<< HEAD
-        
-        self.account_whitelist = AccountWhitelist(self.client, self.signer, ACCOUNT_PERMISSION_UPDATE_INT)
         
         if PP_SOLANA_URL == SOLANA_URL:
             self.gas_price_calculator = GasPriceCalculator(self.client)
         else:
             self.gas_price_calculator = GasPriceCalculator(SolanaClient(PP_SOLANA_URL))
-=======
->>>>>>> 700ad267
 
         with proxy_id_glob.get_lock():
             self.proxy_id = proxy_id_glob.value
