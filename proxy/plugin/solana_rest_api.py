# -*- coding: utf-8 -*-
"""
    proxy.py
    ~~~~~~~~
    ⚡⚡⚡ Fast, Lightweight, Pluggable, TLS interception capable proxy server focused on
    Network monitoring, controls & Application development, testing, debugging.

    :copyright: (c) 2013-present by Abhinav Singh and contributors.
    :license: BSD, see LICENSE for more details.
"""
import json
import threading
import traceback
import time
import hashlib
import multiprocessing
import sha3

from logged_groups import logged_group, logging_context
from typing import Optional, Union

from ..common.utils import build_http_response
from ..http.codes import httpStatusCodes
from ..http.parser import HttpParser
from ..http.websocket import WebsocketFrame
from ..http.server import HttpWebServerBasePlugin, httpProtocolTypes
from typing import List, Tuple

from ..common_neon.transaction_sender import NeonTxSender
from ..common_neon.solana_interactor import SolanaInteractor
from ..common_neon.solana_receipt_parser import SolTxError
from ..common_neon.address import EthereumAddress
from ..common_neon.emulator_interactor import call_emulated
from ..common_neon.errors import EthereumError, PendingTxError
from ..common_neon.estimate import GasEstimate
from ..common_neon.utils import SolanaBlockInfo
from ..common_neon.keys_storage import KeyStorage
from ..environment import SOLANA_URL, PP_SOLANA_URL, PYTH_MAPPING_ACCOUNT, EVM_STEP_COUNT, CHAIN_ID, ENABLE_PRIVATE_API
from ..environment import NEON_EVM_VERSION, NEON_EVM_REVISION
from ..environment import neon_cli
from ..memdb.memdb import MemDB
from .gas_price_calculator import GasPriceCalculator
from ..common_neon.eth_proto import Trx as EthTrx
from web3.auto import w3

modelInstanceLock = threading.Lock()
modelInstance = None

<<<<<<< HEAD
NEON_PROXY_PKG_VERSION = '0.7.7-dev'
=======
NEON_PROXY_PKG_VERSION = '0.7.9'
>>>>>>> c6aab0b1
NEON_PROXY_REVISION = 'NEON_PROXY_REVISION_TO_BE_REPLACED'


@logged_group("neon.Proxy")
class EthereumModel:
    proxy_id_glob = multiprocessing.Value('i', 0)

    def __init__(self):
        self._solana = SolanaInteractor(SOLANA_URL)
        self._db = MemDB(self._solana)

        if PP_SOLANA_URL == SOLANA_URL:
            self.gas_price_calculator = GasPriceCalculator(self._solana, PYTH_MAPPING_ACCOUNT)
        else:
            self.gas_price_calculator = GasPriceCalculator(SolanaInteractor(PP_SOLANA_URL), PYTH_MAPPING_ACCOUNT)
        self.gas_price_calculator.update_mapping()
        self.gas_price_calculator.try_update_gas_price()

        with self.proxy_id_glob.get_lock():
            self.proxy_id = self.proxy_id_glob.value
            self.proxy_id_glob.value += 1

        self.debug(f"Worker id {self.proxy_id}")

    @staticmethod
    def neon_proxy_version():
        return 'Neon-proxy/v' + NEON_PROXY_PKG_VERSION + '-' + NEON_PROXY_REVISION

    @staticmethod
    def web3_clientVersion():
        return 'Neon/v' + NEON_EVM_VERSION + '-' + NEON_EVM_REVISION

    @staticmethod
    def eth_chainId():
        return hex(int(CHAIN_ID))

    @staticmethod
    def neon_cli_version():
        return neon_cli().version()

    @staticmethod
    def net_version():
        return str(CHAIN_ID)

    def eth_gasPrice(self):
        return hex(int(self.gas_price_calculator.get_suggested_gas_price()))

    def eth_estimateGas(self, param):
        try:
            calculator = GasEstimate(param, self._solana)
            calculator.execute()
            return hex(calculator.estimate())

        except EthereumError:
            raise
        except Exception as err:
            err_tb = "".join(traceback.format_tb(err.__traceback__))
            self.error(f"Exception on eth_estimateGas: {err}: {err_tb}")
            raise

    def __repr__(self):
        return str(self.__dict__)

    def _process_block_tag(self, tag) -> SolanaBlockInfo:
        if tag in ("latest", "pending"):
            block = self._db.get_latest_block()
<<<<<<< HEAD
        elif tag in ('earliest'):
            raise EthereumError(message=f"invalid tag {tag}")
=======
        elif tag == 'earliest':
            block = self._db.get_starting_block()
>>>>>>> c6aab0b1
        elif isinstance(tag, str):
            try:
                block = SolanaBlockInfo(slot=int(tag.strip(), 16))
            except:
                raise EthereumError(message=f'failed to parse block tag: {tag}')
        elif isinstance(tag, int):
            block = SolanaBlockInfo(slot=tag)
        else:
            raise EthereumError(message=f'failed to parse block tag: {tag}')
        return block

    @staticmethod
    def _validate_tx_id(tag: str) -> Optional[str]:
        try:
            if not isinstance(tag, str):
                return 'bad transaction-id format'
            tag = tag.lower().strip()
            assert len(tag) == 66
            assert tag[:2] == '0x'

            int(tag[2:], 16)
            return None
        except:
            return 'transaction-id is not hex'

    def _get_full_block_by_number(self, tag) -> SolanaBlockInfo:
        block = self._process_block_tag(tag)
        if block.slot is None:
            self.debug(f"Not found block by number {tag}")
            return block

        if block.is_empty():
            block = self._db.get_full_block_by_slot(block.slot)
            if block.is_empty():
                self.debug(f"Not found block by slot {block.slot}")

        return block

    def eth_blockNumber(self):
        slot = self._db.get_latest_block_slot()
        return hex(slot)

    def eth_getBalance(self, account, tag) -> str:
        """account - address to check for balance.
           tag - integer block number, or the string "latest", "earliest" or "pending"
        """
<<<<<<< HEAD
        if tag not in ("latest", "pending"):
            self.debug(f"Block type '{tag}' is not supported yet")
            raise EthereumError(message=f"Not supported block identifier: {tag}")
=======
        # if tag not in ("latest", "pending"):
        #     self.debug(f"Block type '{tag}' is not supported yet")
        #     raise EthereumError(message=f"Not supported block identifier: {tag}")
>>>>>>> c6aab0b1

        self.debug(f'eth_getBalance: {account}')
        try:
            neon_account_info = self._solana.get_neon_account_info(EthereumAddress(account))
            if neon_account_info is None:
                return hex(0)

            return hex(neon_account_info.balance)
        except Exception as err:
            self.debug(f"eth_getBalance: Can't get account info: {err}")
            return hex(0)

    def eth_getLogs(self, obj):
        def to_list(items):
            if isinstance(items, str):
                return [items.lower()]
            elif isinstance(items, list):
                return list(set([item.lower() for item in items if isinstance(item, str)]))
            return []

        from_block = None
        to_block = None
        addresses = []
        topics = []
        block_hash = None

        if 'fromBlock' in obj and obj['fromBlock'] != '0':
            from_block = self._process_block_tag(obj['fromBlock']).slot
        if 'toBlock' in obj and obj['toBlock'] not in ('latest', 'pending'):
            to_block = self._process_block_tag(obj['toBlock']).slot
        if 'address' in obj:
            addresses = to_list(obj['address'])
        if 'topics' in obj:
            topics = to_list(obj['topics'])
        if 'blockHash' in obj:
            block_hash = obj['blockHash']

        return self._db.get_logs(from_block, to_block, addresses, topics, block_hash)

    def _get_block_by_slot(self, block: SolanaBlockInfo, full, skip_transaction) -> Optional[dict]:
        if block.is_empty():
            block = self._db.get_full_block_by_slot(block.slot)
            if block.is_empty():
                return None

        sign_list = []
        gas_used = 0
        if skip_transaction:
            tx_list = []
        else:
            tx_list = self._db.get_tx_list_by_sol_sign(block.is_finalized, block.signs)

        for tx in tx_list:
            gas_used += int(tx.neon_res.gas_used, 16)

            if full:
                receipt = self._get_transaction(tx)
                sign_list.append(receipt)
            else:
                sign_list.append(tx.neon_tx.sign)

        result = {
            "gasUsed": hex(gas_used),
            "hash": block.hash,
            "number": hex(block.slot),
            "parentHash": block.parent_hash,
            "timestamp": hex(block.time),
            "transactions": sign_list,
            "logsBloom": '0x'+'0'*512,
            "gasLimit": '0x6691b7',
        }
        return result

    def eth_getStorageAt(self, account, position, block_identifier):
        '''Retrieves storage data by given position
        Currently supports only 'latest' block
        '''
<<<<<<< HEAD
        if block_identifier not in ("latest", "pending"):
            self.debug(f"Block type '{block_identifier}' is not supported yet")
            raise EthereumError(message=f"Not supported block identifier: {block_identifier}")
=======
        # if block_identifier not in ("latest", "pending"):
        #     self.debug(f"Block type '{block_identifier}' is not supported yet")
        #     raise EthereumError(message=f"Not supported block identifier: {block_identifier}")
>>>>>>> c6aab0b1

        try:
            value = neon_cli().call('get-storage-at', account, position)
            return value
        except Exception as err:
            self.error(f"eth_getStorageAt: Neon-cli failed to execute: {err}")
            return '0x00'

    def _get_block_by_hash(self, block_hash: str) -> SolanaBlockInfo:
        try:
            block_hash = block_hash.strip().lower()
            assert block_hash[:2] == '0x'

            bin_block_hash = bytes.fromhex(block_hash[2:])
            assert len(bin_block_hash) == 32
        except:
            raise EthereumError(message=f'bad block hash {block_hash}')

        block = self._db.get_block_by_hash(block_hash)
        if block.slot is None:
            self.debug("Not found block by hash %s", block_hash)

        return block

    def eth_getBlockByHash(self, block_hash: str, full: bool) -> Optional[dict]:
        """Returns information about a block by hash.
            block_hash - Hash of a block.
            full - If true it returns the full transaction objects, if false only the hashes of the transactions.
        """
        block = self._get_block_by_hash(block_hash)
        if block.slot is None:
            return None
        ret = self._get_block_by_slot(block, full, False)
        return ret

    def eth_getBlockByNumber(self, tag, full) -> Optional[dict]:
        """Returns information about a block by block number.
            tag - integer of a block number, or the string "earliest", "latest" or "pending", as in the default block parameter.
            full - If true it returns the full transaction objects, if false only the hashes of the transactions.
        """
        block = self._process_block_tag(tag)
        if block.slot is None:
            self.debug(f"Not found block by number {tag}")
            return None
        ret = self._get_block_by_slot(block, full, tag in ('latest', 'pending'))
        return ret

    def eth_call(self, obj, tag):
        """Executes a new message call immediately without creating a transaction on the block chain.
           Parameters
            obj - The transaction call object
                from: DATA, 20 Bytes - (optional) The address the transaction is sent from.
                to: DATA, 20 Bytes - The address the transaction is directed to.
                gas: QUANTITY - (optional) Integer of the gas provided for the transaction execution. eth_call consumes zero gas, but this parameter may be needed by some executions.
                gasPrice: QUANTITY - (optional) Integer of the gasPrice used for each paid gas
                value: QUANTITY - (optional) Integer of the value sent with this transaction
                data: DATA - (optional) Hash of the method signature and encoded parameters. For details see Ethereum Contract ABI in the Solidity documentation
            tag - integer block number, or the string "latest", "earliest" or "pending", see the default block parameter
        """
<<<<<<< HEAD
        if tag not in ("latest", "pending"):
            self.debug(f"Block type '{tag}' is not supported yet")
            raise EthereumError(message=f"Not supported block identifier: {tag}")
=======
        # if tag not in ("latest", "pending"):
        #     self.debug(f"Block type '{tag}' is not supported yet")
        #     raise EthereumError(message=f"Not supported block identifier: {tag}")
>>>>>>> c6aab0b1

        if not obj['data']: raise EthereumError(message="Missing data")
        try:
            caller_id = obj.get('from', "0x0000000000000000000000000000000000000000")
            contract_id = obj.get('to', 'deploy')
            data = obj.get('data', "None")
            value = obj.get('value', '')
            return "0x"+call_emulated(contract_id, caller_id, data, value)['result']
        except EthereumError:
            raise
        except Exception as err:
            self.error("eth_call Exception %s", err)
            raise

    def eth_getTransactionCount(self, account, tag):
<<<<<<< HEAD
        if tag not in ("latest", "pending"):
            self.debug(f"Block type '{tag}' is not supported yet")
            raise EthereumError(message=f"Not supported block identifier: {tag}")
=======
        # if tag not in ("latest", "pending"):
        #     self.debug(f"Block type '{tag}' is not supported yet")
        #     raise EthereumError(message=f"Not supported block identifier: {tag}")
>>>>>>> c6aab0b1

        try:
            neon_account_info = self._solana.get_neon_account_info(EthereumAddress(account))
            return hex(neon_account_info.trx_count)
        except Exception as err:
            self.debug(f"eth_getTransactionCount: Can't get account info: {err}")
            return hex(0)

    @staticmethod
    def _get_transaction_receipt(tx) -> dict:
        result = {
            "transactionHash": tx.neon_tx.sign,
            "transactionIndex": hex(tx.neon_tx.tx_idx),
            "blockHash": tx.neon_res.block_hash,
            "blockNumber": hex(tx.neon_res.slot),
            "from": tx.neon_tx.addr,
            "to": tx.neon_tx.to_addr,
            "gasUsed": tx.neon_res.gas_used,
            "cumulativeGasUsed": tx.neon_res.gas_used,
            "contractAddress": tx.neon_tx.contract,
            "logs": tx.neon_res.logs,
            "status": tx.neon_res.status,
            "logsBloom": "0x"+'0'*512
        }

        return result

    def eth_getTransactionReceipt(self, NeonTxId: str) -> Optional[dict]:
        error = self._validate_tx_id(NeonTxId)
        if error:
            raise EthereumError(message=error)
        neon_sign = NeonTxId.strip().lower()

        tx = self._db.get_tx_by_neon_sign(neon_sign)
        if not tx:
            self.debug("Not found receipt")
            return None
        return self._get_transaction_receipt(tx)

    @staticmethod
    def _get_transaction(tx) -> dict:
        t = tx.neon_tx
        r = tx.neon_res

        result = {
            "blockHash": r.block_hash,
            "blockNumber": hex(r.slot),
            "hash": t.sign,
            "transactionIndex": hex(t.tx_idx),
            "from": t.addr,
            "nonce":  t.nonce,
            "gasPrice": t.gas_price,
            "gas": t.gas_limit,
            "to": t.to_addr,
            "value": t.value,
            "input": t.calldata,
            "v": t.v,
            "r": t.r,
            "s": t.s,
        }

        return result

    def eth_getTransactionByHash(self, NeontxId: str) -> Optional[dict]:
        error = self._validate_tx_id(NeontxId)
        if error:
            raise EthereumError(message=error)

        neon_sign = NeontxId.strip().lower()
        tx = self._db.get_tx_by_neon_sign(neon_sign)
        if tx is None:
            self.debug("Not found receipt")
            return None
        return self._get_transaction(tx)

    def eth_getCode(self, account, _tag):
        account = account.lower()
        return self._db.get_contract_code(account)

    def eth_sendRawTransaction(self, rawTrx):
        trx = EthTrx.fromString(bytearray.fromhex(rawTrx[2:]))
        self.debug(f"{json.dumps(trx.as_dict(), cls=JsonEncoder, sort_keys=True)}")
        min_gas_price = self.gas_price_calculator.get_min_gas_price()

        if trx.gasPrice < min_gas_price:
            raise EthereumError(message="The transaction gasPrice is less than the minimum allowable value" +
                                f"({trx.gasPrice}<{min_gas_price})")

        eth_signature = '0x' + trx.hash_signed().hex()

        try:
            tx_sender = NeonTxSender(self._db, self._solana, trx, steps=EVM_STEP_COUNT)
            tx_sender.execute()
            return eth_signature

        except PendingTxError as err:
            self.debug(f'{err}')
            return eth_signature
        except EthereumError as err:
            # self.debug(f"eth_sendRawTransaction EthereumError: {err}")
            raise
        except Exception as err:
            # self.error(f"eth_sendRawTransaction type(err): {type(err}}, Exception: {err}")
            raise

    def _get_transaction_by_index(self, block: SolanaBlockInfo, tx_idx: int) -> Optional[dict]:
        try:
            if isinstance(tx_idx, str):
                tx_idx = int(tx_idx, 16)
            assert tx_idx >= 0
        except:
            raise EthereumError(message=f'invalid transaction index {tx_idx}')

        if block.is_empty():
            block = self._db.get_full_block_by_slot(block.slot)
            if block.is_empty():
                self.debug(f"Not found block by slot {block.slot}")
                return None

        tx_list = self._db.get_tx_list_by_sol_sign(block.is_finalized, block.signs)
        if tx_idx >= len(tx_list):
            return None

        return self._get_transaction(tx_list[tx_idx])

    def eth_getTransactionByBlockNumberAndIndex(self, tag: str, tx_idx: int) -> Optional[dict]:
        block = self._process_block_tag(tag)
        if block.is_empty():
            self.debug(f"Not found block by number {tag}")
            return None

        return self._get_transaction_by_index(block, tx_idx)

    def eth_getTransactionByBlockHashAndIndex(self, block_hash: str, tx_idx: int) -> Optional[dict]:
        block = self._get_block_by_hash(block_hash)
        if block.is_empty():
            return None
        return self._get_transaction_by_index(block, tx_idx)

    def eth_getBlockTransactionCountByHash(self, block_hash: str) -> str:
        block = self._get_block_by_hash(block_hash)
        if block.slot is None:
            return hex(0)
        if block.is_empty():
            block = self._db.get_full_block_by_slot(block.slot)
            if block.is_empty():
                self.debug(f"Not found block by slot {block.slot}")
                return hex(0)

        tx_list = self._db.get_tx_list_by_sol_sign(block.is_finalized, block.signs)
        return hex(len(tx_list))

    def eth_getBlockTransactionCountByNumber(self, tag: str) -> str:
        block = self._get_full_block_by_number(tag)
        if block.is_empty():
            return hex(0)

        tx_list = self._db.get_tx_list_by_sol_sign(block.is_finalized, block.signs)
        return hex(len(tx_list))

    @staticmethod
    def eth_accounts() -> [str]:
        storage = KeyStorage()
        account_list = storage.get_list()
        return [str(a) for a in account_list]

    @staticmethod
    def eth_sign(address: str, data: str) -> str:
        try:
            address = address.lower()
            bin_address = bytes.fromhex(address[2:])
            assert len(bin_address) == 20
        except:
            raise EthereumError(message='bad account')

        account = KeyStorage().get_key(address)
        if not account:
            raise EthereumError(message='unknown account')

        try:
            data = bytes.fromhex(data[2:])
        except:
            raise EthereumError(message='data is not hex string')

        message = str.encode(f'\x19Ethereum Signed Message:\n{len(data)}') + data
        return str(account.private.sign_msg(message))

    def eth_signTransaction(self, tx: dict) -> dict:
        try:
            sender = tx['from']
            bin_sender = bytes.fromhex(sender[2:])
            assert len(bin_sender) == 20
        except:
            raise EthereumError(message='bad account')

        account = KeyStorage().get_key(sender)
        if not account:
            raise EthereumError(message='unknown account')

        try:
            if 'from' in tx:
                del tx['from']
            if 'to' in tx:
                del tx['to']
            if 'nonce' not in tx:
                tx['nonce'] = self.eth_getTransactionCount(sender, 'latest')
            if 'chainId' not in tx:
                tx['chainId'] = hex(CHAIN_ID)

            signed_tx = w3.eth.account.sign_transaction(tx, account.private)
            raw_tx = signed_tx.rawTransaction.hex()

            tx['from'] = sender
            tx['to'] = EthTrx.fromString(bytearray.fromhex(raw_tx[2:])).toAddress.hex()
            tx['hash'] = signed_tx.hash.hex()
            tx['r'] = hex(signed_tx.r)
            tx['s'] = hex(signed_tx.s)
            tx['v'] = hex(signed_tx.v)

            return {
                'raw': raw_tx,
                'tx': tx
            }
        except:
            raise EthereumError(message='bad transaction')

    def eth_sendTransaction(self, tx):
        tx = self.eth_signTransaction(tx)
        return self.eth_sendRawTransaction(tx['raw'])

    @staticmethod
    def web3_sha3(data: str) -> str:
        try:
            data = bytes.fromhex(data[2:])
        except:
            raise EthereumError(message='data is not hex string')

        return sha3.keccak_256(data).hexdigest()

    @staticmethod
    def eth_mining() -> bool:
        return False

    @staticmethod
    def eth_hashrate() -> str:
        return hex(0)

    @staticmethod
    def eth_getWork() -> [str]:
        return ['', '', '', '']

    def eth_syncing(self) -> Union[bool, dict]:
        try:
            slots_behind = self._solana.get_slots_behind()
            latest_slot = self._db.get_latest_block_slot()
            first_slot = self._db.get_starting_block_slot()

            self.debug(f'slots_behind: {slots_behind}, latest_slot: {latest_slot}, first_slot: {first_slot}')
            if (slots_behind is None) or (latest_slot is None) or (first_slot is None):
                return False

            return {
                'startingblock': first_slot,
                'currentblock': latest_slot,
                'highestblock': latest_slot + slots_behind
            }
        except:
            return False

    def net_peerCount(self) -> str:
        cluster_node_list = self._solana.get_cluster_nodes()
        return hex(len(cluster_node_list))

    @staticmethod
    def net_listening() -> bool:
        return False

    def neon_getSolanaTransactionByNeonTransaction(self, NeonTxId: str) -> Union[str, list]:
        error = self._validate_tx_id(NeonTxId)
        if error:
            raise EthereumError(message=error)
        return self._db.get_sol_sign_list_by_neon_sign(NeonTxId.strip().lower())


class JsonEncoder(json.JSONEncoder):
    def default(self, obj):
        if isinstance(obj, bytearray):
            return obj.hex()
        if isinstance(obj, bytes):
            return obj.hex()
        return json.JSONEncoder.default(self, obj)


@logged_group("neon.Proxy")
class SolanaProxyPlugin(HttpWebServerBasePlugin):
    """Extend in-built Web Server to add Reverse Proxy capabilities.
    """

    SOLANA_PROXY_LOCATION: str = r'/solana$'
    SOLANA_PROXY_PASS = [
        b'http://localhost:8545/'
    ]

    def __init__(self, *args):
        HttpWebServerBasePlugin.__init__(self, *args)
        self.model = SolanaProxyPlugin.getModel()

    @classmethod
    def getModel(cls):
        global modelInstanceLock
        global modelInstance
        with modelInstanceLock:
            if modelInstance is None:
                modelInstance = EthereumModel()
            return modelInstance

    def routes(self) -> List[Tuple[int, str]]:
        return [
            (httpProtocolTypes.HTTP, SolanaProxyPlugin.SOLANA_PROXY_LOCATION),
            (httpProtocolTypes.HTTPS, SolanaProxyPlugin.SOLANA_PROXY_LOCATION)
        ]

    def process_request(self, request):
        response = {
            'jsonrpc': '2.0',
            'id': request.get('id', None),
        }

        def is_private_api(method: str) -> bool:
            if method.startswith('_'):
                return True

            if ENABLE_PRIVATE_API:
                return False

            private_method_map = set([
                "eth_accounts",
                "eth_sign",
                "eth_sendTransaction",
                "eth_signTransaction",
            ])
            return method in private_method_map

        try:
            if (not hasattr(self.model, request['method'])) or is_private_api(request["method"]):
                response['error'] = {'code': -32601, 'message': f'method {request["method"]} is not supported'}
            else:
                method = getattr(self.model, request['method'])
                params = request.get('params', [])
                response['result'] = method(*params)
        except SolTxError as err:
            # traceback.print_exc()
            response['error'] = {'code': -32000, 'message': err.error}
        except EthereumError as err:
            # traceback.print_exc()
            response['error'] = err.getError()
        except Exception as err:
            err_tb = "".join(traceback.format_tb(err.__traceback__))
            self.error('Exception on process request. ' +
                       f'Type(err): {type(err)}, Error: {err}, Traceback: {err_tb}')
            response['error'] = {'code': -32000, 'message': str(err)}

        return response

    def handle_request(self, request: HttpParser) -> None:
        unique_req_id = self.get_unique_id()
        with logging_context(req_id=unique_req_id):
            self.handle_request_impl(request)
            self.info("Request processed")

    @staticmethod
    def get_unique_id():
        return hashlib.md5((time.time_ns()).to_bytes(16, 'big')).hexdigest()[:7]

    def handle_request_impl(self, request: HttpParser) -> None:
        if request.method == b'OPTIONS':
            self.client.queue(memoryview(build_http_response(
                httpStatusCodes.OK, body=None,
                headers={
                    b'Access-Control-Allow-Origin': b'*',
                    b'Access-Control-Allow-Methods': b'POST, GET, OPTIONS',
                    b'Access-Control-Allow-Headers': b'Content-Type',
                    b'Access-Control-Max-Age': b'86400'
                })))
            return
        start_time = time.time()

        try:
            self.info('handle_request <<< %s 0x%x %s', threading.get_ident(), id(self.model),
                      request.body.decode('utf8'))
            response = None
            request = json.loads(request.body)
            if isinstance(request, list):
                response = []
                if len(request) == 0:
                    raise Exception("Empty batch request")
                for r in request:
                    response.append(self.process_request(r))
            elif isinstance(request, object):
                response = self.process_request(request)
            else:
                raise Exception("Invalid request")
        except Exception as err:
            # traceback.print_exc()
            response = {'jsonrpc': '2.0', 'error': {'code': -32000, 'message': str(err)}}

        resp_time_ms = (time.time() - start_time)*1000  # convert this into milliseconds

        method = '---'
        if isinstance(request, dict):
            method = request.get('method', '---')

        self.info('handle_request >>> %s 0x%0x %s %s resp_time_ms= %s',
                  threading.get_ident(),
                  id(self.model),
                  json.dumps(response),
                  method,
                  resp_time_ms)

        self.client.queue(memoryview(build_http_response(
            httpStatusCodes.OK, body=json.dumps(response).encode('utf8'),
            headers={
                b'Content-Type': b'application/json',
                b'Access-Control-Allow-Origin': b'*',
            })))

    def on_websocket_open(self) -> None:
        pass

    def on_websocket_message(self, frame: WebsocketFrame) -> None:
        pass

    def on_websocket_close(self) -> None:
        pass<|MERGE_RESOLUTION|>--- conflicted
+++ resolved
@@ -46,11 +46,7 @@
 modelInstanceLock = threading.Lock()
 modelInstance = None
 
-<<<<<<< HEAD
-NEON_PROXY_PKG_VERSION = '0.7.7-dev'
-=======
-NEON_PROXY_PKG_VERSION = '0.7.9'
->>>>>>> c6aab0b1
+NEON_PROXY_PKG_VERSION = '0.7.9-dev'
 NEON_PROXY_REVISION = 'NEON_PROXY_REVISION_TO_BE_REPLACED'
 
 
@@ -117,13 +113,8 @@
     def _process_block_tag(self, tag) -> SolanaBlockInfo:
         if tag in ("latest", "pending"):
             block = self._db.get_latest_block()
-<<<<<<< HEAD
-        elif tag in ('earliest'):
-            raise EthereumError(message=f"invalid tag {tag}")
-=======
         elif tag == 'earliest':
             block = self._db.get_starting_block()
->>>>>>> c6aab0b1
         elif isinstance(tag, str):
             try:
                 block = SolanaBlockInfo(slot=int(tag.strip(), 16))
@@ -170,15 +161,9 @@
         """account - address to check for balance.
            tag - integer block number, or the string "latest", "earliest" or "pending"
         """
-<<<<<<< HEAD
-        if tag not in ("latest", "pending"):
-            self.debug(f"Block type '{tag}' is not supported yet")
-            raise EthereumError(message=f"Not supported block identifier: {tag}")
-=======
         # if tag not in ("latest", "pending"):
         #     self.debug(f"Block type '{tag}' is not supported yet")
         #     raise EthereumError(message=f"Not supported block identifier: {tag}")
->>>>>>> c6aab0b1
 
         self.debug(f'eth_getBalance: {account}')
         try:
@@ -256,15 +241,9 @@
         '''Retrieves storage data by given position
         Currently supports only 'latest' block
         '''
-<<<<<<< HEAD
-        if block_identifier not in ("latest", "pending"):
-            self.debug(f"Block type '{block_identifier}' is not supported yet")
-            raise EthereumError(message=f"Not supported block identifier: {block_identifier}")
-=======
         # if block_identifier not in ("latest", "pending"):
         #     self.debug(f"Block type '{block_identifier}' is not supported yet")
         #     raise EthereumError(message=f"Not supported block identifier: {block_identifier}")
->>>>>>> c6aab0b1
 
         try:
             value = neon_cli().call('get-storage-at', account, position)
@@ -324,15 +303,9 @@
                 data: DATA - (optional) Hash of the method signature and encoded parameters. For details see Ethereum Contract ABI in the Solidity documentation
             tag - integer block number, or the string "latest", "earliest" or "pending", see the default block parameter
         """
-<<<<<<< HEAD
-        if tag not in ("latest", "pending"):
-            self.debug(f"Block type '{tag}' is not supported yet")
-            raise EthereumError(message=f"Not supported block identifier: {tag}")
-=======
         # if tag not in ("latest", "pending"):
         #     self.debug(f"Block type '{tag}' is not supported yet")
         #     raise EthereumError(message=f"Not supported block identifier: {tag}")
->>>>>>> c6aab0b1
 
         if not obj['data']: raise EthereumError(message="Missing data")
         try:
@@ -348,15 +321,9 @@
             raise
 
     def eth_getTransactionCount(self, account, tag):
-<<<<<<< HEAD
-        if tag not in ("latest", "pending"):
-            self.debug(f"Block type '{tag}' is not supported yet")
-            raise EthereumError(message=f"Not supported block identifier: {tag}")
-=======
         # if tag not in ("latest", "pending"):
         #     self.debug(f"Block type '{tag}' is not supported yet")
         #     raise EthereumError(message=f"Not supported block identifier: {tag}")
->>>>>>> c6aab0b1
 
         try:
             neon_account_info = self._solana.get_neon_account_info(EthereumAddress(account))
