--- conflicted
+++ resolved
@@ -27,12 +27,7 @@
 from solana.rpc.api import Client as SolanaClient
 from typing import List, Tuple
 
-<<<<<<< HEAD
-from .solana_rest_api_tools import getAccountInfo, neon_config_load, \
-    get_token_balance_or_zero, estimate_gas
-=======
-from .solana_rest_api_tools import neon_config_load, get_token_balance_or_airdrop, estimate_gas
->>>>>>> cd072411
+from .solana_rest_api_tools import neon_config_load, get_token_balance_or_zero, estimate_gas
 from ..common_neon.transaction_sender import NeonTxSender
 from ..common_neon.solana_interactor import SolanaInteractor
 from ..common_neon.address import EthereumAddress
@@ -138,11 +133,7 @@
         """
         eth_acc = EthereumAddress(account)
         self.debug(f'eth_getBalance: {account} {eth_acc}')
-<<<<<<< HEAD
-        balance = get_token_balance_or_zero(self.client, eth_acc)
-=======
-        balance = get_token_balance_or_airdrop(self._client, eth_acc)
->>>>>>> cd072411
+        balance = get_token_balance_or_zero(self._client, eth_acc)
         return hex(balance * eth_utils.denoms.gwei)
 
     def eth_getLogs(self, obj):
