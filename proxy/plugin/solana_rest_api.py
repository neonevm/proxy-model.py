--- conflicted
+++ resolved
@@ -35,15 +35,10 @@
 from ..common_neon.errors import EthereumError
 from ..common_neon.eth_proto import Trx as EthTrx
 from ..core.acceptor.pool import proxy_id_glob
-<<<<<<< HEAD
-from ..environment import neon_cli, solana_cli, SOLANA_URL, PP_SOLANA_URL
+from ..environment import neon_cli, solana_cli, SOLANA_URL, PP_SOLANA_URL, ACCOUNT_PERMISSION_UPDATE_INT
 from ..indexer.indexer_db import IndexerDB, PendingTxError
 from .gas_price_calculator import GasPriceCalculator
-=======
-from ..environment import neon_cli, solana_cli, SOLANA_URL, MINIMAL_GAS_PRICE, ACCOUNT_PERMISSION_UPDATE_INT
-from ..indexer.indexer_db import IndexerDB, PendingTxError
 from ..common_neon.account_whitelist import AccountWhitelist
->>>>>>> 6d87fbea
 
 modelInstanceLock = threading.Lock()
 modelInstance = None
@@ -61,14 +56,12 @@
         self.db = IndexerDB()
         self.db.set_client(self.client)
         
-<<<<<<< HEAD
+        self.account_whitelist = AccountWhitelist(self.client, self.signer, ACCOUNT_PERMISSION_UPDATE_INT)
+        
         if PP_SOLANA_URL == SOLANA_URL:
             self.gas_price_calculator = GasPriceCalculator(self.client)
         else:
             self.gas_price_calculator = GasPriceCalculator(SolanaClient(PP_SOLANA_URL))
-=======
-        self.account_whitelist = AccountWhitelist(self.client, self.signer, ACCOUNT_PERMISSION_UPDATE_INT)
->>>>>>> 6d87fbea
 
         with proxy_id_glob.get_lock():
             self.proxy_id = proxy_id_glob.value
