--- conflicted
+++ resolved
@@ -8,8 +8,6 @@
     :copyright: (c) 2013-present by Abhinav Singh and contributors.
     :license: BSD, see LICENSE for more details.
 """
-import copy
-import eth_utils
 import json
 import threading
 import traceback
@@ -117,12 +115,8 @@
         except EthereumError:
             raise
         except Exception as err:
-<<<<<<< HEAD
             err_tb = "".join(traceback.format_tb(err.__traceback__))
-            logger.debug(f"Exception on eth_estimateGas: {err}: {err_tb}")
-=======
-            self.error("Exception on eth_estimateGas: {}".format(err))
->>>>>>> 24609192
+            self.error(f"Exception on eth_estimateGas: {err}: {err_tb}")
             raise
 
     def __repr__(self):
@@ -151,15 +145,9 @@
            tag - integer block number, or the string "latest", "earliest" or "pending"
         """
         eth_acc = EthereumAddress(account)
-<<<<<<< HEAD
-        logger.debug('eth_getBalance: %s %s', account, eth_acc)
-        balance = get_token_balance_or_airdrop(self.client, eth_acc)
-=======
-        self.debug('eth_getBalance: %s %s', account, eth_acc)
+        self.debug(f'eth_getBalance: {account} {eth_acc}')
         balance = get_token_balance_or_airdrop(self.client, self.signer, eth_acc)
->>>>>>> 24609192
-
-        return hex(balance * eth_utils.denoms.gwei)
+        return hex(balance)
 
     def eth_getLogs(self, obj):
         fromBlock = None
@@ -400,25 +388,15 @@
                                     ]
                                 })
         try:
-<<<<<<< HEAD
             neon_res = call_signed(self.signer, self.client, trx, steps=500)
-            logger.debug('Transaction signature: %s %s', neon_res.sol_sign, eth_signature)
-=======
-            neon_res, signature = call_signed(self.signer, self.client, trx, steps=250)
-            self.debug('Transaction signature: %s %s', signature, eth_signature)
->>>>>>> 24609192
+            self.debug('Transaction signature: %s %s', neon_res.sol_sign, eth_signature)
             neon_tx = NeonTxInfo()
             neon_tx.init_from_eth_tx(trx)
             self.db.submit_transaction(neon_tx, neon_res, [])
             return eth_signature
 
-<<<<<<< HEAD
         except SolanaTxError as err:
-            self._log_transaction_error(err, logger)
-=======
-        except SolanaTrxError as err:
             self._log_transaction_error(err)
->>>>>>> 24609192
             raise
         except EthereumError as err:
             self.error("eth_sendRawTransaction EthereumError:%s", err)
@@ -427,18 +405,9 @@
             self.error("eth_sendRawTransaction type(err):%s, Exception:%s", type(err), err)
             raise
 
-<<<<<<< HEAD
-    def _log_transaction_error(self, error: SolanaTxError, logger):
+    def _log_transaction_error(self, error: SolanaTxError):
         err_msg = json.dumps(error.result, indent=3)
-        logger.error(f"Got SendTransactionError: {err_msg}")
-=======
-    def _log_transaction_error(self, error: SolanaTrxError):
-        result = copy.deepcopy(error.result)
-        logs = result.get("data", {}).get("logs", [])
-        result.get("data", {}).update({"logs": ["\n\t" + log for log in logs]})
-        log_msg = str(result).replace("\\n\\t", "\n\t")
-        self.error(f"Got SendTransactionError: {log_msg}")
->>>>>>> 24609192
+        self.error(f"Got SendTransactionError: {err_msg}")
 
 
 class JsonEncoder(json.JSONEncoder):
@@ -626,4 +595,4 @@
         pass
 
     def on_websocket_close(self) -> None:
-        pass
+        pass