# -*- coding: utf-8 -*-
"""
    proxy.py
    ~~~~~~~~
    ⚡⚡⚡ Fast, Lightweight, Pluggable, TLS interception capable proxy server focused on
    Network monitoring, controls & Application development, testing, debugging.

    :copyright: (c) 2013-present by Abhinav Singh and contributors.
    :license: BSD, see LICENSE for more details.
"""
from typing import List, Tuple
import json
import unittest
import rlp
import solana
from solana.account import Account as sol_Account
from ..common.utils import socket_connection, text_, build_http_response
from ..http.codes import httpStatusCodes
from ..http.parser import HttpParser
from ..http.websocket import WebsocketFrame
from ..http.server import HttpWebServerBasePlugin, httpProtocolTypes
from .eth_proto import Trx as EthTrx
from solana.rpc.api import Client as SolanaClient
from sha3 import keccak_256
import base58
import traceback
import threading
from .solana_rest_api_tools import EthereumAddress, create_account_with_seed, evm_loader_id, getTokens, \
    getAccountInfo, solana_cli, call_signed, solana_url, call_emulated, \
    Trx,  EthereumError, create_collateral_pool_address, getTokenAddr, STORAGE_SIZE, neon_config_load
from solana.rpc.commitment import Commitment, Confirmed
from web3 import Web3
import logging
from ..core.acceptor.pool import proxy_id_glob
import os
from ..indexer.utils import get_trx_results, LogDB
from sqlitedict import SqliteDict

logger = logging.getLogger(__name__)
logger.setLevel(logging.DEBUG)

modelInstanceLock = threading.Lock()
modelInstance = None

chainId = os.environ.get("NEON_CHAIN_ID", "0x6e")    # default value 110
EXTRA_GAS = int(os.environ.get("EXTRA_GAS", "0"))

class PermanentAccounts:
    def __init__(self, client, signer, proxy_id):
        self.operator = signer.public_key()
        self.operator_token = getTokenAddr(self.operator)
        self.proxy_id = proxy_id

        proxy_id_bytes = proxy_id.to_bytes((proxy_id.bit_length() + 7) // 8, 'big')

<<<<<<< HEAD
        storage_seed = shake_256(b"storage615" + proxy_id_bytes + signer_public_key_bytes).hexdigest(16)
=======
        storage_seed = keccak_256(b"storage" + proxy_id_bytes).hexdigest()[:32]
>>>>>>> 21b3b632
        storage_seed = bytes(storage_seed, 'utf8')
        self.storage = create_account_with_seed(client, funding=signer, base=signer, seed=storage_seed, storage_size=STORAGE_SIZE)

        holder_seed = keccak_256(b"holder" + proxy_id_bytes).hexdigest()[:32]
        holder_seed = bytes(holder_seed, 'utf8')
        self.holder = create_account_with_seed(client, funding=signer, base=signer, seed=holder_seed, storage_size=STORAGE_SIZE)

        collateral_pool_index = proxy_id % 4
        self.collateral_pool_index_buf = collateral_pool_index.to_bytes(4, 'little')
        self.collateral_pool_address = create_collateral_pool_address(collateral_pool_index)


class EthereumModel:
    def __init__(self):
        # Initialize user account
        res = solana_cli().call('config', 'get')
        substr = "Keypair Path: "
        path = ""
        for line in res.splitlines():
            if line.startswith(substr):
                path = line[len(substr):].strip()
        if path == "":
            raise Exception("cannot get keypair path")

        with open(path.strip(), mode='r') as file:
            pk = (file.read())
            nums = list(map(int, pk.strip("[] \n").split(',')))
            nums = nums[0:32]
            values = bytes(nums)
            self.signer = sol_Account(values)

        self.client = SolanaClient(solana_url)

        self.logs_db = LogDB(filename="local.db")
        self.blocks_by_hash = SqliteDict(filename="local.db", tablename="solana_blocks_by_hash", autocommit=True)
        self.ethereum_trx = SqliteDict(filename="local.db", tablename="ethereum_transactions", autocommit=True, encode=json.dumps, decode=json.loads)
        self.eth_sol_trx = SqliteDict(filename="local.db", tablename="ethereum_solana_transactions", autocommit=True, encode=json.dumps, decode=json.loads)
        self.sol_eth_trx = SqliteDict(filename="local.db", tablename="solana_ethereum_transactions", autocommit=True, encode=json.dumps, decode=json.loads)

        with proxy_id_glob.get_lock():
            self.proxy_id = proxy_id_glob.value
            proxy_id_glob.value += 1
        logger.debug("worker id {}".format(self.proxy_id))

        self.perm_accs = PermanentAccounts(self.client, self.signer, self.proxy_id)
        neon_config_load(self)
        pass

    def web3_clientVersion(self):
        neon_config_load(self)
        return self.neon_config_dict['web3_clientVersion']

    def eth_chainId(self):
        return chainId

    def net_version(self):
        return str(int(chainId,base=16))

    def eth_gasPrice(self):
        return hex(1*10**9)

    def eth_estimateGas(self, param):
        try:
            caller_id = param['from'] if 'from' in param else "0x0000000000000000000000000000000000000000"
            contract_id = param['to'] if 'to' in param else "deploy"
            data = param['data'] if 'data' in param else "None"
            value = param['value'] if 'value' in param else ""
            result = call_emulated(contract_id, caller_id, data, value)
            return result['used_gas']+EXTRA_GAS
        except Exception as err:
            logger.debug("Exception on eth_estimateGas: %s", err)
            raise

    def __repr__(self):
        return str(self.__dict__)

    def process_block_tag(self, tag):
        if tag == "latest":
            slot = int(self.client.get_slot(commitment=Confirmed)["result"])
        elif tag in ('earliest', 'pending'):
            raise Exception("Invalid tag {}".format(tag))
        else:
            slot = int(tag, 16)
        return slot


    def eth_blockNumber(self):
        slot = self.client.get_slot(commitment=Confirmed)['result']
        logger.debug("eth_blockNumber %s", hex(slot))
        return hex(slot)

    def eth_getBalance(self, account, tag):
        """account - address to check for balance.
           tag - integer block number, or the string "latest", "earliest" or "pending"
        """
        eth_acc = EthereumAddress(account)
        logger.debug('eth_getBalance: %s %s', account, eth_acc)
        balance = getTokens(self.client, self.signer, evm_loader_id, eth_acc, self.signer.public_key())

        return hex(balance*10**9)

    def eth_getLogs(self, obj):
        fromBlock = None
        toBlock = None
        address = None
        topics = None
        blockHash = None

        if 'fromBlock' in obj:
            fromBlock = self.process_block_tag(obj['fromBlock'])
        if 'toBlock' in obj:
            toBlock = self.process_block_tag(obj['toBlock'])
        if 'address' in obj:
           address = obj['address']
        if 'topics' in obj:
           topics = obj['topics']
        if 'blockHash' in obj:
           blockHash = obj['blockHash']

        return self.logs_db.get_logs(fromBlock, toBlock, address, topics, blockHash)

    def getBlockBySlot(self, slot, full):
        response = self.client._provider.make_request("getBlock", slot, {"commitment":"confirmed", "transactionDetails":"signatures"})
        if 'error' in response:
            raise Exception(response['error']['message'])
        block_info = response['result']
        if block_info is None:
            return None

        transactions = []
        gasUsed = 0
        trx_index = 0
        for signature in block_info['signatures']:
            eth_trx = self.sol_eth_trx.get(signature, None)
            if eth_trx is not None:
                if eth_trx['idx'] == 0:
                    trx_receipt = self.eth_getTransactionReceipt(eth_trx['eth'], block_info)
                    if trx_receipt is not None:
                        gasUsed += int(trx_receipt['gasUsed'], 16)
                    if full:
                        trx = self.eth_getTransactionByHash(eth_trx['eth'], block_info)
                        if trx is not None:
                            trx['transactionIndex'] = hex(trx_index)
                            trx_index += 1
                            transactions.append(trx)
                    else:
                        transactions.append(eth_trx['eth'])

        ret = {
            "gasUsed": hex(gasUsed),
            "hash": '0x' + base58.b58decode(block_info['blockhash']).hex(),
            "number": hex(slot),
            "parentHash": '0x' + base58.b58decode(block_info['previousBlockhash']).hex(),
            "timestamp": hex(block_info['blockTime']),
            "transactions": transactions,
            "logsBloom": '0x'+'0'*512,
            "gasLimit": '0x6691b7',
        }
        return ret

    def eth_getBlockByHash(self, trx_hash, full):
        """Returns information about a block by hash.
            trx_hash - Hash of a block.
            full - If true it returns the full transaction objects, if false only the hashes of the transactions.
        """
        trx_hash = trx_hash.lower()
        slot = self.blocks_by_hash.get(trx_hash, None)
        if slot is None:
            logger.debug("Not found block by hash %s", trx_hash)
            return None
        ret = self.getBlockBySlot(slot, full)
        if ret is not None:
            logger.debug("eth_getBlockByHash: %s", json.dumps(ret, indent=3))
        else:
            logger.debug("Not found block by hash %s", trx_hash)
        return ret

    def eth_getBlockByNumber(self, tag, full):
        """Returns information about a block by block number.
            tag - integer of a block number, or the string "earliest", "latest" or "pending", as in the default block parameter.
            full - If true it returns the full transaction objects, if false only the hashes of the transactions.
        """
        slot = self.process_block_tag(tag)
        ret = self.getBlockBySlot(slot, full)
        if ret is not None:
            logger.debug("eth_getBlockByNumber: %s", json.dumps(ret, indent=3))
        else:
            logger.debug("Not found block by number %s", tag)
        return ret

    def eth_call(self, obj, tag):
        """Executes a new message call immediately without creating a transaction on the block chain.
           Parameters
            obj - The transaction call object
                from: DATA, 20 Bytes - (optional) The address the transaction is sent from.
                to: DATA, 20 Bytes - The address the transaction is directed to.
                gas: QUANTITY - (optional) Integer of the gas provided for the transaction execution. eth_call consumes zero gas, but this parameter may be needed by some executions.
                gasPrice: QUANTITY - (optional) Integer of the gasPrice used for each paid gas
                value: QUANTITY - (optional) Integer of the value sent with this transaction
                data: DATA - (optional) Hash of the method signature and encoded parameters. For details see Ethereum Contract ABI in the Solidity documentation
            tag - integer block number, or the string "latest", "earliest" or "pending", see the default block parameter
        """
        if not obj['data']: raise Exception("Missing data")
        try:
            caller_id = obj['from'] if 'from' in obj else "0x0000000000000000000000000000000000000000"
            contract_id = obj['to']
            data = obj['data'] if 'data' in obj else "None"
            value = obj['value'] if 'value' in obj else ""
            return "0x"+call_emulated(contract_id, caller_id, data, value)['result']
        except Exception as err:
            logger.debug("eth_call %s", err)
            raise

    def eth_getTransactionCount(self, account, tag):
        logger.debug('eth_getTransactionCount: %s', account)
        try:
            acc_info = getAccountInfo(self.client, EthereumAddress(account), self.signer.public_key())
            return hex(int.from_bytes(acc_info.trx_count, 'little'))
        except Exception as err:
            print("Can't get account info: %s"%err)
            return hex(0)

    def eth_getTransactionReceipt(self, trxId, block_info = None):
        logger.debug('getTransactionReceipt: %s', trxId)

        trxId = trxId.lower()
        trx_info = self.ethereum_trx.get(trxId, None)
        if trx_info is None:
            logger.debug ("Not found receipt")
            return None

        eth_trx = rlp.decode(bytes.fromhex(trx_info['eth_trx']))

        addr_to = None
        contract = None
        if eth_trx[3]:
            addr_to = '0x' + eth_trx[3].hex()
        else:
            contract = '0x' + bytes(Web3.keccak(rlp.encode((bytes.fromhex(trx_info['from_address'][2:]), eth_trx[0]))))[-20:].hex()

        blockHash = '0x%064x'%trx_info['slot']
        blockNumber = hex(trx_info['slot'])
        try:
            if block_info is None:
                block_info = self.client._provider.make_request("getBlock", trx_info['slot'], {"commitment":"confirmed", "transactionDetails":"none", "rewards":False})['result']
            blockHash = '0x' + base58.b58decode(block_info['blockhash']).hex()
        except Exception as err:
            logger.debug("Can't get block info: %s"%err)

        logs = trx_info['logs']
        for log in logs:
            log['blockHash'] = blockHash

        result = {
            "transactionHash": trxId,
            "transactionIndex": hex(0),
            "blockHash": blockHash,
            "blockNumber": blockNumber,
            "from": trx_info['from_address'],
            "to": addr_to,
            "gasUsed": hex(trx_info['gas_used']),
            "cumulativeGasUsed": hex(trx_info['gas_used']),
            "contractAddress": contract,
            "logs": logs,
            "status": trx_info['status'],
            "logsBloom":"0x"+'0'*512
        }

        logger.debug('RESULT: %s', json.dumps(result, indent=3))
        return result

    def eth_getTransactionByHash(self, trxId, block_info = None):
        logger.debug('eth_getTransactionByHash: %s', trxId)

        trxId = trxId.lower()
        trx_info = self.ethereum_trx.get(trxId, None)
        if trx_info is None:
            logger.debug ("Not found receipt")
            return None

        eth_trx = rlp.decode(bytes.fromhex(trx_info['eth_trx']))
        addr_to = None
        if eth_trx[3]:
            addr_to = '0x' + eth_trx[3].hex()
        for i, eth_field in enumerate(eth_trx):
            if len(eth_field) ==0:
                eth_trx[i] = '0x0'
            else:
                eth_trx[i] = '0x'+eth_field.hex()

        blockHash = '0x%064x'%trx_info['slot']
        blockNumber = hex(trx_info['slot'])
        try:
            if block_info is None:
                block_info = self.client._provider.make_request("getBlock", trx_info['slot'], {"commitment":"confirmed", "transactionDetails":"none", "rewards":False})['result']
            blockHash = '0x' + base58.b58decode(block_info['blockhash']).hex()
        except Exception as err:
            logger.debug("Can't get block info: %s"%err)

        ret = {
            "blockHash": blockHash,
            "blockNumber": blockNumber,
            "hash": trxId,
            "transactionIndex": hex(0),
            "from": trx_info['from_address'],
            "nonce": eth_trx[0],
            "gasPrice": eth_trx[1],
            "gas": eth_trx[2],
            "to": addr_to,
            "value": eth_trx[4],
            "input": eth_trx[5],
            "v": eth_trx[6],
            "r": eth_trx[7],
            "s": eth_trx[8],
        }

        logger.debug ("eth_getTransactionByHash: %s", json.dumps(ret, indent=3))
        return ret

    def eth_getCode(self, param,  param1):
        return "0x01"

    def eth_sendTransaction(self, trx):
        logger.debug("eth_sendTransaction")
        logger.debug("eth_sendTransaction: type(trx):%s", type(trx))
        logger.debug("eth_sendTransaction: str(trx):%s", str(trx))
        logger.debug("eth_sendTransaction: trx=%s", json.dumps(trx, cls=JsonEncoder, indent=3))
        raise Exception("eth_sendTransaction is not supported. please use eth_sendRawTransaction")

    def eth_sendRawTransaction(self, rawTrx):
        logger.debug('eth_sendRawTransaction rawTrx=%s', rawTrx)
        trx = EthTrx.fromString(bytearray.fromhex(rawTrx[2:]))
        logger.debug("%s", json.dumps(trx.as_dict(), cls=JsonEncoder, indent=3))
        eth_signature = '0x' + bytes(Web3.keccak(bytes.fromhex(rawTrx[2:]))).hex()

        sender = trx.sender()
        logger.debug('Eth Sender: %s', sender)
        logger.debug('Eth Signature: %s', trx.signature().hex())
        logger.debug('Eth Hash: %s', eth_signature)

        nonce = int(self.eth_getTransactionCount('0x' + sender, None), base=16)

        logger.debug('Eth Sender trx nonce: %s', nonce)
        logger.debug('Operator nonce: %s', trx.nonce)

        if (int(nonce) != int(trx.nonce)):
            raise EthereumError(-32002, 'Verifying nonce before send transaction: Error processing Instruction 1: invalid program argument'
                                .format(int(nonce), int(trx.nonce)),
                                {
                                    'logs': [
                                        '/src/entrypoint.rs Invalid Ethereum transaction nonce: acc {}, trx {}'.format(nonce, trx.nonce),
                                    ]
                                })
        try:
            signature = call_signed(self.signer, self.client, trx, self.perm_accs, steps=250)

            logger.debug('Transaction signature: %s %s', signature, eth_signature)

            try:
                trx = self.client.get_confirmed_transaction(signature)['result']
                slot = trx['slot']
                block = self.client._provider.make_request("getBlock", slot, {"commitment":"confirmed", "transactionDetails":"none", "rewards":False})['result']
                block_hash = '0x' + base58.b58decode(block['blockhash']).hex()
                got_result = get_trx_results(trx)
                if got_result:
                    (logs, status, gas_used, return_value, slot) = got_result
                    if logs:
                        for rec in logs:
                            rec['transactionHash'] = eth_signature
                            rec['blockHash'] = block_hash
                        self.logs_db.push_logs(logs)

                    self.ethereum_trx[eth_signature] = {
                        'eth_trx': rawTrx[2:],
                        'slot': slot,
                        'logs': logs,
                        'status': status,
                        'gas_used': gas_used,
                        'return_value': return_value,
                        'from_address': '0x'+sender,
                    }
                else:
                    slot = got_result['slot']
                    self.ethereum_trx[eth_signature] = {
                        'eth_trx': rawTrx[2:],
                        'slot': slot,
                        'logs': None,
                        'status': 0,
                        'gas_used': None,
                        'return_value': None,
                        'from_address': '0x'+sender,
                    }
                self.eth_sol_trx[eth_signature] = [signature]
                self.blocks_by_hash[block_hash] = slot
                self.sol_eth_trx[signature] = {
                    'idx': 0,
                    'eth': eth_signature,
                }
            except Exception as err:
                logger.debug(err)

            return eth_signature

        except solana.rpc.api.SendTransactionError as err:
            logger.debug("eth_sendRawTransaction solana.rpc.api.SendTransactionError:%s", err.result)
            raise
        except EthereumError as err:
            logger.debug("eth_sendRawTransaction EthereumError:%s", err)
            raise
        except Exception as err:
            logger.debug("eth_sendRawTransaction type(err):%s, Exception:%s", type(err), err)
            raise

class JsonEncoder(json.JSONEncoder):
    def default(self, obj):
        if isinstance(obj, bytearray):
            return obj.hex()
        if isinstance(obj, bytes):
            return obj.hex()
        return json.JSONEncoder.default(self, obj)


class SolanaContractTests(unittest.TestCase):
    def setUp(self):
        self.model = EthereumModel()
        self.owner = '0xc1566af4699928fdf9be097ca3dc47ece39f8f8e'
        self.token1 = '0x49a449cd7fd8fbcf34d103d98f2c05245020e35b'
#        self.assertEqual(self.getBalance(self.owner), 1000*10**18)
#        self.assertEqual(self.getBalance(self.token1), 0)

    def getBalance(self, account):
        return int(self.model.eth_getBalance(account, 'latest'), 16)

    def getBlockNumber(self):
        return int(self.model.eth_blockNumber(), 16)

    def getTokenBalance(self, token, account):
        return self.model.contracts[token].balances.get(account, 0)

    def test_transferFunds(self):
        (sender, receiver, amount) = (self.owner, '0x8d900bfa2353548a4631be870f99939575551b60', 123*10**18)
        senderBalance = self.getBalance(sender)
        receiverBalance = self.getBalance(receiver)
        blockNumber = self.getBlockNumber()

        receiptId = self.model.eth_sendRawTransaction('0xf8730a85174876e800825208948d900bfa2353548a4631be870f99939575551b608906aaf7c8516d0c0000808602e92be91e86a040a2a5d73931f66185e8526f09c4d0dc1f389c1b9fcd5e37a012839e6c5c70f0a00554615806c3fa7dc7c8096b3bfed5a29354045e56982bdf3ee11f649e53d51e')
        logger.debug('ReceiptId:', receiptId)

        self.assertEqual(self.getBalance(sender), senderBalance - amount)
        self.assertEqual(self.getBalance(receiver), receiverBalance + amount)
        self.assertEqual(self.getBlockNumber(), blockNumber+1)

        receipt = self.model.eth_getTransactionReceipt(receiptId)
        logger.debug('Receipt:', receipt)

        block = self.model.eth_getBlockByNumber(receipt['blockNumber'], False)
        logger.debug('Block:', block)

        self.assertTrue(receiptId in block['transactions'])

    def test_transferTokens(self):
        (token, sender, receiver, amount) = ('0xcf73021fde8654e64421f67372a47aa53c4341a8', '0x324726ca9954ed9bd567a62ae38a7dd7b4eaad0e', '0xb937ad32debafa742907d83cb9749443160de0c4', 32)
        senderBalance = self.getTokenBalance(token, sender)
        receiverBalance = self.getTokenBalance(token, receiver)
        blockNumber = self.getBlockNumber()


        receiptId = self.model.eth_sendRawTransaction('0xf8b018850bdfd63e00830186a094b80102fd2d3d1be86823dd36f9c783ad0ee7d89880b844a9059cbb000000000000000000000000cac68f98c1893531df666f2d58243b27dd351a8800000000000000000000000000000000000000000000000000000000000000208602e92be91e86a05ed7d0093a991563153f59c785e989a466e5e83bddebd9c710362f5ee23f7dbaa023a641d304039f349546089bc0cb2a5b35e45619fd97661bd151183cb47f1a0a')
        logger.debug('ReceiptId:', receiptId)

        self.assertEqual(self.getTokenBalance(token, sender), senderBalance - amount)
        self.assertEqual(self.getTokenBalance(token, receiver), receiverBalance + amount)

        receipt = self.model.eth_getTransactionReceipt(receiptId)
        logger.debug('Receipt:', receipt)

        block = self.model.eth_getBlockByNumber(receipt['blockNumber'], False)
        logger.debug('Block:', block)

        self.assertTrue(receiptId in block['transactions'])



class SolanaProxyPlugin(HttpWebServerBasePlugin):
    """Extend in-built Web Server to add Reverse Proxy capabilities.
    """

    SOLANA_PROXY_LOCATION: str = r'/solana$'
    SOLANA_PROXY_PASS = [
        b'http://localhost:8545/'
    ]

    def __init__(self, *args):
        HttpWebServerBasePlugin.__init__(self, *args)
        self.model = SolanaProxyPlugin.getModel()

    @classmethod
    def getModel(cls):
        global modelInstanceLock
        global modelInstance
        with modelInstanceLock:
            if modelInstance is None:
                modelInstance = EthereumModel()
            return modelInstance

    def routes(self) -> List[Tuple[int, str]]:
        return [
            (httpProtocolTypes.HTTP, SolanaProxyPlugin.SOLANA_PROXY_LOCATION),
            (httpProtocolTypes.HTTPS, SolanaProxyPlugin.SOLANA_PROXY_LOCATION)
        ]

    def process_request(self, request):
        response = {
            'jsonrpc': '2.0',
            'id': request.get('id', None),
        }
        try:
            method = getattr(self.model, request['method'])
            response['result'] = method(*request['params'])
        except solana.rpc.api.SendTransactionError as err:
            traceback.print_exc()
            response['error'] = err.result
        except EthereumError as err:
            traceback.print_exc()
            response['error'] = err.getError()
        except Exception as err:
            traceback.print_exc()
            response['error'] = {'code': -32000, 'message': str(err)}

        return response

    def handle_request(self, request: HttpParser) -> None:
        if request.method == b'OPTIONS':
            self.client.queue(memoryview(build_http_response(
                httpStatusCodes.OK, body=None,
                headers={
                    b'Access-Control-Allow-Origin': b'*',
                    b'Access-Control-Allow-Methods': b'POST, GET, OPTIONS',
                    b'Access-Control-Allow-Headers': b'Content-Type',
                    b'Access-Control-Max-Age': b'86400'
                })))
            return

        # print('headers', request.headers)
        logger.debug('<<< %s 0x%x %s', threading.get_ident(), id(self.model), request.body.decode('utf8'))
        response = None

        try:
            request = json.loads(request.body)
            print('type(request) = ', type(request), request)
            if isinstance(request, list):
                response = []
                if len(request) == 0:
                    raise Exception("Empty batch request")
                for r in request:
                    response.append(self.process_request(r))
            elif isinstance(request, object):
                response = self.process_request(request)
            else:
                raise Exception("Invalid request")
        except Exception as err:
            traceback.print_exc()
            response = {'jsonrpc': '2.0', 'error': {'code': -32000, 'message': str(err)}}

        logger.debug('>>> %s 0x%0x %s', threading.get_ident(), id(self.model), json.dumps(response))

        self.client.queue(memoryview(build_http_response(
            httpStatusCodes.OK, body=json.dumps(response).encode('utf8'),
            headers={
                b'Content-Type': b'application/json',
                b'Access-Control-Allow-Origin': b'*',
            })))

    def on_websocket_open(self) -> None:
        pass

    def on_websocket_message(self, frame: WebsocketFrame) -> None:
        pass

    def on_websocket_close(self) -> None:
        pass
<|MERGE_RESOLUTION|>--- conflicted
+++ resolved
@@ -53,11 +53,7 @@
 
         proxy_id_bytes = proxy_id.to_bytes((proxy_id.bit_length() + 7) // 8, 'big')
 
-<<<<<<< HEAD
-        storage_seed = shake_256(b"storage615" + proxy_id_bytes + signer_public_key_bytes).hexdigest(16)
-=======
         storage_seed = keccak_256(b"storage" + proxy_id_bytes).hexdigest()[:32]
->>>>>>> 21b3b632
         storage_seed = bytes(storage_seed, 'utf8')
         self.storage = create_account_with_seed(client, funding=signer, base=signer, seed=storage_seed, storage_size=STORAGE_SIZE)
 
