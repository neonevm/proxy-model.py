# -*- coding: utf-8 -*-
"""
    proxy.py
    ~~~~~~~~
    ⚡⚡⚡ Fast, Lightweight, Pluggable, TLS interception capable proxy server focused on
    Network monitoring, controls & Application development, testing, debugging.

    :copyright: (c) 2013-present by Abhinav Singh and contributors.
    :license: BSD, see LICENSE for more details.
"""
from typing import List, Tuple, Optional
import copy
import json
import unittest
import eth_utils
import rlp
import solana
from solana.account import Account as sol_Account
from ..common.utils import socket_connection, text_, build_http_response
from ..http.codes import httpStatusCodes
from ..http.parser import HttpParser
from ..http.websocket import WebsocketFrame
from ..http.server import HttpWebServerBasePlugin, httpProtocolTypes
from .eth_proto import Trx as EthTrx
from solana.rpc.api import Client as SolanaClient, SendTransactionError as SolanaTrxError
from sha3 import keccak_256
import base58
import traceback
import threading

from .solana_rest_api_tools import EthereumAddress, get_token_balance_or_airdrop, getAccountInfo, call_signed, \
<<<<<<< HEAD
                                   call_emulated, EthereumError, neon_config_load, MINIMAL_GAS_PRICE, estimate_gas
=======
                                   call_emulated, EthereumError, neon_config_load, MINIMAL_GAS_PRICE
>>>>>>> 210d0523
from solana.rpc.commitment import Commitment, Confirmed
from web3 import Web3
import logging
from ..core.acceptor.pool import proxy_id_glob
from ..indexer.utils import get_trx_results, LogDB
from ..indexer.sql_dict import SQLDict
from ..environment import evm_loader_id, solana_cli, solana_url, neon_cli

logger = logging.getLogger(__name__)
logger.setLevel(logging.DEBUG)

modelInstanceLock = threading.Lock()
modelInstance = None


class EthereumModel:
    def __init__(self):
        self.signer = self.get_solana_account()
        self.client = SolanaClient(solana_url)

        self.logs_db = LogDB()
        self.blocks_by_hash = SQLDict(tablename="solana_blocks_by_hash")
        self.ethereum_trx = SQLDict(tablename="ethereum_transactions")
        self.eth_sol_trx = SQLDict(tablename="ethereum_solana_transactions")
        self.sol_eth_trx = SQLDict(tablename="solana_ethereum_transactions")

        with proxy_id_glob.get_lock():
            self.proxy_id = proxy_id_glob.value
            proxy_id_glob.value += 1
        logger.debug("worker id {}".format(self.proxy_id))

        neon_config_load(self)


    @staticmethod
    def get_solana_account() -> Optional[sol_Account]:
        solana_account: Optional[sol_Account] = None
        res = solana_cli().call('config', 'get')
        substr = "Keypair Path: "
        path = ""
        for line in res.splitlines():
            if line.startswith(substr):
                path = line[len(substr):].strip()
        if path == "":
            raise Exception("cannot get keypair path")

        with open(path.strip(), mode='r') as file:
            pk = (file.read())
            nums = list(map(int, pk.strip("[] \n").split(',')))
            nums = nums[0:32]
            values = bytes(nums)
            solana_account = sol_Account(values)
        return solana_account

    def web3_clientVersion(self):
        neon_config_load(self)
        return self.neon_config_dict['web3_clientVersion']

    def eth_chainId(self):
        neon_config_load(self)
        # NEON_CHAIN_ID is a string in decimal form
        return hex(int(self.neon_config_dict['NEON_CHAIN_ID']))

    def net_version(self):
        neon_config_load(self)
        # NEON_CHAIN_ID is a string in decimal form
        return self.neon_config_dict['NEON_CHAIN_ID']

    def eth_gasPrice(self):
        return hex(MINIMAL_GAS_PRICE)

    def eth_estimateGas(self, param):
        try:
            caller_id = param.get('from', "0x0000000000000000000000000000000000000000")
            contract_id = param.get('to', "deploy")
            data = param.get('data', "None")
            value = param.get('value', "")
            return estimate_gas(self.client, self.signer, contract_id, EthereumAddress(caller_id), data, value)
        except Exception as err:
            logger.debug("Exception on eth_estimateGas: %s", err)
            raise

    def __repr__(self):
        return str(self.__dict__)

    def process_block_tag(self, tag):
        if tag == "latest":
            slot = int(self.client.get_slot(commitment=Confirmed)["result"])
        elif tag in ('earliest', 'pending'):
            raise Exception("Invalid tag {}".format(tag))
        else:
            slot = int(tag, 16)
        return slot

    def eth_blockNumber(self):
        slot = self.client.get_slot(commitment=Confirmed)['result']
        logger.debug("eth_blockNumber %s", hex(slot))
        return hex(slot)

    def eth_getBalance(self, account, tag):
        """account - address to check for balance.
           tag - integer block number, or the string "latest", "earliest" or "pending"
        """
        eth_acc = EthereumAddress(account)
        logger.debug('eth_getBalance: %s %s', account, eth_acc)
<<<<<<< HEAD
        balance = get_token_balance_or_airdrop(self.client, self.signer, evm_loader_id, eth_acc)
=======
        balance = get_token_balance_or_airdrop(self.client, self.signer, eth_acc)
>>>>>>> 210d0523

        return hex(balance * eth_utils.denoms.gwei)

    def eth_getLogs(self, obj):
        fromBlock = None
        toBlock = None
        address = None
        topics = None
        blockHash = None

        if 'fromBlock' in obj:
            fromBlock = self.process_block_tag(obj['fromBlock'])
        if 'toBlock' in obj:
            toBlock = self.process_block_tag(obj['toBlock'])
        if 'address' in obj:
           address = obj['address']
        if 'topics' in obj:
           topics = obj['topics']
        if 'blockHash' in obj:
           blockHash = obj['blockHash']

        return self.logs_db.get_logs(fromBlock, toBlock, address, topics, blockHash)

    def getBlockBySlot(self, slot, full):
        response = self.client._provider.make_request("getBlock", slot, {"commitment":"confirmed", "transactionDetails":"signatures"})
        if 'error' in response:
            raise Exception(response['error']['message'])
        block_info = response['result']
        if block_info is None:
            return None

        transactions = []
        gasUsed = 0
        trx_index = 0
        for signature in block_info['signatures']:
            eth_trx = self.sol_eth_trx.get(signature, None)
            if eth_trx is not None:
                if eth_trx['idx'] == 0:
                    trx_receipt = self.eth_getTransactionReceipt(eth_trx['eth'], block_info)
                    if trx_receipt is not None:
                        gasUsed += int(trx_receipt['gasUsed'], 16)
                    if full:
                        trx = self.eth_getTransactionByHash(eth_trx['eth'], block_info)
                        if trx is not None:
                            trx['transactionIndex'] = hex(trx_index)
                            trx_index += 1
                            transactions.append(trx)
                    else:
                        transactions.append(eth_trx['eth'])

        ret = {
            "gasUsed": hex(gasUsed),
            "hash": '0x' + base58.b58decode(block_info['blockhash']).hex(),
            "number": hex(slot),
            "parentHash": '0x' + base58.b58decode(block_info['previousBlockhash']).hex(),
            "timestamp": hex(block_info['blockTime']),
            "transactions": transactions,
            "logsBloom": '0x'+'0'*512,
            "gasLimit": '0x6691b7',
        }
        return ret

    def eth_getStorageAt(self, account, position, block_identifier):
        '''Retrieves storage data by given position
        Currently supports only 'latest' block
        '''
        if block_identifier != "latest":
            logger.debug(f"Block type '{block_identifier}' is not supported yet")
            raise RuntimeError(f"Not supported block identifier: {block_identifier}")

        try:
            value = neon_cli().call('get-storage-at', account, position)
            return value
        except Exception as err:
            logger.debug(f"Neon-cli failed to execute: {err}")
            return '0x00'

    def eth_getBlockByHash(self, trx_hash, full):
        """Returns information about a block by hash.
            trx_hash - Hash of a block.
            full - If true it returns the full transaction objects, if false only the hashes of the transactions.
        """
        trx_hash = trx_hash.lower()
        slot = self.blocks_by_hash.get(trx_hash, None)
        if slot is None:
            logger.debug("Not found block by hash %s", trx_hash)
            return None
        ret = self.getBlockBySlot(slot, full)
        if ret is not None:
            logger.debug("eth_getBlockByHash: %s", json.dumps(ret, indent=3))
        else:
            logger.debug("Not found block by hash %s", trx_hash)
        return ret

    def eth_getBlockByNumber(self, tag, full):
        """Returns information about a block by block number.
            tag - integer of a block number, or the string "earliest", "latest" or "pending", as in the default block parameter.
            full - If true it returns the full transaction objects, if false only the hashes of the transactions.
        """
        slot = self.process_block_tag(tag)
        ret = self.getBlockBySlot(slot, full)
        if ret is not None:
            logger.debug("eth_getBlockByNumber: %s", json.dumps(ret, indent=3))
        else:
            logger.debug("Not found block by number %s", tag)
        return ret

    def eth_call(self, obj, tag):
        """Executes a new message call immediately without creating a transaction on the block chain.
           Parameters
            obj - The transaction call object
                from: DATA, 20 Bytes - (optional) The address the transaction is sent from.
                to: DATA, 20 Bytes - The address the transaction is directed to.
                gas: QUANTITY - (optional) Integer of the gas provided for the transaction execution. eth_call consumes zero gas, but this parameter may be needed by some executions.
                gasPrice: QUANTITY - (optional) Integer of the gasPrice used for each paid gas
                value: QUANTITY - (optional) Integer of the value sent with this transaction
                data: DATA - (optional) Hash of the method signature and encoded parameters. For details see Ethereum Contract ABI in the Solidity documentation
            tag - integer block number, or the string "latest", "earliest" or "pending", see the default block parameter
        """
        if not obj['data']: raise Exception("Missing data")
        try:
            caller_id = obj.get('from', "0x0000000000000000000000000000000000000000")
            contract_id = obj.get('to', 'deploy')
            data = obj.get('data', "None")
            value = obj.get('value', '')
            return "0x"+call_emulated(contract_id, caller_id, data, value)['result']
        except Exception as err:
            logger.debug("eth_call %s", err)
            raise

    def eth_getTransactionCount(self, account, tag):
        logger.debug('eth_getTransactionCount: %s', account)
        try:
            acc_info = getAccountInfo(self.client, EthereumAddress(account))
            return hex(int.from_bytes(acc_info.trx_count, 'little'))
        except Exception as err:
            print("Can't get account info: %s"%err)
            return hex(0)

    def eth_getTransactionReceipt(self, trxId, block_info = None):
        logger.debug('getTransactionReceipt: %s', trxId)

        trxId = trxId.lower()
        trx_info = self.ethereum_trx.get(trxId, None)
        if trx_info is None:
            logger.debug ("Not found receipt")
            return None

        eth_trx = rlp.decode(bytes.fromhex(trx_info['eth_trx']))

        addr_to = None
        contract = None
        if eth_trx[3]:
            addr_to = '0x' + eth_trx[3].hex()
        else:
            contract = '0x' + bytes(Web3.keccak(rlp.encode((bytes.fromhex(trx_info['from_address'][2:]), eth_trx[0]))))[-20:].hex()

        blockHash = '0x%064x'%trx_info['slot']
        blockNumber = hex(trx_info['slot'])
        try:
            if block_info is None:
                block_info = self.client._provider.make_request("getBlock", trx_info['slot'], {"commitment":"confirmed", "transactionDetails":"none", "rewards":False})['result']
            blockHash = '0x' + base58.b58decode(block_info['blockhash']).hex()
        except Exception as err:
            logger.debug("Can't get block info: %s"%err)

        logs = trx_info['logs']
        for log in logs:
            log['blockHash'] = blockHash

        result = {
            "transactionHash": trxId,
            "transactionIndex": hex(0),
            "blockHash": blockHash,
            "blockNumber": blockNumber,
            "from": trx_info['from_address'],
            "to": addr_to,
            "gasUsed": hex(trx_info['gas_used']),
            "cumulativeGasUsed": hex(trx_info['gas_used']),
            "contractAddress": contract,
            "logs": logs,
            "status": trx_info['status'],
            "logsBloom":"0x"+'0'*512
        }

        logger.debug('RESULT: %s', json.dumps(result, indent=3))
        return result

    def eth_getTransactionByHash(self, trxId, block_info = None):
        logger.debug('eth_getTransactionByHash: %s', trxId)

        trxId = trxId.lower()
        trx_info = self.ethereum_trx.get(trxId, None)
        if trx_info is None:
            logger.debug ("Not found receipt")
            return None

        eth_trx = rlp.decode(bytes.fromhex(trx_info['eth_trx']))
        addr_to = None
        if eth_trx[3]:
            addr_to = '0x' + eth_trx[3].hex()
        for i, eth_field in enumerate(eth_trx):
            if len(eth_field) ==0:
                eth_trx[i] = '0x0'
            else:
                eth_trx[i] = '0x'+eth_field.hex()

        blockHash = '0x%064x'%trx_info['slot']
        blockNumber = hex(trx_info['slot'])
        try:
            if block_info is None:
                block_info = self.client._provider.make_request("getBlock", trx_info['slot'], {"commitment":"confirmed", "transactionDetails":"none", "rewards":False})['result']
            blockHash = '0x' + base58.b58decode(block_info['blockhash']).hex()
        except Exception as err:
            logger.debug("Can't get block info: %s"%err)

        ret = {
            "blockHash": blockHash,
            "blockNumber": blockNumber,
            "hash": trxId,
            "transactionIndex": hex(0),
            "from": trx_info['from_address'],
            "nonce": eth_trx[0],
            "gasPrice": eth_trx[1],
            "gas": eth_trx[2],
            "to": addr_to,
            "value": eth_trx[4],
            "input": eth_trx[5],
            "v": eth_trx[6],
            "r": eth_trx[7],
            "s": eth_trx[8],
        }

        logger.debug("eth_getTransactionByHash: %s", json.dumps(ret, indent=3))
        return ret

    def eth_getCode(self, param,  param1):
        return "0x01"

    def eth_sendTransaction(self, trx):
        logger.debug("eth_sendTransaction")
        logger.debug("eth_sendTransaction: type(trx):%s", type(trx))
        logger.debug("eth_sendTransaction: str(trx):%s", str(trx))
        logger.debug("eth_sendTransaction: trx=%s", json.dumps(trx, cls=JsonEncoder, indent=3))
        raise Exception("eth_sendTransaction is not supported. please use eth_sendRawTransaction")

    def eth_sendRawTransaction(self, rawTrx):
        logger.debug('eth_sendRawTransaction rawTrx=%s', rawTrx)
        trx = EthTrx.fromString(bytearray.fromhex(rawTrx[2:]))
        logger.debug("%s", json.dumps(trx.as_dict(), cls=JsonEncoder, indent=3))
        if trx.gasPrice < MINIMAL_GAS_PRICE:
            raise Exception("The transaction gasPrice is less then the minimum allowable value ({}<{})".format(trx.gasPrice, MINIMAL_GAS_PRICE))

        eth_signature = '0x' + bytes(Web3.keccak(bytes.fromhex(rawTrx[2:]))).hex()

        sender = trx.sender()
        logger.debug('Eth Sender: %s', sender)
        logger.debug('Eth Signature: %s', trx.signature().hex())
        logger.debug('Eth Hash: %s', eth_signature)

        nonce = int(self.eth_getTransactionCount('0x' + sender, None), base=16)

        logger.debug('Eth Sender trx nonce: %s', nonce)
        logger.debug('Operator nonce: %s', trx.nonce)

        if (int(nonce) != int(trx.nonce)):
            raise EthereumError(-32002, 'Verifying nonce before send transaction: Error processing Instruction 1: invalid program argument'
                                .format(int(nonce), int(trx.nonce)),
                                {
                                    'logs': [
                                        '/src/entrypoint.rs Invalid Ethereum transaction nonce: acc {}, trx {}'.format(nonce, trx.nonce),
                                    ]
                                })
        try:
            signature = call_signed(self.signer, self.client, trx, steps=250)

            logger.debug('Transaction signature: %s %s', signature, eth_signature)

            try:
                trx = self.client.get_confirmed_transaction(signature)['result']
                slot = trx['slot']
                block = self.client._provider.make_request("getBlock", slot, {"commitment":"confirmed", "transactionDetails":"none", "rewards":False})['result']
                block_hash = '0x' + base58.b58decode(block['blockhash']).hex()
                got_result = get_trx_results(trx)
                if got_result:
                    (logs, status, gas_used, return_value, slot) = got_result
                    if logs:
                        for rec in logs:
                            rec['transactionHash'] = eth_signature
                            rec['blockHash'] = block_hash
                        self.logs_db.push_logs(logs)

                    self.ethereum_trx[eth_signature] = {
                        'eth_trx': rawTrx[2:],
                        'slot': slot,
                        'logs': logs,
                        'status': status,
                        'gas_used': gas_used,
                        'return_value': return_value,
                        'from_address': '0x'+sender,
                    }
                else:
                    self.ethereum_trx[eth_signature] = {
                        'eth_trx': rawTrx[2:],
                        'slot': slot,
                        'logs': [],
                        'status': 0,
                        'gas_used': 0,
                        'return_value': None,
                        'from_address': '0x'+sender,
                    }
                self.eth_sol_trx[eth_signature] = [signature]
                self.blocks_by_hash[block_hash] = slot
                self.sol_eth_trx[signature] = {
                    'idx': 0,
                    'eth': eth_signature,
                }
            except Exception as err:
                logger.debug(err)

            return eth_signature

        except SolanaTrxError as err:
            self._log_transaction_error(err, logger)
            raise
        except EthereumError as err:
            logger.debug("eth_sendRawTransaction EthereumError:%s", err)
            raise
        except Exception as err:
            logger.debug("eth_sendRawTransaction type(err):%s, Exception:%s", type(err), err)
            raise

    def _log_transaction_error(self, error: SolanaTrxError, logger):
        result = copy.deepcopy(error.result)
        logs = result.get("data", {}).get("logs", [])
        result.get("data", {}).update({"logs": ["\n\t" + log for log in logs]})
        log_msg = str(result).replace("\\n\\t", "\n\t")
        logger.error(f"Got SendTransactionError: {log_msg}")


class JsonEncoder(json.JSONEncoder):
    def default(self, obj):
        if isinstance(obj, bytearray):
            return obj.hex()
        if isinstance(obj, bytes):
            return obj.hex()
        return json.JSONEncoder.default(self, obj)


class SolanaContractTests(unittest.TestCase):

    def setUp(self):
        self.model = EthereumModel()
        self.owner = '0xc1566af4699928fdf9be097ca3dc47ece39f8f8e'
        self.token1 = '0x49a449cd7fd8fbcf34d103d98f2c05245020e35b'

    def getBalance(self, account):
        return int(self.model.eth_getBalance(account, 'latest'), 16)

    def getBlockNumber(self):
        return int(self.model.eth_blockNumber(), 16)

    def getTokenBalance(self, token, account):
        return self.model.contracts[token].balances.get(account, 0)

    def test_transferFunds(self):
        (sender, receiver, amount) = (self.owner, '0x8d900bfa2353548a4631be870f99939575551b60', 123*10**18)
        senderBalance = self.getBalance(sender)
        receiverBalance = self.getBalance(receiver)
        blockNumber = self.getBlockNumber()

        receiptId = self.model.eth_sendRawTransaction('0xf8730a85174876e800825208948d900bfa2353548a4631be870f99939575551b608906aaf7c8516d0c0000808602e92be91e86a040a2a5d73931f66185e8526f09c4d0dc1f389c1b9fcd5e37a012839e6c5c70f0a00554615806c3fa7dc7c8096b3bfed5a29354045e56982bdf3ee11f649e53d51e')
        logger.debug('ReceiptId:', receiptId)

        self.assertEqual(self.getBalance(sender), senderBalance - amount)
        self.assertEqual(self.getBalance(receiver), receiverBalance + amount)
        self.assertEqual(self.getBlockNumber(), blockNumber+1)

        receipt = self.model.eth_getTransactionReceipt(receiptId)
        logger.debug('Receipt:', receipt)

        block = self.model.eth_getBlockByNumber(receipt['blockNumber'], False)
        logger.debug('Block:', block)

        self.assertTrue(receiptId in block['transactions'])

    def test_transferTokens(self):
        (token, sender, receiver, amount) = ('0xcf73021fde8654e64421f67372a47aa53c4341a8', '0x324726ca9954ed9bd567a62ae38a7dd7b4eaad0e', '0xb937ad32debafa742907d83cb9749443160de0c4', 32)
        senderBalance = self.getTokenBalance(token, sender)
        receiverBalance = self.getTokenBalance(token, receiver)
        blockNumber = self.getBlockNumber()


        receiptId = self.model.eth_sendRawTransaction('0xf8b018850bdfd63e00830186a094b80102fd2d3d1be86823dd36f9c783ad0ee7d89880b844a9059cbb000000000000000000000000cac68f98c1893531df666f2d58243b27dd351a8800000000000000000000000000000000000000000000000000000000000000208602e92be91e86a05ed7d0093a991563153f59c785e989a466e5e83bddebd9c710362f5ee23f7dbaa023a641d304039f349546089bc0cb2a5b35e45619fd97661bd151183cb47f1a0a')
        logger.debug('ReceiptId:', receiptId)

        self.assertEqual(self.getTokenBalance(token, sender), senderBalance - amount)
        self.assertEqual(self.getTokenBalance(token, receiver), receiverBalance + amount)

        receipt = self.model.eth_getTransactionReceipt(receiptId)
        logger.debug('Receipt:', receipt)

        block = self.model.eth_getBlockByNumber(receipt['blockNumber'], False)
        logger.debug('Block:', block)

        self.assertTrue(receiptId in block['transactions'])


class SolanaProxyPlugin(HttpWebServerBasePlugin):
    """Extend in-built Web Server to add Reverse Proxy capabilities.
    """

    SOLANA_PROXY_LOCATION: str = r'/solana$'
    SOLANA_PROXY_PASS = [
        b'http://localhost:8545/'
    ]

    def __init__(self, *args):
        HttpWebServerBasePlugin.__init__(self, *args)
        self.model = SolanaProxyPlugin.getModel()

    @classmethod
    def getModel(cls):
        global modelInstanceLock
        global modelInstance
        with modelInstanceLock:
            if modelInstance is None:
                modelInstance = EthereumModel()
            return modelInstance

    def routes(self) -> List[Tuple[int, str]]:
        return [
            (httpProtocolTypes.HTTP, SolanaProxyPlugin.SOLANA_PROXY_LOCATION),
            (httpProtocolTypes.HTTPS, SolanaProxyPlugin.SOLANA_PROXY_LOCATION)
        ]

    def process_request(self, request):
        response = {
            'jsonrpc': '2.0',
            'id': request.get('id', None),
        }
        try:
            method = getattr(self.model, request['method'])
            response['result'] = method(*request['params'])
        except SolanaTrxError as err:
            traceback.print_exc()
            response['error'] = err.result
        except EthereumError as err:
            traceback.print_exc()
            response['error'] = err.getError()
        except Exception as err:
            traceback.print_exc()
            response['error'] = {'code': -32000, 'message': str(err)}

        return response

    def handle_request(self, request: HttpParser) -> None:
        if request.method == b'OPTIONS':
            self.client.queue(memoryview(build_http_response(
                httpStatusCodes.OK, body=None,
                headers={
                    b'Access-Control-Allow-Origin': b'*',
                    b'Access-Control-Allow-Methods': b'POST, GET, OPTIONS',
                    b'Access-Control-Allow-Headers': b'Content-Type',
                    b'Access-Control-Max-Age': b'86400'
                })))
            return

        logger.debug('<<< %s 0x%x %s', threading.get_ident(), id(self.model), request.body.decode('utf8'))
        response = None

        try:
            request = json.loads(request.body)
            print('type(request) = ', type(request), request)
            if isinstance(request, list):
                response = []
                if len(request) == 0:
                    raise Exception("Empty batch request")
                for r in request:
                    response.append(self.process_request(r))
            elif isinstance(request, object):
                response = self.process_request(request)
            else:
                raise Exception("Invalid request")
        except Exception as err:
            traceback.print_exc()
            response = {'jsonrpc': '2.0', 'error': {'code': -32000, 'message': str(err)}}

        logger.debug('>>> %s 0x%0x %s', threading.get_ident(), id(self.model), json.dumps(response))

        self.client.queue(memoryview(build_http_response(
            httpStatusCodes.OK, body=json.dumps(response).encode('utf8'),
            headers={
                b'Content-Type': b'application/json',
                b'Access-Control-Allow-Origin': b'*',
            })))

    def on_websocket_open(self) -> None:
        pass

    def on_websocket_message(self, frame: WebsocketFrame) -> None:
        pass

    def on_websocket_close(self) -> None:
        pass
<|MERGE_RESOLUTION|>--- conflicted
+++ resolved
@@ -29,11 +29,7 @@
 import threading
 
 from .solana_rest_api_tools import EthereumAddress, get_token_balance_or_airdrop, getAccountInfo, call_signed, \
-<<<<<<< HEAD
                                    call_emulated, EthereumError, neon_config_load, MINIMAL_GAS_PRICE, estimate_gas
-=======
-                                   call_emulated, EthereumError, neon_config_load, MINIMAL_GAS_PRICE
->>>>>>> 210d0523
 from solana.rpc.commitment import Commitment, Confirmed
 from web3 import Web3
 import logging
@@ -139,11 +135,7 @@
         """
         eth_acc = EthereumAddress(account)
         logger.debug('eth_getBalance: %s %s', account, eth_acc)
-<<<<<<< HEAD
-        balance = get_token_balance_or_airdrop(self.client, self.signer, evm_loader_id, eth_acc)
-=======
         balance = get_token_balance_or_airdrop(self.client, self.signer, eth_acc)
->>>>>>> 210d0523
 
         return hex(balance * eth_utils.denoms.gwei)
 
