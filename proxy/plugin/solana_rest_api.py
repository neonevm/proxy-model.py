# -*- coding: utf-8 -*-
"""
    proxy.py
    ~~~~~~~~
    ⚡⚡⚡ Fast, Lightweight, Pluggable, TLS interception capable proxy server focused on
    Network monitoring, controls & Application development, testing, debugging.

    :copyright: (c) 2013-present by Abhinav Singh and contributors.
    :license: BSD, see LICENSE for more details.
"""
<<<<<<< HEAD
from decimal import Decimal
import eth_utils
=======
>>>>>>> 80c51c47
import json
import threading
import traceback
import time
import hashlib
import multiprocessing
import sha3

from logged_groups import logged_group, logging_context
from typing import Optional

from ..common.utils import build_http_response
from ..http.codes import httpStatusCodes
from ..http.parser import HttpParser
from ..http.websocket import WebsocketFrame
from ..http.server import HttpWebServerBasePlugin, httpProtocolTypes
from typing import Dict, List, Tuple

from ..common_neon.transaction_sender import NeonTxSender
from ..common_neon.solana_interactor import SolanaInteractor
from ..common_neon.solana_receipt_parser import SolTxError
from ..common_neon.address import EthereumAddress
from ..common_neon.emulator_interactor import call_emulated
from ..common_neon.errors import EthereumError, PendingTxError
from ..common_neon.estimate import GasEstimate
from ..common_neon.utils import SolanaBlockInfo
from ..common_neon.keys_storage import KeyStorage
from ..environment import SOLANA_URL, PP_SOLANA_URL, PYTH_MAPPING_ACCOUNT, EVM_STEP_COUNT, CHAIN_ID, ENABLE_PRIVATE_API
from ..environment import NEON_EVM_VERSION, NEON_EVM_REVISION
from ..environment import neon_cli
from ..environment import get_solana_accounts
from ..memdb.memdb import MemDB
from .gas_price_calculator import GasPriceCalculator
from ..common_neon.eth_proto import Trx as EthTrx
from web3.auto import w3

from ..statistics_exporter.proxy_metrics_interface import ProxyStatisticsExporter
from ..statistics_exporter.prometheus_proxy_exporter import PrometheusExporter

modelInstanceLock = threading.Lock()
modelInstance = None

NEON_PROXY_PKG_VERSION = '0.7.5-dev'
NEON_PROXY_REVISION = 'NEON_PROXY_REVISION_TO_BE_REPLACED'


@logged_group("neon.Proxy")
class EthereumModel:
    proxy_id_glob = multiprocessing.Value('i', 0)

    def __init__(self):
        self._solana = SolanaInteractor(SOLANA_URL)
        self._db = MemDB(self._solana)

        if PP_SOLANA_URL == SOLANA_URL:
            self.gas_price_calculator = GasPriceCalculator(self._solana, PYTH_MAPPING_ACCOUNT)
        else:
            self.gas_price_calculator = GasPriceCalculator(SolanaInteractor(PP_SOLANA_URL), PYTH_MAPPING_ACCOUNT)
        self.gas_price_calculator.update_mapping()
        self.gas_price_calculator.try_update_gas_price()

        with self.proxy_id_glob.get_lock():
            self.proxy_id = self.proxy_id_glob.value
            self.proxy_id_glob.value += 1

        self.debug(f"Worker id {self.proxy_id}")

<<<<<<< HEAD
        neon_config_load(self)

    def set_stat_exporter(self, stat_exporter: ProxyStatisticsExporter):
        self.stat_exporter = stat_exporter

=======
>>>>>>> 80c51c47
    def neon_proxy_version(self):
        return 'Neon-proxy/v' + NEON_PROXY_PKG_VERSION + '-' + NEON_PROXY_REVISION

    def web3_clientVersion(self):
        return 'Neon/v' + NEON_EVM_VERSION + '-' + NEON_EVM_REVISION

    def eth_chainId(self):
        return hex(int(CHAIN_ID))

    def neon_cli_version(self):
        return neon_cli().version()

    def net_version(self):
        return str(CHAIN_ID)

    def eth_gasPrice(self):
        gas_price = self.gas_price_calculator.get_suggested_gas_price()
        sol_price_usd = self.gas_price_calculator.get_sol_price_usd()
        neon_price_usd = self.gas_price_calculator.get_neon_price_usd()
        operator_fee = self.gas_price_calculator.get_operator_fee()
        self.stat_exporter.stat_commit_gas_parameters(
            gas_price,
            sol_price_usd,
            neon_price_usd,
            operator_fee,
        )
        return hex(gas_price)

    def eth_estimateGas(self, param):
        try:
            calculator = GasEstimate(param, self._solana)
            calculator.execute()
            return hex(calculator.estimate())

        except EthereumError:
            raise
        except Exception as err:
            err_tb = "".join(traceback.format_tb(err.__traceback__))
            self.error(f"Exception on eth_estimateGas: {err}: {err_tb}")
            raise

    def __repr__(self):
        return str(self.__dict__)

    def process_block_tag(self, tag) -> SolanaBlockInfo:
        if tag == "latest":
            block = self._db.get_latest_block()
        elif tag in ('earliest', 'pending'):
            raise EthereumError(message=f"Invalid tag {tag}")
        elif isinstance(tag, str):
            try:
                block = SolanaBlockInfo(slot=int(tag.strip(), 16))
            except:
                raise EthereumError(message=f'Failed to parse block tag: {tag}')
        elif isinstance(tag, int):
            block = SolanaBlockInfo(slot=tag)
        else:
            raise EthereumError(message=f'Failed to parse block tag: {tag}')
        return block

    def _getFullBlockByNumber(self, tag) -> SolanaBlockInfo:
        block = self.process_block_tag(tag)
        if block.slot is None:
            self.debug(f"Not found block by number {tag}")
            return block

        if block.is_empty():
            block = self._db.get_full_block_by_slot(block.slot)
            if block.is_empty():
                self.debug(f"Not found block by slot {block.slot}")

        return block

    def eth_blockNumber(self):
        slot = self._db.get_latest_block_slot()
        return hex(slot)

    def eth_getBalance(self, account, tag) -> str:
        """account - address to check for balance.
           tag - integer block number, or the string "latest", "earliest" or "pending"
        """
        self.debug(f'eth_getBalance: {account}')
        try:
            acc_info = self._solana.get_account_info_layout(EthereumAddress(account))
            if acc_info is None:
                return hex(0)

            return hex(acc_info.balance)
        except Exception as err:
            self.debug(f"eth_getBalance: Can't get account info: {err}")
            return hex(0)

    def eth_getLogs(self, obj):
        def to_list(items):
            if isinstance(items, str):
                return [items.lower()]
            elif isinstance(items, list):
                return list(set([item.lower() for item in items if isinstance(item, str)]))
            return []

        from_block = None
        to_block = None
        addresses = []
        topics = []
        block_hash = None

        if 'fromBlock' in obj and obj['fromBlock'] != '0':
            from_block = self.process_block_tag(obj['fromBlock']).slot
        if 'toBlock' in obj and obj['toBlock'] != 'latest':
            to_block = self.process_block_tag(obj['toBlock']).slot
        if 'address' in obj:
            addresses = to_list(obj['address'])
        if 'topics' in obj:
            topics = to_list(obj['topics'])
        if 'blockHash' in obj:
            block_hash = obj['blockHash']

        return self._db.get_logs(from_block, to_block, addresses, topics, block_hash)

    def getBlockBySlot(self, block: SolanaBlockInfo, full, skip_transaction):
        if block.is_empty():
            block = self._db.get_full_block_by_slot(block.slot)
            if block.is_empty():
                return None

        sign_list = []
        gas_used = 0
        tx_index = 0
        if skip_transaction:
            tx_list = []
        else:
            tx_list = self._db.get_tx_list_by_sol_sign(block.is_finalized, block.signs)

        for tx in tx_list:
            gas_used += int(tx.neon_res.gas_used, 16)

            if full:
                receipt = self._getTransaction(tx)
                receipt['transactionIndex'] = hex(tx_index)
                tx_index += 1
                sign_list.append(receipt)
            else:
                sign_list.append(tx.neon_tx.sign)

        result = {
            "gasUsed": hex(gas_used),
            "hash": block.hash,
            "number": hex(block.slot),
            "parentHash": block.parent_hash,
            "timestamp": hex(block.time),
            "transactions": sign_list,
            "logsBloom": '0x'+'0'*512,
            "gasLimit": '0x6691b7',
        }
        return result

    def eth_getStorageAt(self, account, position, block_identifier):
        '''Retrieves storage data by given position
        Currently supports only 'latest' block
        '''
        if block_identifier != "latest":
            self.debug(f"Block type '{block_identifier}' is not supported yet")
            raise EthereumError(message=f"Not supported block identifier: {block_identifier}")

        try:
            value = neon_cli().call('get-storage-at', account, position)
            return value
        except Exception as err:
            self.error(f"eth_getStorageAt: Neon-cli failed to execute: {err}")
            return '0x00'

    def _getBlockByHash(self, block_hash: str) -> SolanaBlockInfo:
        try:
            block_hash = block_hash.lower()
            bin_block_hash = bytes.fromhex(block_hash[2:])
            assert len(bin_block_hash) == 32
        except:
            raise EthereumError(message=f'bad block hash {block_hash}')

        block = self._db.get_block_by_hash(block_hash)
        if block.slot is None:
            self.debug("Not found block by hash %s", block_hash)

        return block

    def eth_getBlockByHash(self, block_hash: str, full):
        """Returns information about a block by hash.
            block_hash - Hash of a block.
            full - If true it returns the full transaction objects, if false only the hashes of the transactions.
        """
        block = self._getBlockByHash(block_hash)
        if block.slot is None:
            return None
        ret = self.getBlockBySlot(block, full, False)
        return ret

    def eth_getBlockByNumber(self, tag, full):
        """Returns information about a block by block number.
            tag - integer of a block number, or the string "earliest", "latest" or "pending", as in the default block parameter.
            full - If true it returns the full transaction objects, if false only the hashes of the transactions.
        """
        block = self.process_block_tag(tag)
        if block.slot is None:
            self.debug(f"Not found block by number {tag}")
            return None
        ret = self.getBlockBySlot(block, full, tag == 'latest')
        return ret

    def eth_call(self, obj, tag):
        """Executes a new message call immediately without creating a transaction on the block chain.
           Parameters
            obj - The transaction call object
                from: DATA, 20 Bytes - (optional) The address the transaction is sent from.
                to: DATA, 20 Bytes - The address the transaction is directed to.
                gas: QUANTITY - (optional) Integer of the gas provided for the transaction execution. eth_call consumes zero gas, but this parameter may be needed by some executions.
                gasPrice: QUANTITY - (optional) Integer of the gasPrice used for each paid gas
                value: QUANTITY - (optional) Integer of the value sent with this transaction
                data: DATA - (optional) Hash of the method signature and encoded parameters. For details see Ethereum Contract ABI in the Solidity documentation
            tag - integer block number, or the string "latest", "earliest" or "pending", see the default block parameter
        """
        if not obj['data']: raise EthereumError(message="Missing data")
        try:
            caller_id = obj.get('from', "0x0000000000000000000000000000000000000000")
            contract_id = obj.get('to', 'deploy')
            data = obj.get('data', "None")
            value = obj.get('value', '')
            return "0x"+call_emulated(contract_id, caller_id, data, value)['result']
        except EthereumError:
            raise
        except Exception as err:
            self.error("eth_call Exception %s", err)
            raise

    def eth_getTransactionCount(self, account, tag):
        try:
            acc_info = self._solana.get_account_info_layout(EthereumAddress(account))
            return hex(acc_info.trx_count)
        except Exception as err:
            self.debug(f"eth_getTransactionCount: Can't get account info: {err}")
            return hex(0)

    def _getTransactionReceipt(self, tx):
        result = {
            "transactionHash": tx.neon_tx.sign,
            "transactionIndex": hex(0),
            "blockHash": tx.neon_res.block_hash,
            "blockNumber": hex(tx.neon_res.slot),
            "from": tx.neon_tx.addr,
            "to": tx.neon_tx.to_addr,
            "gasUsed": tx.neon_res.gas_used,
            "cumulativeGasUsed": tx.neon_res.gas_used,
            "contractAddress": tx.neon_tx.contract,
            "logs": tx.neon_res.logs,
            "status": tx.neon_res.status,
            "logsBloom": "0x"+'0'*512
        }

        return result

    def eth_getTransactionReceipt(self, trxId):
        self.debug('eth_getTransactionReceipt: %s', trxId)

        neon_sign = trxId.lower()
        tx = self._db.get_tx_by_neon_sign(neon_sign)
        if not tx:
            self.debug("Not found receipt")
            return None
        return self._getTransactionReceipt(tx)

    def _getTransaction(self, tx):
        t = tx.neon_tx
        r = tx.neon_res

        result = {
            "blockHash": r.block_hash,
            "blockNumber": hex(r.slot),
            "hash": t.sign,
            "transactionIndex": hex(0),
            "from": t.addr,
            "nonce":  t.nonce,
            "gasPrice": t.gas_price,
            "gas": t.gas_limit,
            "to": t.to_addr,
            "value": t.value,
            "input": t.calldata,
            "v": t.v,
            "r": t.r,
            "s": t.s,
        }

        return result

    def eth_getTransactionByHash(self, trxId):
        self.debug('eth_getTransactionByHash: %s', trxId)

        neon_sign = trxId.lower()
        tx = self._db.get_tx_by_neon_sign(neon_sign)
        if tx is None:
            self.debug("Not found receipt")
            return None
        return self._getTransaction(tx)

    def eth_getCode(self, account, _tag):
        account = account.lower()
        return self._db.get_contract_code(account)

    def eth_sendRawTransaction(self, rawTrx):
        operator_sol_balance, operator_neon_balance = self._stat_tx_begin()

        trx = EthTrx.fromString(bytearray.fromhex(rawTrx[2:]))
        self.debug(f"{json.dumps(trx.as_dict(), cls=JsonEncoder, sort_keys=True)}")
        min_gas_price = self.gas_price_calculator.get_min_gas_price()

        if trx.gasPrice < min_gas_price:
<<<<<<< HEAD
            self._stat_tx_end()
            raise RuntimeError("The transaction gasPrice is less than the minimum allowable value" +
                               f"({trx.gasPrice}<{min_gas_price})")

        user_balance = int(self.eth_getBalance('0x' + trx.sender(), 'latest'), 16)
        fee = trx.gasPrice * trx.gasLimit
        required_balance = fee + trx.value
        if user_balance < required_balance:
            self._stat_tx_end()
            raise RuntimeError("The account balance is less than required: " +
                               f"Account {trx.sender()}; balance = {user_balance}; " +
                               f"gasPrice = {trx.gasPrice}; gasLimit = {trx.gasLimit}; " +
                               f"fee = {fee}; value = {trx.value}; " +
                               f"required_balance = {required_balance}; ")
=======
            raise EthereumError(message="The transaction gasPrice is less than the minimum allowable value" +
                                f"({trx.gasPrice}<{min_gas_price})")
>>>>>>> 80c51c47

        eth_signature = '0x' + trx.hash_signed().hex()

        try:
            tx_sender = NeonTxSender(self._db, self._solana, trx, steps=EVM_STEP_COUNT)
            tx_sender.execute()
            sol_acc, neon_acc, new_accs = tx_sender.get_stat_values()
            self._stat_tx_end( ( operator_sol_balance, str(sol_acc), operator_neon_balance, str(neon_acc) ), new_accs )
            return eth_signature

        except PendingTxError as err:
            self._stat_tx_end()
            self.debug(f'{err}')
            return eth_signature
        except SolTxError as err:
            self._stat_tx_end()
            err_msg = json.dumps(err.result, indent=3)
            self.error(f"Got SendTransactionError: {err_msg}")
            raise
        except EthereumError as err:
            self._stat_tx_end()
            # self.debug(f"eth_sendRawTransaction EthereumError: {err}")
            raise
        except Exception as err:
            self._stat_tx_end()
            # self.error(f"eth_sendRawTransaction type(err): {type(err}}, Exception: {err}")
            raise

<<<<<<< HEAD
    def _stat_tx_begin(self):
        self.stat_exporter.stat_commit_tx_begin()
        return self._stat_operator_balance()

    def _stat_tx_end(self, pre_balance: Tuple[Dict[str, Decimal], str, Dict[str, Decimal], str] = None, holder_accounts: Dict[str, int] = None):
        post_sol_balance, post_neon_balance = self._stat_operator_balance()
        if pre_balance is not None:
            pre_sol_balance, sol_acc, pre_neon_balance, neon_acc = pre_balance
            sol_diff = pre_sol_balance[sol_acc] - post_sol_balance[sol_acc]
            neon_diff = post_neon_balance[neon_acc] - pre_neon_balance[neon_acc]
            self.stat_exporter.stat_commit_tx_end_success()
            self.stat_exporter.stat_commit_tx_balance_change(sol_acc, sol_diff, neon_acc, neon_diff)
        else:
            self.stat_exporter.stat_commit_tx_end_failed(None)
        if holder_accounts:
            for acc, rent in holder_accounts.items():
                self.stat_exporter.stat_commit_create_resource_account(str(acc), Decimal(rent) / 1_000_000_000)

    def _stat_operator_balance(self) -> Tuple[Dict[str, Decimal], Dict[str, Decimal]]:
        operator_accounts = get_solana_accounts()
        sol_accounts = [str(sol_account.public_key()) for sol_account in operator_accounts]
        sol_balances = self._solana.get_sol_balance_list(sol_accounts)
        operator_sol_balance = dict(zip(sol_accounts, sol_balances))
        for account, balance in operator_sol_balance.items():
            self.stat_exporter.stat_commit_operator_sol_balance(str(account), Decimal(balance) / 1_000_000_000)

        neon_accounts = [str(EthereumAddress.from_private_key(neon_account.secret_key())) for neon_account in operator_accounts]
        neon_layouts = self._solana.get_account_info_layout_list(neon_accounts)
        operator_neon_balance = {}
        for sol_account, neon_account, neon_layout in zip(operator_accounts, neon_accounts, neon_layouts):
            if neon_layout:
                neon_balance = Decimal(neon_layout.balance) / 1_000_000_000 / 1_000_000_000
                operator_neon_balance[neon_account] = neon_balance
                self.stat_exporter.stat_commit_operator_neon_balance(str(sol_account), str(neon_account), neon_balance)
            else:
                operator_neon_balance[neon_account] = 0

        return operator_sol_balance, operator_neon_balance

    def neon_getSolanaTransactionByNeonTransaction(self, neonTxId: str) -> List[str]:
=======
    def _getTransactionByIndex(self, block: SolanaBlockInfo, tx_idx: int) -> Optional[dict]:
        try:
            if isinstance(tx_idx, str):
                tx_idx = int(tx_idx, 16)
            assert tx_idx >= 0
        except:
            raise EthereumError(message=f'invalid transaction index {tx_idx}')

        if block.is_empty():
            block = self._db.get_full_block_by_slot(block.slot)
            if block.is_empty():
                self.debug(f"Not found block by slot {block.slot}")
                return None

        tx_list = self._db.get_tx_list_by_sol_sign(block.is_finalized, block.signs)
        if tx_idx >= len(tx_list):
            return None

        return self._getTransaction(tx_list[tx_idx])

    def eth_getTransactionByBlockNumberAndIndex(self, tag: str, tx_idx: int) -> Optional[dict]:
        block = self.process_block_tag(tag)
        if block.is_empty():
            self.debug(f"Not found block by number {tag}")
            return None

        return self._getTransactionByIndex(block, tx_idx)

    def eth_getTransactionByBlockHashAndIndex(self, block_hash: str, tx_idx: int) -> Optional[dict]:
        block = self._getBlockByHash(block_hash)
        if block.is_empty():
            return None
        return self._getTransactionByIndex(block, tx_idx)

    def eth_getBlockTransactionCountByHash(self, block_hash: str) -> str:
        block = self._getBlockByHash(block_hash)
        if block.slot is None:
            return hex(0)
        if block.is_empty():
            block = self._db.get_full_block_by_slot(block.slot)
            if block.is_empty():
                self.debug(f"Not found block by slot {block.slot}")
                return hex(0)

        tx_list = self._db.get_tx_list_by_sol_sign(block.is_finalized, block.signs)
        return hex(len(tx_list))

    def eth_getBlockTransactionCountByNumber(self, tag: str) -> str:
        block = self._getFullBlockByNumber(tag)
        if block.is_empty():
            return hex(0)

        tx_list = self._db.get_tx_list_by_sol_sign(block.is_finalized, block.signs)
        return hex(len(tx_list))

    @staticmethod
    def eth_accounts() -> [str]:
        storage = KeyStorage()
        account_list = storage.get_list()
        return [str(a) for a in account_list]

    @staticmethod
    def eth_sign(address: str, data: str) -> str:
        try:
            address = address.lower()
            bin_address = bytes.fromhex(address[2:])
            assert len(bin_address) == 20
        except:
            raise EthereumError(message='bad account')

        account = KeyStorage().get_key(address)
        if not account:
            raise EthereumError(message='unknown account')

        try:
            data = bytes.fromhex(data[2:])
        except:
            raise EthereumError(message='data is not hex string')

        message = str.encode(f'\x19Ethereum Signed Message:\n{len(data)}') + data
        return str(account.private.sign_msg(message))

    def eth_signTransaction(self, tx: dict) -> dict:
        try:
            sender = tx['from']
            bin_sender = bytes.fromhex(sender[2:])
            assert len(bin_sender) == 20
        except:
            raise EthereumError(message='bad account')

        account = KeyStorage().get_key(sender)
        if not account:
            raise EthereumError(message='unknown account')

        try:
            if 'from' in tx:
                del tx['from']
            if 'to' in tx:
                del tx['to']
            if 'nonce' not in tx:
                tx['nonce'] = self.eth_getTransactionCount(sender, 'latest')
            if 'chainId' not in tx:
                tx['chainId'] = hex(CHAIN_ID)

            signed_tx = w3.eth.account.sign_transaction(tx, account.private)
            raw_tx = signed_tx.rawTransaction.hex()

            tx['from'] = sender
            tx['to'] = EthTrx.fromString(bytearray.fromhex(raw_tx[2:])).toAddress.hex()
            tx['hash'] = signed_tx.hash.hex()
            tx['r'] = hex(signed_tx.r)
            tx['s'] = hex(signed_tx.s)
            tx['v'] = hex(signed_tx.v)

            return {
                'raw': raw_tx,
                'tx': tx
            }
        except:
            raise EthereumError(message='bad transaction')

    def eth_sendTransaction(self, tx):
        tx = self.eth_signTransaction(tx)
        return self.eth_sendRawTransaction(tx['raw'])

    @staticmethod
    def web3_sha3(data: str) -> str:
        try:
            data = bytes.fromhex(data[2:])
        except:
            raise EthereumError(message='data is not hex string')

        return sha3.keccak_256(data).hexdigest()

    @staticmethod
    def eth_mining() -> bool:
        return False

    @staticmethod
    def eth_hashrate() -> str:
        return hex(0)

    @staticmethod
    def eth_getWork() -> [str]:
        return ['', '', '', '']

    def eth_syncing(self) -> bool:
        return self._solana.is_health()

    def net_peerCount(self) -> str:
        cluster_node_list = self._solana.get_cluster_nodes()
        return hex(len(cluster_node_list))

    @staticmethod
    def net_listening() -> bool:
        return False

    def neon_getSolanaTransactionByNeonTransaction(self, neonTxId: str) -> [str]:
>>>>>>> 80c51c47
        if not isinstance(neonTxId, str):
            return []
        return self._db.get_sol_sign_list_by_neon_sign(neonTxId)


class JsonEncoder(json.JSONEncoder):
    def default(self, obj):
        if isinstance(obj, bytearray):
            return obj.hex()
        if isinstance(obj, bytes):
            return obj.hex()
        return json.JSONEncoder.default(self, obj)


@logged_group("neon.Proxy")
class SolanaProxyPlugin(HttpWebServerBasePlugin):
    """Extend in-built Web Server to add Reverse Proxy capabilities.
    """

    SOLANA_PROXY_LOCATION: str = r'/solana$'
    SOLANA_PROXY_PASS = [
        b'http://localhost:8545/'
    ]

    def __init__(self, *args):
        HttpWebServerBasePlugin.__init__(self, *args)
        self.stat_exporter = PrometheusExporter()
        self.model = SolanaProxyPlugin.getModel()
        self.model.set_stat_exporter(self.stat_exporter)

    @classmethod
    def getModel(cls):
        global modelInstanceLock
        global modelInstance
        with modelInstanceLock:
            if modelInstance is None:
                modelInstance = EthereumModel()
            return modelInstance

    def routes(self) -> List[Tuple[int, str]]:
        return [
            (httpProtocolTypes.HTTP, SolanaProxyPlugin.SOLANA_PROXY_LOCATION),
            (httpProtocolTypes.HTTPS, SolanaProxyPlugin.SOLANA_PROXY_LOCATION)
        ]

    def process_request(self, request):
        response = {
            'jsonrpc': '2.0',
            'id': request.get('id', None),
        }
        def is_private_api(method: str) -> bool:
            if ENABLE_PRIVATE_API:
                return False

            private_method_map = set([
                "eth_accounts",
                "eth_sign",
                "eth_sendTransaction",
                "eth_signTransaction",
            ])
            return method in private_method_map

        try:
            if (not hasattr(self.model, request['method'])) or is_private_api(request["method"]):
                response['error'] = {'code': -32601, 'message': f'method {request["method"]} is not supported'}
            else:
                method = getattr(self.model, request['method'])
                params = request.get('params', [])
                response['result'] = method(*params)
        except SolTxError as err:
            # traceback.print_exc()
            response['error'] = {'code': -32000, 'message': err.error}
        except EthereumError as err:
            # traceback.print_exc()
            response['error'] = err.getError()
        except Exception as err:
            err_tb = "".join(traceback.format_tb(err.__traceback__))
            self.error('Exception on process request. ' +
                       f'Type(err): {type(err)}, Error: {err}, Traceback: {err_tb}')
            response['error'] = {'code': -32000, 'message': str(err)}

        return response

    def handle_request(self, request: HttpParser) -> None:
        unique_req_id = self.get_unique_id()
        with logging_context(req_id=unique_req_id):
            self.handle_request_impl(request)
            self.info("Request processed")

    @staticmethod
    def get_unique_id():
        return hashlib.md5((time.time_ns()).to_bytes(16, 'big')).hexdigest()[:7]

    def handle_request_impl(self, request: HttpParser) -> None:
        if request.method == b'OPTIONS':
            self._client.queue(memoryview(build_http_response(
                httpStatusCodes.OK, body=None,
                headers={
                    b'Access-Control-Allow-Origin': b'*',
                    b'Access-Control-Allow-Methods': b'POST, GET, OPTIONS',
                    b'Access-Control-Allow-Headers': b'Content-Type',
                    b'Access-Control-Max-Age': b'86400'
                })))
            return
        start_time = time.time()
        self.info('handle_request <<< %s 0x%x %s', threading.get_ident(), id(self.model), request.body.decode('utf8'))
        response = None

        try:
            request = json.loads(request.body)
            if isinstance(request, list):
                response = []
                if len(request) == 0:
                    raise Exception("Empty batch request")
                for r in request:
                    response.append(self.process_request(r))
            elif isinstance(request, object):
                response = self.process_request(request)
            else:
                raise Exception("Invalid request")
        except Exception as err:
            # traceback.print_exc()
            response = {'jsonrpc': '2.0', 'error': {'code': -32000, 'message': str(err)}}

        resp_time_ms = (time.time() - start_time)*1000  # convert this into milliseconds
        self.info('handle_request >>> %s 0x%0x %s %s resp_time_ms= %s',
                  threading.get_ident(),
                  id(self.model),
                  json.dumps(response),
                  request.get('method', '---'),
                  resp_time_ms)

        self.client.queue(memoryview(build_http_response(
            httpStatusCodes.OK, body=json.dumps(response).encode('utf8'),
            headers={
                b'Content-Type': b'application/json',
                b'Access-Control-Allow-Origin': b'*',
            })))

        self.stat_exporter.stat_commit_request_and_timeout(request.get('method', '---'), resp_time_ms)

    def on_websocket_open(self) -> None:
        pass

    def on_websocket_message(self, frame: WebsocketFrame) -> None:
        pass

    def on_websocket_close(self) -> None:
        pass<|MERGE_RESOLUTION|>--- conflicted
+++ resolved
@@ -8,11 +8,7 @@
     :copyright: (c) 2013-present by Abhinav Singh and contributors.
     :license: BSD, see LICENSE for more details.
 """
-<<<<<<< HEAD
 from decimal import Decimal
-import eth_utils
-=======
->>>>>>> 80c51c47
 import json
 import threading
 import traceback
@@ -80,14 +76,9 @@
 
         self.debug(f"Worker id {self.proxy_id}")
 
-<<<<<<< HEAD
-        neon_config_load(self)
-
     def set_stat_exporter(self, stat_exporter: ProxyStatisticsExporter):
         self.stat_exporter = stat_exporter
 
-=======
->>>>>>> 80c51c47
     def neon_proxy_version(self):
         return 'Neon-proxy/v' + NEON_PROXY_PKG_VERSION + '-' + NEON_PROXY_REVISION
 
@@ -402,25 +393,9 @@
         min_gas_price = self.gas_price_calculator.get_min_gas_price()
 
         if trx.gasPrice < min_gas_price:
-<<<<<<< HEAD
             self._stat_tx_end()
-            raise RuntimeError("The transaction gasPrice is less than the minimum allowable value" +
-                               f"({trx.gasPrice}<{min_gas_price})")
-
-        user_balance = int(self.eth_getBalance('0x' + trx.sender(), 'latest'), 16)
-        fee = trx.gasPrice * trx.gasLimit
-        required_balance = fee + trx.value
-        if user_balance < required_balance:
-            self._stat_tx_end()
-            raise RuntimeError("The account balance is less than required: " +
-                               f"Account {trx.sender()}; balance = {user_balance}; " +
-                               f"gasPrice = {trx.gasPrice}; gasLimit = {trx.gasLimit}; " +
-                               f"fee = {fee}; value = {trx.value}; " +
-                               f"required_balance = {required_balance}; ")
-=======
             raise EthereumError(message="The transaction gasPrice is less than the minimum allowable value" +
                                 f"({trx.gasPrice}<{min_gas_price})")
->>>>>>> 80c51c47
 
         eth_signature = '0x' + trx.hash_signed().hex()
 
@@ -449,7 +424,6 @@
             # self.error(f"eth_sendRawTransaction type(err): {type(err}}, Exception: {err}")
             raise
 
-<<<<<<< HEAD
     def _stat_tx_begin(self):
         self.stat_exporter.stat_commit_tx_begin()
         return self._stat_operator_balance()
@@ -489,8 +463,6 @@
 
         return operator_sol_balance, operator_neon_balance
 
-    def neon_getSolanaTransactionByNeonTransaction(self, neonTxId: str) -> List[str]:
-=======
     def _getTransactionByIndex(self, block: SolanaBlockInfo, tx_idx: int) -> Optional[dict]:
         try:
             if isinstance(tx_idx, str):
@@ -649,7 +621,6 @@
         return False
 
     def neon_getSolanaTransactionByNeonTransaction(self, neonTxId: str) -> [str]:
->>>>>>> 80c51c47
         if not isinstance(neonTxId, str):
             return []
         return self._db.get_sol_sign_list_by_neon_sign(neonTxId)
