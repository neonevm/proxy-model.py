# -*- coding: utf-8 -*-
"""
    proxy.py
    ~~~~~~~~
    ⚡⚡⚡ Fast, Lightweight, Pluggable, TLS interception capable proxy server focused on
    Network monitoring, controls & Application development, testing, debugging.

    :copyright: (c) 2013-present by Abhinav Singh and contributors.
    :license: BSD, see LICENSE for more details.
"""
import eth_utils
import json
import threading
import traceback
import time
import hashlib
import multiprocessing

from logged_groups import logged_group, logging_context

from ..common.utils import build_http_response
from ..http.codes import httpStatusCodes
from ..http.parser import HttpParser
from ..http.websocket import WebsocketFrame
from ..http.server import HttpWebServerBasePlugin, httpProtocolTypes
from typing import List, Tuple

<<<<<<< HEAD
from .solana_rest_api_tools import neon_config_load, estimate_gas
=======
from .solana_rest_api_tools import neon_config_load
>>>>>>> e9cfb575
from ..common_neon.transaction_sender import NeonTxSender
from ..common_neon.solana_interactor import SolanaInteractor, SolTxError
from ..common_neon.address import EthereumAddress
from ..common_neon.emulator_interactor import call_emulated
from ..common_neon.errors import EthereumError, PendingTxError
from ..common_neon.estimate import GasEstimate
from ..common_neon.utils import SolanaBlockInfo
from ..environment import SOLANA_URL, PP_SOLANA_URL, PYTH_MAPPING_ACCOUNT, EVM_STEP_COUNT
from ..environment import neon_cli
from ..memdb.memdb import MemDB
from .gas_price_calculator import GasPriceCalculator
from ..common_neon.eth_proto import Trx as EthTrx

modelInstanceLock = threading.Lock()
modelInstance = None

NEON_PROXY_PKG_VERSION = '0.6.0-dev'
NEON_PROXY_REVISION = 'NEON_PROXY_REVISION_TO_BE_REPLACED'


@logged_group("neon.Proxy")
class EthereumModel:
    proxy_id_glob = multiprocessing.Value('i', 0)

    def __init__(self):
        self._solana = SolanaInteractor(SOLANA_URL)
        self._db = MemDB(self._solana)

        if PP_SOLANA_URL == SOLANA_URL:
            self.gas_price_calculator = GasPriceCalculator(self._solana, PYTH_MAPPING_ACCOUNT)
        else:
            self.gas_price_calculator = GasPriceCalculator(SolanaInteractor(PP_SOLANA_URL), PYTH_MAPPING_ACCOUNT)
        self.gas_price_calculator.update_mapping()
        self.gas_price_calculator.try_update_gas_price()

        with self.proxy_id_glob.get_lock():
            self.proxy_id = self.proxy_id_glob.value
            self.proxy_id_glob.value += 1

        self.debug(f"Worker id {self.proxy_id}")

        neon_config_load(self)

    def neon_proxy_version(self):
        return 'Neon-proxy/v' + NEON_PROXY_PKG_VERSION + '-' + NEON_PROXY_REVISION

    def web3_clientVersion(self):
        neon_config_load(self)
        return self.neon_config_dict['web3_clientVersion']

    def eth_chainId(self):
        neon_config_load(self)
        # NEON_CHAIN_ID is a string in decimal form
        return hex(int(self.neon_config_dict['NEON_CHAIN_ID']))

    def neon_cli_version(self):
        return neon_cli().version()

    def net_version(self):
        neon_config_load(self)
        # NEON_CHAIN_ID is a string in decimal form
        return self.neon_config_dict['NEON_CHAIN_ID']

    def eth_gasPrice(self):
        return hex(int(self.gas_price_calculator.get_suggested_gas_price()))

    def eth_estimateGas(self, param):
        try:
            calculator = GasEstimate(param, self._solana)
            return calculator.estimate()

        except EthereumError:
            raise
        except Exception as err:
            err_tb = "".join(traceback.format_tb(err.__traceback__))
            self.error(f"Exception on eth_estimateGas: {err}: {err_tb}")
            raise

    def __repr__(self):
        return str(self.__dict__)

    def process_block_tag(self, tag):
        if tag == "latest":
            block = self._db.get_latest_block()
        elif tag in ('earliest', 'pending'):
            raise Exception("Invalid tag {}".format(tag))
        elif isinstance(tag, str):
            block = SolanaBlockInfo(slot=int(tag, 16))
        elif isinstance(tag, int):
            block = SolanaBlockInfo(slot=tag)
        else:
            raise Exception(f'Failed to parse block tag: {tag}')
        return block

    def eth_blockNumber(self):
        slot = self._db.get_latest_block_slot()
        return hex(slot)

    def eth_getBalance(self, account, tag):
        """account - address to check for balance.
           tag - integer block number, or the string "latest", "earliest" or "pending"
        """
<<<<<<< HEAD
        eth_acc = EthereumAddress(account)
        self.debug(f'eth_getBalance: {account} {eth_acc}')
        try:
            solana = SolanaInteractor(self._client)
            acc_info = solana.get_neon_account_info(eth_acc)
=======
        self.debug(f'eth_getBalance: {account}')
        try:
            acc_info = self._solana.get_account_info_layout(EthereumAddress(account))
            if acc_info is None:
                return hex(0)

>>>>>>> e9cfb575
            return hex(acc_info.balance)
        except Exception as err:
            self.debug(f"eth_getBalance: Can't get account info: {err}")
            return hex(0)

    def eth_getLogs(self, obj):
        def to_list(items):
            if isinstance(items, str):
                return [items.lower()]
            elif isinstance(items, list):
                return list(set([item.lower() for item in items if isinstance(item, str)]))
            return []

        from_block = None
        to_block = None
        addresses = []
        topics = []
        block_hash = None

        if 'fromBlock' in obj and obj['fromBlock'] != '0':
            from_block = self.process_block_tag(obj['fromBlock']).slot
        if 'toBlock' in obj and obj['toBlock'] != 'latest':
            to_block = self.process_block_tag(obj['toBlock']).slot
        if 'address' in obj:
            addresses = to_list(obj['address'])
        if 'topics' in obj:
            topics = to_list(obj['topics'])
        if 'blockHash' in obj:
            block_hash = obj['blockHash']

        return self._db.get_logs(from_block, to_block, addresses, topics, block_hash)

    def getBlockBySlot(self, block: SolanaBlockInfo, full, skip_transaction):
        if block.is_empty():
            block = self._db.get_full_block_by_slot(block.slot)
            if block.is_empty():
                return None

        sign_list = []
        gas_used = 0
        tx_index = 0
        if skip_transaction:
            tx_list = []
        else:
            tx_list = self._db.get_tx_list_by_sol_sign(block.is_finalized, block.signs)

        for tx in tx_list:
            gas_used += int(tx.neon_res.gas_used, 16)

            if full:
                receipt = self._getTransaction(tx)
                receipt['transactionIndex'] = hex(tx_index)
                tx_index += 1
                sign_list.append(receipt)
            else:
                sign_list.append(tx.neon_tx.sign)

        result = {
            "gasUsed": hex(gas_used),
            "hash": block.hash,
            "number": hex(block.slot),
            "parentHash": block.parent_hash,
            "timestamp": hex(block.time),
            "transactions": sign_list,
            "logsBloom": '0x'+'0'*512,
            "gasLimit": '0x6691b7',
        }
        return result

    def eth_getStorageAt(self, account, position, block_identifier):
        '''Retrieves storage data by given position
        Currently supports only 'latest' block
        '''
        if block_identifier != "latest":
            self.debug(f"Block type '{block_identifier}' is not supported yet")
            raise RuntimeError(f"Not supported block identifier: {block_identifier}")

        try:
            value = neon_cli().call('get-storage-at', account, position)
            return value
        except Exception as err:
            self.error(f"eth_getStorageAt: Neon-cli failed to execute: {err}")
            return '0x00'

    def eth_getBlockByHash(self, block_hash, full):
        """Returns information about a block by hash.
            block_hash - Hash of a block.
            full - If true it returns the full transaction objects, if false only the hashes of the transactions.
        """
        block_hash = block_hash.lower()
        block = self._db.get_block_by_hash(block_hash)
        if block.slot is None:
            self.debug("Not found block by hash %s", block_hash)
            return None
        ret = self.getBlockBySlot(block, full, False)
        return ret

    def eth_getBlockByNumber(self, tag, full):
        """Returns information about a block by block number.
            tag - integer of a block number, or the string "earliest", "latest" or "pending", as in the default block parameter.
            full - If true it returns the full transaction objects, if false only the hashes of the transactions.
        """
        block = self.process_block_tag(tag)
        if block.slot is None:
            self.debug(f"Not found block by number {tag}")
            return None
        ret = self.getBlockBySlot(block, full, tag == 'latest')
        return ret

    def eth_call(self, obj, tag):
        """Executes a new message call immediately without creating a transaction on the block chain.
           Parameters
            obj - The transaction call object
                from: DATA, 20 Bytes - (optional) The address the transaction is sent from.
                to: DATA, 20 Bytes - The address the transaction is directed to.
                gas: QUANTITY - (optional) Integer of the gas provided for the transaction execution. eth_call consumes zero gas, but this parameter may be needed by some executions.
                gasPrice: QUANTITY - (optional) Integer of the gasPrice used for each paid gas
                value: QUANTITY - (optional) Integer of the value sent with this transaction
                data: DATA - (optional) Hash of the method signature and encoded parameters. For details see Ethereum Contract ABI in the Solidity documentation
            tag - integer block number, or the string "latest", "earliest" or "pending", see the default block parameter
        """
        if not obj['data']: raise Exception("Missing data")
        try:
            caller_id = obj.get('from', "0x0000000000000000000000000000000000000000")
            contract_id = obj.get('to', 'deploy')
            data = obj.get('data', "None")
            value = obj.get('value', '')
            return "0x"+call_emulated(contract_id, caller_id, data, value)['result']
        except EthereumError:
            raise
        except Exception as err:
            self.error("eth_call Exception %s", err)
            raise

    def eth_getTransactionCount(self, account, tag):
        self.debug('eth_getTransactionCount: %s', account)
        try:
<<<<<<< HEAD
            solana = SolanaInteractor(self._client)
            acc_info = solana.get_neon_account_info(EthereumAddress(account))
=======
            acc_info = self._solana.get_account_info_layout(EthereumAddress(account))
>>>>>>> e9cfb575
            return hex(acc_info.trx_count)
        except Exception as err:
            self.debug(f"eth_getTransactionCount: Can't get account info: {err}")
            return hex(0)

    def _getTransactionReceipt(self, tx):
        result = {
            "transactionHash": tx.neon_tx.sign,
            "transactionIndex": hex(0),
            "blockHash": tx.neon_res.block_hash,
            "blockNumber": hex(tx.neon_res.slot),
            "from": tx.neon_tx.addr,
            "to": tx.neon_tx.to_addr,
            "gasUsed": tx.neon_res.gas_used,
            "cumulativeGasUsed": tx.neon_res.gas_used,
            "contractAddress": tx.neon_tx.contract,
            "logs": tx.neon_res.logs,
            "status": tx.neon_res.status,
            "logsBloom": "0x"+'0'*512
        }

        return result

    def eth_getTransactionReceipt(self, trxId):
        self.debug('eth_getTransactionReceipt: %s', trxId)

        neon_sign = trxId.lower()
        tx = self._db.get_tx_by_neon_sign(neon_sign)
        if not tx:
            self.debug("Not found receipt")
            return None
        return self._getTransactionReceipt(tx)

    def _getTransaction(self, tx):
        t = tx.neon_tx
        r = tx.neon_res

        result = {
            "blockHash": r.block_hash,
            "blockNumber": hex(r.slot),
            "hash": t.sign,
            "transactionIndex": hex(0),
            "from": t.addr,
            "nonce":  t.nonce,
            "gasPrice": t.gas_price,
            "gas": t.gas_limit,
            "to": t.to_addr,
            "value": t.value,
            "input": t.calldata,
            "v": t.v,
            "r": t.r,
            "s": t.s,
        }

        return result

    def eth_getTransactionByHash(self, trxId):
        self.debug('eth_getTransactionByHash: %s', trxId)

        neon_sign = trxId.lower()
        tx = self._db.get_tx_by_neon_sign(neon_sign)
        if tx is None:
            self.debug("Not found receipt")
            return None
        return self._getTransaction(tx)

    def eth_getCode(self, account, _tag):
        account = account.lower()
        return self._db.get_contract_code(account)

    def eth_sendTransaction(self, trx):
        self.debug(f"eth_sendTransaction type(trx): {type(trx)}, str(trx): {str(trx)}")
        raise RuntimeError("eth_sendTransaction is not supported. please use eth_sendRawTransaction")

    def eth_sendRawTransaction(self, rawTrx):
        trx = EthTrx.fromString(bytearray.fromhex(rawTrx[2:]))
        self.debug(f"{json.dumps(trx.as_dict(), cls=JsonEncoder, sort_keys=True)}")
        min_gas_price = self.gas_price_calculator.get_min_gas_price()

        if trx.gasPrice < min_gas_price:
            raise RuntimeError("The transaction gasPrice is less than the minimum allowable value" +
                               f"({trx.gasPrice}<{min_gas_price})")

        user_balance = int(self.eth_getBalance('0x' + trx.sender(), 'latest'), 16)
        fee = trx.gasPrice * trx.gasLimit
        required_balance = fee + trx.value
        if user_balance < required_balance:
            raise RuntimeError("The account balance is less than required: " +
                               f"Account {trx.sender()}; balance = {user_balance}; " +
                               f"gasPrice = {trx.gasPrice}; gasLimit = {trx.gasLimit}; " +
                               f"fee = {fee}; value = {trx.value}; " +
                               f"required_balance = {required_balance}; ")

        eth_signature = '0x' + trx.hash_signed().hex()

        try:
            tx_sender = NeonTxSender(self._db, self._solana, trx, steps=EVM_STEP_COUNT)
            tx_sender.execute()
            return eth_signature

        except PendingTxError as err:
            self.debug(f'{err}')
            return eth_signature
        except SolTxError as err:
            err_msg = json.dumps(err.result, indent=3)
            self.error(f"Got SendTransactionError: {err_msg}")
            raise
        except EthereumError as err:
            # self.debug(f"eth_sendRawTransaction EthereumError: {err}")
            raise
        except Exception as err:
            # self.error(f"eth_sendRawTransaction type(err): {type(err}}, Exception: {err}")
            raise


class JsonEncoder(json.JSONEncoder):
    def default(self, obj):
        if isinstance(obj, bytearray):
            return obj.hex()
        if isinstance(obj, bytes):
            return obj.hex()
        return json.JSONEncoder.default(self, obj)


@logged_group("neon.Proxy")
class SolanaProxyPlugin(HttpWebServerBasePlugin):
    """Extend in-built Web Server to add Reverse Proxy capabilities.
    """

    SOLANA_PROXY_LOCATION: str = r'/solana$'
    SOLANA_PROXY_PASS = [
        b'http://localhost:8545/'
    ]

    def __init__(self, *args):
        HttpWebServerBasePlugin.__init__(self, *args)
        self.model = SolanaProxyPlugin.getModel()

    @classmethod
    def getModel(cls):
        global modelInstanceLock
        global modelInstance
        with modelInstanceLock:
            if modelInstance is None:
                modelInstance = EthereumModel()
            return modelInstance

    def routes(self) -> List[Tuple[int, str]]:
        return [
            (httpProtocolTypes.HTTP, SolanaProxyPlugin.SOLANA_PROXY_LOCATION),
            (httpProtocolTypes.HTTPS, SolanaProxyPlugin.SOLANA_PROXY_LOCATION)
        ]

    def process_request(self, request):
        response = {
            'jsonrpc': '2.0',
            'id': request.get('id', None),
        }
        try:
            if not hasattr(self.model, request['method']):
                response['error'] = {'code': -32000, 'message': f'method {request["method"]} is not supported'}
            else:
                method = getattr(self.model, request['method'])
                params = request.get('params', [])
                response['result'] = method(*params)
        except SolTxError as err:
            # traceback.print_exc()
            response['error'] = err.error
        except EthereumError as err:
            # traceback.print_exc()
            response['error'] = err.getError()
        except Exception as err:
            err_tb = "".join(traceback.format_tb(err.__traceback__))
            self.error('Exception on process request. ' +
                       f'Type(err): {type(err)}, Error: {err}, Traceback: {err_tb}')
            response['error'] = {'code': -32000, 'message': str(err)}

        return response

    def handle_request(self, request: HttpParser) -> None:
        unique_req_id = self.get_unique_id()
        with logging_context(req_id=unique_req_id):
            self.handle_request_impl(request)
            self.info("Request processed")

    @staticmethod
    def get_unique_id():
        return hashlib.md5((time.time_ns()).to_bytes(16, 'big')).hexdigest()[:7]

    def handle_request_impl(self, request: HttpParser) -> None:
        if request.method == b'OPTIONS':
            self._client.queue(memoryview(build_http_response(
                httpStatusCodes.OK, body=None,
                headers={
                    b'Access-Control-Allow-Origin': b'*',
                    b'Access-Control-Allow-Methods': b'POST, GET, OPTIONS',
                    b'Access-Control-Allow-Headers': b'Content-Type',
                    b'Access-Control-Max-Age': b'86400'
                })))
            return
        start_time = time.time()
        self.info('handle_request <<< %s 0x%x %s', threading.get_ident(), id(self.model), request.body.decode('utf8'))
        response = None

        try:
            request = json.loads(request.body)
            if isinstance(request, list):
                response = []
                if len(request) == 0:
                    raise Exception("Empty batch request")
                for r in request:
                    response.append(self.process_request(r))
            elif isinstance(request, object):
                response = self.process_request(request)
            else:
                raise Exception("Invalid request")
        except Exception as err:
            # traceback.print_exc()
            response = {'jsonrpc': '2.0', 'error': {'code': -32000, 'message': str(err)}}

        resp_time_ms = (time.time() - start_time)*1000  # convert this into milliseconds
        self.info('handle_request >>> %s 0x%0x %s %s resp_time_ms= %s',
                  threading.get_ident(),
                  id(self.model),
                  json.dumps(response),
                  request.get('method', '---'),
                  resp_time_ms)

        self.client.queue(memoryview(build_http_response(
            httpStatusCodes.OK, body=json.dumps(response).encode('utf8'),
            headers={
                b'Content-Type': b'application/json',
                b'Access-Control-Allow-Origin': b'*',
            })))

    def on_websocket_open(self) -> None:
        pass

    def on_websocket_message(self, frame: WebsocketFrame) -> None:
        pass

    def on_websocket_close(self) -> None:
        pass<|MERGE_RESOLUTION|>--- conflicted
+++ resolved
@@ -25,11 +25,7 @@
 from ..http.server import HttpWebServerBasePlugin, httpProtocolTypes
 from typing import List, Tuple
 
-<<<<<<< HEAD
-from .solana_rest_api_tools import neon_config_load, estimate_gas
-=======
 from .solana_rest_api_tools import neon_config_load
->>>>>>> e9cfb575
 from ..common_neon.transaction_sender import NeonTxSender
 from ..common_neon.solana_interactor import SolanaInteractor, SolTxError
 from ..common_neon.address import EthereumAddress
@@ -132,20 +128,12 @@
         """account - address to check for balance.
            tag - integer block number, or the string "latest", "earliest" or "pending"
         """
-<<<<<<< HEAD
-        eth_acc = EthereumAddress(account)
-        self.debug(f'eth_getBalance: {account} {eth_acc}')
-        try:
-            solana = SolanaInteractor(self._client)
-            acc_info = solana.get_neon_account_info(eth_acc)
-=======
         self.debug(f'eth_getBalance: {account}')
         try:
             acc_info = self._solana.get_account_info_layout(EthereumAddress(account))
             if acc_info is None:
                 return hex(0)
 
->>>>>>> e9cfb575
             return hex(acc_info.balance)
         except Exception as err:
             self.debug(f"eth_getBalance: Can't get account info: {err}")
@@ -283,12 +271,7 @@
     def eth_getTransactionCount(self, account, tag):
         self.debug('eth_getTransactionCount: %s', account)
         try:
-<<<<<<< HEAD
-            solana = SolanaInteractor(self._client)
-            acc_info = solana.get_neon_account_info(EthereumAddress(account))
-=======
             acc_info = self._solana.get_account_info_layout(EthereumAddress(account))
->>>>>>> e9cfb575
             return hex(acc_info.trx_count)
         except Exception as err:
             self.debug(f"eth_getTransactionCount: Can't get account info: {err}")
