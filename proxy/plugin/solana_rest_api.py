# -*- coding: utf-8 -*-
"""
    proxy.py
    ~~~~~~~~
    ⚡⚡⚡ Fast, Lightweight, Pluggable, TLS interception capable proxy server focused on
    Network monitoring, controls & Application development, testing, debugging.

    :copyright: (c) 2013-present by Abhinav Singh and contributors.
    :license: BSD, see LICENSE for more details.
"""
from typing import List, Tuple
import json
import unittest
from solana.account import Account as sol_Account
from ..common.utils import socket_connection, text_, build_http_response
from ..http.codes import httpStatusCodes
from ..http.parser import HttpParser
from ..http.websocket import WebsocketFrame
from ..http.server import HttpWebServerBasePlugin, httpProtocolTypes
from .eth_proto import Trx as EthTrx
from solana.rpc.api import Client as SolanaClient
from sha3 import keccak_256
import base58
import traceback
import threading
<<<<<<< HEAD
from .solana_rest_api_tools import EthereumAddress, create_storage_account, evm_loader_id, getLamports, \
=======
from .solana_rest_api_tools import EthereumAddress,  create_storage_account, evm_loader_id, getTokens, \
>>>>>>> 97b5921b
    getAccountInfo, solana_cli, call_signed, solana_url, call_emulated, \
    Trx, deploy_contract, EthereumError
from web3 import Web3
import logging
import random
from ..core.acceptor.pool import signatures_glob, vrs_glob, contract_address_glob, eth_sender_glob, proxy_id_glob

logger = logging.getLogger(__name__)
logger.setLevel(logging.DEBUG)

modelInstanceLock = threading.Lock()
modelInstance = None


class EthereumModel:
    def __init__(self):
        # Initialize user account
        res = solana_cli().call("config get")
        substr = "Keypair Path: "
        path = ""
        for line in res.splitlines():
            if line.startswith(substr):
                path = line[len(substr):].strip()
        if path == "":
            raise Exception("cannot get keypair path")

        with open(path.strip(), mode='r') as file:
            pk = (file.read())
            nums = list(map(int, pk.strip("[]").split(',')))
            nums = nums[0:32]
            values = bytes(nums)
            self.signer = sol_Account(values)

        self.client = SolanaClient(solana_url)
        self.signatures = signatures_glob
        self.vrs = vrs_glob
        self.eth_sender = eth_sender_glob
        self.contract_address = contract_address_glob

        with proxy_id_glob.get_lock():
            self.proxy_id = proxy_id_glob.value
            proxy_id_glob.value += 1
        logger.debug("worker id {}".format(self.proxy_id))

        seed = base58.b58encode(self.proxy_id.to_bytes((self.proxy_id.bit_length() + 7) // 8, 'big')) + self.signer.public_key().to_base58()
        self.storage = create_storage_account(self.client, funding=self.signer, base=self.signer, seed=seed[0:32])
        pass

    def eth_chainId(self):
        return "0x6f"  # 111

    def net_version(self):
        return '1600243666737'

    def eth_gasPrice(self):
        return 0

    def eth_estimateGas(self, param):
        try:
            if not param['data']:
                raise Exception("Missing data in eth_estimateGas param")
            caller_id = param['from']
            contract_id = param['to'] if 'to' in param else "deploy"
            data = param['data']
            result = call_emulated(contract_id, caller_id, data)
            return result['used_gas']
        except Exception as err:
            logger.debug("Exception on eth_estimateGas: %s", err)
            return 9999997

    def __repr__(self):
        return str(self.__dict__)

    def eth_blockNumber(self):
        slot = self.client.get_slot()['result']
        logger.debug("eth_blockNumber %s", hex(slot))
        return hex(slot)

    def eth_getBalance(self, account, tag):
        """account - address to check for balance.
           tag - integer block number, or the string "latest", "earliest" or "pending"
        """
        eth_acc = EthereumAddress(account)
        logger.debug('eth_getBalance: %s %s', account, eth_acc)
<<<<<<< HEAD
        balance = getLamports(self.client, evm_loader_id, eth_acc, self.signer.public_key())
        return hex(balance * 10 ** 9)
=======
        balance = getTokens(self.client, evm_loader_id, eth_acc, self.signer.public_key())

        return hex(balance*10**9)
>>>>>>> 97b5921b

    def eth_getBlockByNumber(self, tag, full):
        """Returns information about a block by block number.
            tag - integer of a block number, or the string "earliest", "latest" or "pending", as in the default block parameter.
            full - If true it returns the full transaction objects, if false only the hashes of the transactions.
        """
        if tag in ('earliest', 'latest', 'pending'): raise Exception("Invalid tag {}".format(tag))
        number = int(tag, 16)
        response = self.client.get_confirmed_block(number)
        if 'error' in response:
            raise Exception(response['error']['message'])

        block = response['result']
        signatures = [trx['transaction']['signatures'][0] for trx in block['transactions']]
        eth_signatures = []
        for signature in signatures:
            eth_signature = '0x' + keccak_256(base58.b58decode(signature)).hexdigest()
            self.signatures[eth_signature] = signature
            eth_signatures.append(eth_signature)

        return {
            "number": number,
            "gasLimit": "0x6691b7",
            "transactions": eth_signatures,
        }

    def eth_call(self, obj, tag):
        """Executes a new message call immediately without creating a transaction on the block chain.
           Parameters
            obj - The transaction call object
                from: DATA, 20 Bytes - (optional) The address the transaction is sent from.
                to: DATA, 20 Bytes - The address the transaction is directed to.
                gas: QUANTITY - (optional) Integer of the gas provided for the transaction execution. eth_call consumes zero gas, but this parameter may be needed by some executions.
                gasPrice: QUANTITY - (optional) Integer of the gasPrice used for each paid gas
                value: QUANTITY - (optional) Integer of the value sent with this transaction
                data: DATA - (optional) Hash of the method signature and encoded parameters. For details see Ethereum Contract ABI in the Solidity documentation
            tag - integer block number, or the string "latest", "earliest" or "pending", see the default block parameter
        """
        if not obj['data']: raise Exception("Missing data")
        try:
            caller_id = obj['from'] if 'from' in obj else "0x0000000000000000000000000000000000000000"
            contract_id = obj['to']
            data = obj['data']
            return "0x" + call_emulated(contract_id, caller_id, data)['result']
        except Exception as err:
            logger.debug("eth_call %s", err)
            return '0x'

    def eth_getTransactionCount(self, account, tag):
        logger.debug('eth_getTransactionCount: %s', account)
        try:
            acc_info = getAccountInfo(self.client, EthereumAddress(account), self.signer.public_key())
            return hex(int.from_bytes(acc_info.trx_count, 'little'))
        except Exception as err:
            print("Can't get account info: %s" % err)
            return hex(0)

    def eth_getTransactionReceipt(self, trxId):
        receipt = self.signatures.get(trxId, None)
        logger.debug('getTransactionReceipt: %s %s', trxId, receipt)
        if not receipt:
            logger.debug("Not found receipt")
            return {
                "transactionHash": '0x0',
                "transactionIndex": '0x0',
                "blockHash": '0x0',
                "blockNumber": '0x0',
                "from": '0x0',
                "to": '0x0',
                "gasUsed": '0x0',
                "cumulativeGasUsed": '0x0',
                "contractAddress": '0x0',
                "logs": [],
                "status": "0x0",
                "logsBloom": '0x0'
            }

        trx = self.client.get_confirmed_transaction(receipt)
        logger.debug('RECEIPT: %s', json.dumps(trx, indent=3))
        if trx['result'] is None:
            logger.debug('RESULT is None')
            return None

        logs = []
        status = "0x1"
        gas_used = 0
        log_index = 0
        for inner in (trx['result']['meta']['innerInstructions']):
            for event in inner['instructions']:
                log = base58.b58decode(event['data'])
                instruction = log[:1]
                if (int().from_bytes(instruction, "little") == 7):  # OnEvent evmInstruction code
                    address = log[1:21]
                    count_topics = int().from_bytes(log[21:29], 'little')
                    topics = []
                    pos = 29
                    for _ in range(count_topics):
                        topic_bin = log[pos:pos + 32]
                        topics.append('0x' + topic_bin.hex())
                        pos += 32
                    data = log[pos:]
                    rec = {'address': '0x' + address.hex(),
                           'topics': topics,
                           'data': '0x' + data.hex(),
                           'transactionLogIndex': hex(0),
                           'transactionIndex': inner['index'],
                           'blockNumber': hex(trx['result']['slot']),
                           'transactionHash': trxId,
                           'logIndex': log_index,
                           'blockHash': '0x%064x' % trx['result']['slot']
                           }
                    logs.append(rec)
                    log_index += 1
                elif int().from_bytes(instruction, "little") == 6:  # OnReturn evmInstruction code
                    if log[1] < 0xd0:
                        status = "0x1"
                    else:
                        status = "0x0"
                    gas_used = int.from_bytes(log[2:10], 'little')

        block = self.client.get_confirmed_block(trx['result']['slot'])
        # logger.debug('BLOCK: %s', json.dumps(block, indent=3))

        # TODO: it is need to add field "to"
        # instructions = trx['result']['transaction']['message']['instructions']
        # to = ""
        # if len(instructions) >= 2:
        #     data = base58.b58decode(trx['result']['transaction']['message']['instructions'][1]['data'])
        #     if data[0] == 5:   # call_signed
        #         trx_parsed = Trx.fromString(data[86:])
        #         to = '0x'+trx_parsed.toAddress.hex()
        # else:
        #     if self.contract_address.get(trxId) :
        #         to  = self.contract_address.get(trxId)

        # logger.debug('DATA: %s', data.hex())

        result = {
            "transactionHash": trxId,
            "transactionIndex": hex(0),
            "blockHash": '0x%064x' % trx['result']['slot'],
            "blockNumber": hex(trx['result']['slot']),
            "from": '0x' + self.eth_sender[trxId],
            # "to":'',
            "gasUsed": '0x%x' % gas_used,
            "cumulativeGasUsed": '0x%x' % gas_used,
            "contractAddress": self.contract_address.get(trxId),
            "logs": logs,
            "status": status,
            "logsBloom": "0x" + '0' * 512
        }
        logger.debug('RESULT: %s', json.dumps(result, indent=3))
        return result

    def eth_getTransactionByHash(self, trxId):
        receipt = self.signatures.get(trxId, None)
        logger.debug('getTransactionReceipt: %s %s', trxId, receipt)
        if not receipt:
            logger.debug("Not found receipt")
            return {
                "blockHash": '0x0',
                "blockNumber": '0x0',
                "from": '0x0',
                "gas": '0x0',
                "gasPrice": '0x0',
                "hash": '0x0',
                "input": '0x0',
                "nonce": '0x0',
                "to": '0x0',
                "transactionIndex": '0x0',
                "value": '0x0',
                "v": '0x0',
                "r": '0x0',
                "s": '0x0'
            }

        trx = self.client.get_confirmed_transaction(receipt)
        # logger.debug('RECEIPT: %s', json.dumps(trx, indent=3))
        if trx['result'] is None: return None

        block = self.client.get_confirmed_block(trx['result']['slot'])
        # logger.debug('BLOCK: %s', json.dumps(block, indent=3))

        data = base58.b58decode(trx['result']['transaction']['message']['instructions'][0]['data'])
        logger.debug('DATA: %s', data.hex())
        sender = self.eth_sender[trxId]
        # nonce = int(self.eth_getTransactionCount('0x'+data[sender].hex(), ""), 16)
        nonce = 0
        # if nonce > 0 :
        #     nonce = nonce - 1
        ret = {
            "blockHash": '0x%064x' % trx['result']['slot'],
            "blockNumber": hex(trx['result']['slot']),
            "from": '0x' + sender,
            "gas": '0x%x' % trx['result']['meta']['fee'],
            "gasPrice": '0x00',
            "hash": trxId,
            "input": "0x" + data.hex(),
            "nonce": hex(nonce),
            "to": '0x' + data[17:37].hex(),
            "transactionIndex": hex(0),
            "value": '0x00',
            "v": hex(self.vrs[trxId][0]),
            "r": hex(self.vrs[trxId][1]),
            "s": hex(self.vrs[trxId][2])
        }
        logger.debug("eth_getTransactionByHash: %s", ret);
        return ret

    def eth_getCode(self, param, param1):
        return "0x01"

    def eth_sendRawTransaction(self, rawTrx):
        trx = EthTrx.fromString(bytearray.fromhex(rawTrx[2:]))
        logger.debug("%s", json.dumps(trx.as_dict(), cls=JsonEncoder, indent=3))

        sender = trx.sender()
        logger.debug('Sender: %s', sender)

        try:
            contract_eth = None
            if (not trx.toAddress):
                (signature, contract_eth) = deploy_contract(self.signer,  self.client, trx, self.storage, steps=1000)
                #self.contract_address[eth_signature] = contract_eth
            else:
                signature = call_signed(self.signer, self.client, trx, self.storage, steps=1000)

            eth_signature = '0x' + bytes(Web3.keccak(bytes.fromhex(rawTrx[2:]))).hex()
            logger.debug('Transaction signature: %s %s', signature, eth_signature)
            if contract_eth: self.contract_address[eth_signature] = contract_eth
            self.signatures[eth_signature] = signature
            self.eth_sender[eth_signature] = sender
            self.vrs[eth_signature] = [trx.v, trx.r, trx.s]

            if (trx.toAddress):
                self.eth_getTransactionReceipt(eth_signature)

            return eth_signature

        except EthereumError: raise
        except Exception as err:
            traceback.print_exc()
            logger.debug("eth_sendRawTransaction %s", err)
            return '0x'


class JsonEncoder(json.JSONEncoder):
    def default(self, obj):
        if isinstance(obj, bytearray):
            return obj.hex()
        if isinstance(obj, bytes):
            return obj.hex()
        return json.JSONEncoder.default(self, obj)


class SolanaContractTests(unittest.TestCase):
    def setUp(self):
        self.model = EthereumModel()
        self.owner = '0xc1566af4699928fdf9be097ca3dc47ece39f8f8e'
        self.token1 = '0x49a449cd7fd8fbcf34d103d98f2c05245020e35b'
#        self.assertEqual(self.getBalance(self.owner), 1000*10**18)
#        self.assertEqual(self.getBalance(self.token1), 0)

    def getBalance(self, account):
        return int(self.model.eth_getBalance(account, 'latest'), 16)

    def getBlockNumber(self):
        return int(self.model.eth_blockNumber(), 16)

    def getTokenBalance(self, token, account):
        return self.model.contracts[token].balances.get(account, 0)

    def test_transferFunds(self):
        (sender, receiver, amount) = (self.owner, '0x8d900bfa2353548a4631be870f99939575551b60', 123*10**18)
        senderBalance = self.getBalance(sender)
        receiverBalance = self.getBalance(receiver)
        blockNumber = self.getBlockNumber()

        receiptId = self.model.eth_sendRawTransaction('0xf8730a85174876e800825208948d900bfa2353548a4631be870f99939575551b608906aaf7c8516d0c0000808602e92be91e86a040a2a5d73931f66185e8526f09c4d0dc1f389c1b9fcd5e37a012839e6c5c70f0a00554615806c3fa7dc7c8096b3bfed5a29354045e56982bdf3ee11f649e53d51e')
        logger.debug('ReceiptId:', receiptId)

        self.assertEqual(self.getBalance(sender), senderBalance - amount)
        self.assertEqual(self.getBalance(receiver), receiverBalance + amount)
        self.assertEqual(self.getBlockNumber(), blockNumber+1)

        receipt = self.model.eth_getTransactionReceipt(receiptId)
        logger.debug('Receipt:', receipt)

        block = self.model.eth_getBlockByNumber(receipt['blockNumber'], False)
        logger.debug('Block:', block)

        self.assertTrue(receiptId in block['transactions'])

    def test_transferTokens(self):
        (token, sender, receiver, amount) = ('0xcf73021fde8654e64421f67372a47aa53c4341a8', '0x324726ca9954ed9bd567a62ae38a7dd7b4eaad0e', '0xb937ad32debafa742907d83cb9749443160de0c4', 32)
        senderBalance = self.getTokenBalance(token, sender)
        receiverBalance = self.getTokenBalance(token, receiver)
        blockNumber = self.getBlockNumber()


        receiptId = self.model.eth_sendRawTransaction('0xf8b018850bdfd63e00830186a094b80102fd2d3d1be86823dd36f9c783ad0ee7d89880b844a9059cbb000000000000000000000000cac68f98c1893531df666f2d58243b27dd351a8800000000000000000000000000000000000000000000000000000000000000208602e92be91e86a05ed7d0093a991563153f59c785e989a466e5e83bddebd9c710362f5ee23f7dbaa023a641d304039f349546089bc0cb2a5b35e45619fd97661bd151183cb47f1a0a')
        logger.debug('ReceiptId:', receiptId)

        self.assertEqual(self.getTokenBalance(token, sender), senderBalance - amount)
        self.assertEqual(self.getTokenBalance(token, receiver), receiverBalance + amount)

        receipt = self.model.eth_getTransactionReceipt(receiptId)
        logger.debug('Receipt:', receipt)

        block = self.model.eth_getBlockByNumber(receipt['blockNumber'], False)
        logger.debug('Block:', block)

        self.assertTrue(receiptId in block['transactions'])



class SolanaProxyPlugin(HttpWebServerBasePlugin):
    """Extend in-built Web Server to add Reverse Proxy capabilities.
    """

    SOLANA_PROXY_LOCATION: str = r'/solana$'
    SOLANA_PROXY_PASS = [
        b'http://localhost:8545/'
    ]

    def __init__(self, *args):
        HttpWebServerBasePlugin.__init__(self, *args)
        self.model = SolanaProxyPlugin.getModel()

    @classmethod
    def getModel(cls):
        global modelInstanceLock
        global modelInstance
        with modelInstanceLock:
            if modelInstance is None:
                modelInstance = EthereumModel()
            return modelInstance

    def routes(self) -> List[Tuple[int, str]]:
        return [
            (httpProtocolTypes.HTTP, SolanaProxyPlugin.SOLANA_PROXY_LOCATION),
            (httpProtocolTypes.HTTPS, SolanaProxyPlugin.SOLANA_PROXY_LOCATION)
        ]

    def process_request(self, request):
        response = {
            'jsonrpc': '2.0',
            'id': request.get('id', None),
        }
        try:
            method = getattr(self.model, request['method'])
            response['result'] = method(*request['params'])
        except EthereumError as err:
            traceback.print_exc()
            response['error'] = err.getError()
        except Exception as err:
            traceback.print_exc()
            response['error'] = {'code': -32000, 'message': str(err)}

        return response

    def handle_request(self, request: HttpParser) -> None:
        if request.method == b'OPTIONS':
            self.client.queue(memoryview(build_http_response(
                httpStatusCodes.OK, body=None,
                headers={
                    b'Access-Control-Allow-Origin': b'*',
                    b'Access-Control-Allow-Methods': b'POST, GET, OPTIONS',
                    b'Access-Control-Allow-Headers': b'Content-Type',
                    b'Access-Control-Max-Age': b'86400'
                })))
            return

        # print('headers', request.headers)
        logger.debug('<<< %s 0x%x %s', threading.get_ident(), id(self.model), request.body.decode('utf8'))
        response = None

        try:
            request = json.loads(request.body)
            print('type(request) = ', type(request), request)
            if isinstance(request, list):
                response = []
                if len(request) == 0:
                    raise Exception("Empty batch request")
                for r in request:
                    response.append(self.process_request(r))
            elif isinstance(request, object):
                response = self.process_request(request)
            else:
                raise Exception("Invalid request")
        except Exception as err:
            traceback.print_exc()
            response = {'jsonrpc': '2.0', 'error': {'code': -32000, 'message': str(err)}}

        logger.debug('>>> %s 0x%0x %s', threading.get_ident(), id(self.model), json.dumps(response))

        self.client.queue(memoryview(build_http_response(
            httpStatusCodes.OK, body=json.dumps(response).encode('utf8'),
            headers={
                b'Content-Type': b'application/json',
                b'Access-Control-Allow-Origin': b'*',
            })))

    def on_websocket_open(self) -> None:
        pass

    def on_websocket_message(self, frame: WebsocketFrame) -> None:
        pass

    def on_websocket_close(self) -> None:
        pass
<|MERGE_RESOLUTION|>--- conflicted
+++ resolved
@@ -23,11 +23,7 @@
 import base58
 import traceback
 import threading
-<<<<<<< HEAD
-from .solana_rest_api_tools import EthereumAddress, create_storage_account, evm_loader_id, getLamports, \
-=======
 from .solana_rest_api_tools import EthereumAddress,  create_storage_account, evm_loader_id, getTokens, \
->>>>>>> 97b5921b
     getAccountInfo, solana_cli, call_signed, solana_url, call_emulated, \
     Trx, deploy_contract, EthereumError
 from web3 import Web3
@@ -112,14 +108,9 @@
         """
         eth_acc = EthereumAddress(account)
         logger.debug('eth_getBalance: %s %s', account, eth_acc)
-<<<<<<< HEAD
-        balance = getLamports(self.client, evm_loader_id, eth_acc, self.signer.public_key())
-        return hex(balance * 10 ** 9)
-=======
         balance = getTokens(self.client, evm_loader_id, eth_acc, self.signer.public_key())
 
         return hex(balance*10**9)
->>>>>>> 97b5921b
 
     def eth_getBlockByNumber(self, tag, full):
         """Returns information about a block by block number.
@@ -145,6 +136,7 @@
             "gasLimit": "0x6691b7",
             "transactions": eth_signatures,
         }
+
 
     def eth_call(self, obj, tag):
         """Executes a new message call immediately without creating a transaction on the block chain.
