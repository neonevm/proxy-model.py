# -*- coding: utf-8 -*-
"""
    proxy.py
    ~~~~~~~~
    ⚡⚡⚡ Fast, Lightweight, Pluggable, TLS interception capable proxy server focused on
    Network monitoring, controls & Application development, testing, debugging.

    :copyright: (c) 2013-present by Abhinav Singh and contributors.
    :license: BSD, see LICENSE for more details.
"""
import eth_utils
import json
import threading
import traceback
import time
import hashlib
import multiprocessing

from logged_groups import logged_group, logging_context

from ..common.utils import build_http_response
from ..http.codes import httpStatusCodes
from ..http.parser import HttpParser
from ..http.websocket import WebsocketFrame
from ..http.server import HttpWebServerBasePlugin, httpProtocolTypes
from typing import List, Tuple

from .solana_rest_api_tools import neon_config_load
from ..common_neon.transaction_sender import NeonTxSender
from ..common_neon.solana_interactor import SolanaInteractor, SolTxError
from ..common_neon.address import EthereumAddress
from ..common_neon.emulator_interactor import call_emulated
from ..common_neon.errors import EthereumError, PendingTxError
from ..common_neon.estimate import GasEstimate
from ..common_neon.utils import SolanaBlockInfo
from ..environment import SOLANA_URL, PP_SOLANA_URL, PYTH_MAPPING_ACCOUNT
from ..environment import neon_cli
from ..memdb.memdb import MemDB
from .gas_price_calculator import GasPriceCalculator
from ..common_neon.eth_proto import Trx as EthTrx

modelInstanceLock = threading.Lock()
modelInstance = None

NEON_PROXY_PKG_VERSION = '0.6.0-dev'
NEON_PROXY_REVISION = 'NEON_PROXY_REVISION_TO_BE_REPLACED'

evm_step_count = 500  # number of evm-steps, performed by transaction

@logged_group("neon.Proxy")
class EthereumModel:
    proxy_id_glob = multiprocessing.Value('i', 0)

    def __init__(self):
        self._solana = SolanaInteractor(SOLANA_URL)
        self._db = MemDB(self._solana)

        if PP_SOLANA_URL == SOLANA_URL:
            self.gas_price_calculator = GasPriceCalculator(self._solana, PYTH_MAPPING_ACCOUNT)
        else:
            self.gas_price_calculator = GasPriceCalculator(SolanaInteractor(PP_SOLANA_URL), PYTH_MAPPING_ACCOUNT)
        self.gas_price_calculator.update_mapping()

        with self.proxy_id_glob.get_lock():
            self.proxy_id = self.proxy_id_glob.value
            self.proxy_id_glob.value += 1

        self.debug(f"Worker id {self.proxy_id}")

        neon_config_load(self)

    def neon_proxy_version(self):
        return 'Neon-proxy/v' + NEON_PROXY_PKG_VERSION + '-' + NEON_PROXY_REVISION

    def web3_clientVersion(self):
        neon_config_load(self)
        return self.neon_config_dict['web3_clientVersion']

    def eth_chainId(self):
        neon_config_load(self)
        # NEON_CHAIN_ID is a string in decimal form
        return hex(int(self.neon_config_dict['NEON_CHAIN_ID']))

    def neon_cli_version(self):
        return neon_cli().version()

    def net_version(self):
        neon_config_load(self)
        # NEON_CHAIN_ID is a string in decimal form
        return self.neon_config_dict['NEON_CHAIN_ID']

    def eth_gasPrice(self):
        return hex(int(self.gas_price_calculator.get_min_gas_price()))

    def eth_estimateGas(self, param):
        try:
<<<<<<< HEAD
            calculator = GasEstimate(param, self._client)
=======
            calculator = GasEstimate(param,  self._db, self._solana, evm_step_count)
>>>>>>> bcec7235
            return calculator.estimate()

        except EthereumError:
            raise
        except Exception as err:
            err_tb = "".join(traceback.format_tb(err.__traceback__))
            self.error(f"Exception on eth_estimateGas: {err}: {err_tb}")
            raise

    def __repr__(self):
        return str(self.__dict__)

    def process_block_tag(self, tag):
        if tag == "latest":
            block = self._db.get_latest_block()
        elif tag in ('earliest', 'pending'):
            raise Exception("Invalid tag {}".format(tag))
        elif isinstance(tag, str):
            block = SolanaBlockInfo(slot=int(tag, 16))
        elif isinstance(tag, int):
            block = SolanaBlockInfo(slot=tag)
        else:
            raise Exception(f'Failed to parse block tag: {tag}')
        return block

    def eth_blockNumber(self):
        slot = self._db.get_latest_block_slot()
        return hex(slot)

    def eth_getBalance(self, account, tag):
        """account - address to check for balance.
           tag - integer block number, or the string "latest", "earliest" or "pending"
        """
        eth_acc = EthereumAddress(account)
        self.debug(f'eth_getBalance: {account} {eth_acc}')
<<<<<<< HEAD
        try:
            solana = SolanaInteractor(self._client)
            acc_info = solana.get_neon_account_info(eth_acc)
            return hex(acc_info.balance)
        except Exception as err:
            self.debug(f"eth_getBalance: Can't get account info: {err}")
            return hex(0)
=======
        balance = get_token_balance_or_zero(self._solana, eth_acc)
        return hex(balance * eth_utils.denoms.gwei)
>>>>>>> bcec7235

    def eth_getLogs(self, obj):
        def to_list(items):
            if isinstance(items, str):
                return [items.lower()]
            elif isinstance(items, list):
                return list(set([item.lower() for item in items if isinstance(item, str)]))
            return []

        from_block = None
        to_block = None
        addresses = []
        topics = []
        block_hash = None

        if 'fromBlock' in obj and obj['fromBlock'] != '0':
            from_block = self.process_block_tag(obj['fromBlock']).slot
        if 'toBlock' in obj and obj['toBlock'] != 'latest':
            to_block = self.process_block_tag(obj['toBlock']).slot
        if 'address' in obj:
            addresses = to_list(obj['address'])
        if 'topics' in obj:
            topics = to_list(obj['topics'])
        if 'blockHash' in obj:
            block_hash = obj['blockHash']

        return self._db.get_logs(from_block, to_block, addresses, topics, block_hash)

    def getBlockBySlot(self, block: SolanaBlockInfo, full, skip_transaction):
        if not block.time:
            block = self._db.get_full_block_by_slot(block.slot)
            if not block.time:
                return None

        sign_list = []
        gas_used = 0
        tx_index = 0
        if skip_transaction:
            tx_list = []
        else:
            tx_list = self._db.get_tx_list_by_sol_sign(block.finalized, block.signs)

        for tx in tx_list:
            gas_used += int(tx.neon_res.gas_used, 16)

            if full:
                receipt = self._getTransaction(tx)
                receipt['transactionIndex'] = hex(tx_index)
                tx_index += 1
                sign_list.append(receipt)
            else:
                sign_list.append(tx.neon_tx.sign)

        result = {
            "gasUsed": hex(gas_used),
            "hash": block.hash,
            "number": hex(block.slot),
            "parentHash": block.parent_hash,
            "timestamp": hex(block.time),
            "transactions": sign_list,
            "logsBloom": '0x'+'0'*512,
            "gasLimit": '0x6691b7',
        }
        return result

    def eth_getStorageAt(self, account, position, block_identifier):
        '''Retrieves storage data by given position
        Currently supports only 'latest' block
        '''
        if block_identifier != "latest":
            self.debug(f"Block type '{block_identifier}' is not supported yet")
            raise RuntimeError(f"Not supported block identifier: {block_identifier}")

        try:
            value = neon_cli().call('get-storage-at', account, position)
            return value
        except Exception as err:
            self.error(f"eth_getStorageAt: Neon-cli failed to execute: {err}")
            return '0x00'

    def eth_getBlockByHash(self, block_hash, full):
        """Returns information about a block by hash.
            block_hash - Hash of a block.
            full - If true it returns the full transaction objects, if false only the hashes of the transactions.
        """
        block_hash = block_hash.lower()
        block = self._db.get_block_by_hash(block_hash)
        if block.slot is None:
            self.debug("Not found block by hash %s", block_hash)
            return None
        ret = self.getBlockBySlot(block, full, False)
        return ret

    def eth_getBlockByNumber(self, tag, full):
        """Returns information about a block by block number.
            tag - integer of a block number, or the string "earliest", "latest" or "pending", as in the default block parameter.
            full - If true it returns the full transaction objects, if false only the hashes of the transactions.
        """
        block = self.process_block_tag(tag)
        if block.slot is None:
            self.debug(f"Not found block by number {tag}")
            return None
        ret = self.getBlockBySlot(block, full, tag == 'latest')
        return ret

    def eth_call(self, obj, tag):
        """Executes a new message call immediately without creating a transaction on the block chain.
           Parameters
            obj - The transaction call object
                from: DATA, 20 Bytes - (optional) The address the transaction is sent from.
                to: DATA, 20 Bytes - The address the transaction is directed to.
                gas: QUANTITY - (optional) Integer of the gas provided for the transaction execution. eth_call consumes zero gas, but this parameter may be needed by some executions.
                gasPrice: QUANTITY - (optional) Integer of the gasPrice used for each paid gas
                value: QUANTITY - (optional) Integer of the value sent with this transaction
                data: DATA - (optional) Hash of the method signature and encoded parameters. For details see Ethereum Contract ABI in the Solidity documentation
            tag - integer block number, or the string "latest", "earliest" or "pending", see the default block parameter
        """
        if not obj['data']: raise Exception("Missing data")
        try:
            caller_id = obj.get('from', "0x0000000000000000000000000000000000000000")
            contract_id = obj.get('to', 'deploy')
            data = obj.get('data', "None")
            value = obj.get('value', '')
            return "0x"+call_emulated(contract_id, caller_id, data, value)['result']
        except EthereumError:
            raise
        except Exception as err:
            self.error("eth_call Exception %s", err)
            raise

    def eth_getTransactionCount(self, account, tag):
        self.debug('eth_getTransactionCount: %s', account)
        try:
            acc_info = self._solana.get_account_info_layout(EthereumAddress(account))
            return hex(acc_info.trx_count)
        except Exception as err:
            self.debug(f"eth_getTransactionCount: Can't get account info: {err}")
            return hex(0)

    def _getTransactionReceipt(self, tx):
        result = {
            "transactionHash": tx.neon_tx.sign,
            "transactionIndex": hex(0),
            "blockHash": tx.neon_res.block_hash,
            "blockNumber": hex(tx.neon_res.slot),
            "from": tx.neon_tx.addr,
            "to": tx.neon_tx.to_addr,
            "gasUsed": tx.neon_res.gas_used,
            "cumulativeGasUsed": tx.neon_res.gas_used,
            "contractAddress": tx.neon_tx.contract,
            "logs": tx.neon_res.logs,
            "status": tx.neon_res.status,
            "logsBloom": "0x"+'0'*512
        }

        return result

    def eth_getTransactionReceipt(self, trxId):
        self.debug('eth_getTransactionReceipt: %s', trxId)

        neon_sign = trxId.lower()
        tx = self._db.get_tx_by_neon_sign(neon_sign)
        if not tx:
            self.debug("Not found receipt")
            return None
        return self._getTransactionReceipt(tx)

    def _getTransaction(self, tx):
        t = tx.neon_tx
        r = tx.neon_res

        result = {
            "blockHash": r.block_hash,
            "blockNumber": hex(r.slot),
            "hash": t.sign,
            "transactionIndex": hex(0),
            "from": t.addr,
            "nonce":  t.nonce,
            "gasPrice": t.gas_price,
            "gas": t.gas_limit,
            "to": t.to_addr,
            "value": t.value,
            "input": t.calldata,
            "v": t.v,
            "r": t.r,
            "s": t.s,
        }

        return result

    def eth_getTransactionByHash(self, trxId):
        self.debug('eth_getTransactionByHash: %s', trxId)

        neon_sign = trxId.lower()
        tx = self._db.get_tx_by_neon_sign(neon_sign)
        if tx is None:
            self.debug("Not found receipt")
            return None
        return self._getTransaction(tx)

    def eth_getCode(self, account, _tag):
        account = account.lower()
        return self._db.get_contract_code(account)

    def eth_sendTransaction(self, trx):
        self.debug(f"eth_sendTransaction type(trx): {type(trx)}, str(trx): {str(trx)}")
        raise RuntimeError("eth_sendTransaction is not supported. please use eth_sendRawTransaction")

    def eth_sendRawTransaction(self, rawTrx):
        trx = EthTrx.fromString(bytearray.fromhex(rawTrx[2:]))
        self.debug(f"{json.dumps(trx.as_dict(), cls=JsonEncoder, sort_keys=True)}")
        min_gas_price = self.gas_price_calculator.get_min_gas_price()

        if trx.gasPrice < min_gas_price:
            raise RuntimeError("The transaction gasPrice is less than the minimum allowable value" +
                               f"({trx.gasPrice}<{min_gas_price})")

        user_balance = int(self.eth_getBalance('0x' + trx.sender(), 'latest'), 16)
        fee = trx.gasPrice * trx.gasLimit
        required_balance = fee + trx.value
        if user_balance < required_balance:
            raise RuntimeError("The account balance is less than required: " +
                               f"Account {trx.sender()}; balance = {user_balance}; " +
                               f"gasPrice = {trx.gasPrice}; gasLimit = {trx.gasLimit}; " +
                               f"fee = {fee}; value = {trx.value}; " +
                               f"required_balance = {required_balance}; ")

        eth_signature = '0x' + trx.hash_signed().hex()

        try:
            tx_sender = NeonTxSender(self._db, self._solana, trx, steps=evm_step_count)
            tx_sender.execute()
            return eth_signature

        except PendingTxError as err:
            self.debug(f'{err}')
            return eth_signature
        except SolTxError as err:
            err_msg = json.dumps(err.result, indent=3)
            self.error(f"Got SendTransactionError: {err_msg}")
            raise
        except EthereumError as err:
            # self.debug(f"eth_sendRawTransaction EthereumError: {err}")
            raise
        except Exception as err:
            # self.error(f"eth_sendRawTransaction type(err): {type(err}}, Exception: {err}")
            raise


class JsonEncoder(json.JSONEncoder):
    def default(self, obj):
        if isinstance(obj, bytearray):
            return obj.hex()
        if isinstance(obj, bytes):
            return obj.hex()
        return json.JSONEncoder.default(self, obj)


@logged_group("neon.Proxy")
class SolanaProxyPlugin(HttpWebServerBasePlugin):
    """Extend in-built Web Server to add Reverse Proxy capabilities.
    """

    SOLANA_PROXY_LOCATION: str = r'/solana$'
    SOLANA_PROXY_PASS = [
        b'http://localhost:8545/'
    ]

    def __init__(self, *args):
        HttpWebServerBasePlugin.__init__(self, *args)
        self.model = SolanaProxyPlugin.getModel()

    @classmethod
    def getModel(cls):
        global modelInstanceLock
        global modelInstance
        with modelInstanceLock:
            if modelInstance is None:
                modelInstance = EthereumModel()
            return modelInstance

    def routes(self) -> List[Tuple[int, str]]:
        return [
            (httpProtocolTypes.HTTP, SolanaProxyPlugin.SOLANA_PROXY_LOCATION),
            (httpProtocolTypes.HTTPS, SolanaProxyPlugin.SOLANA_PROXY_LOCATION)
        ]

    def process_request(self, request):
        response = {
            'jsonrpc': '2.0',
            'id': request.get('id', None),
        }
        try:
            if not hasattr(self.model, request['method']):
                response['error'] = {'code': -32000, 'message': f'method {request["method"]} is not supported'}
            else:
                method = getattr(self.model, request['method'])
                params = request.get('params', [])
                response['result'] = method(*params)
        except SolTxError as err:
            # traceback.print_exc()
            response['error'] = err.error
        except EthereumError as err:
            # traceback.print_exc()
            response['error'] = err.getError()
        except Exception as err:
            err_tb = "".join(traceback.format_tb(err.__traceback__))
            self.error('Exception on process request. ' +
                       f'Type(err): {type(err)}, Error: {err}, Traceback: {err_tb}')
            response['error'] = {'code': -32000, 'message': str(err)}

        return response

    def handle_request(self, request: HttpParser) -> None:
        unique_req_id = self.get_unique_id()
        with logging_context(req_id=unique_req_id):
            self.handle_request_impl(request)
            self.info("Request processed")

    @staticmethod
    def get_unique_id():
        return hashlib.md5((time.time_ns()).to_bytes(16, 'big')).hexdigest()[:7]

    def handle_request_impl(self, request: HttpParser) -> None:
        if request.method == b'OPTIONS':
            self._client.queue(memoryview(build_http_response(
                httpStatusCodes.OK, body=None,
                headers={
                    b'Access-Control-Allow-Origin': b'*',
                    b'Access-Control-Allow-Methods': b'POST, GET, OPTIONS',
                    b'Access-Control-Allow-Headers': b'Content-Type',
                    b'Access-Control-Max-Age': b'86400'
                })))
            return
        start_time = time.time()
        self.info('handle_request <<< %s 0x%x %s', threading.get_ident(), id(self.model), request.body.decode('utf8'))
        response = None

        try:
            request = json.loads(request.body)
            if isinstance(request, list):
                response = []
                if len(request) == 0:
                    raise Exception("Empty batch request")
                for r in request:
                    response.append(self.process_request(r))
            elif isinstance(request, object):
                response = self.process_request(request)
            else:
                raise Exception("Invalid request")
        except Exception as err:
            # traceback.print_exc()
            response = {'jsonrpc': '2.0', 'error': {'code': -32000, 'message': str(err)}}

        resp_time_ms = (time.time() - start_time)*1000  # convert this into milliseconds
        self.info('handle_request >>> %s 0x%0x %s %s resp_time_ms= %s',
                  threading.get_ident(),
                  id(self.model),
                  json.dumps(response),
                  request.get('method', '---'),
                  resp_time_ms)

        self.client.queue(memoryview(build_http_response(
            httpStatusCodes.OK, body=json.dumps(response).encode('utf8'),
            headers={
                b'Content-Type': b'application/json',
                b'Access-Control-Allow-Origin': b'*',
            })))

    def on_websocket_open(self) -> None:
        pass

    def on_websocket_message(self, frame: WebsocketFrame) -> None:
        pass

    def on_websocket_close(self) -> None:
        pass<|MERGE_RESOLUTION|>--- conflicted
+++ resolved
@@ -94,11 +94,7 @@
 
     def eth_estimateGas(self, param):
         try:
-<<<<<<< HEAD
-            calculator = GasEstimate(param, self._client)
-=======
-            calculator = GasEstimate(param,  self._db, self._solana, evm_step_count)
->>>>>>> bcec7235
+            calculator = GasEstimate(param, self._solana)
             return calculator.estimate()
 
         except EthereumError:
@@ -132,20 +128,13 @@
         """account - address to check for balance.
            tag - integer block number, or the string "latest", "earliest" or "pending"
         """
-        eth_acc = EthereumAddress(account)
-        self.debug(f'eth_getBalance: {account} {eth_acc}')
-<<<<<<< HEAD
-        try:
-            solana = SolanaInteractor(self._client)
-            acc_info = solana.get_neon_account_info(eth_acc)
+        self.debug(f'eth_getBalance: {account}')
+        try:
+            acc_info = self._solana.get_account_info_layout(EthereumAddress(account))
             return hex(acc_info.balance)
         except Exception as err:
             self.debug(f"eth_getBalance: Can't get account info: {err}")
             return hex(0)
-=======
-        balance = get_token_balance_or_zero(self._solana, eth_acc)
-        return hex(balance * eth_utils.denoms.gwei)
->>>>>>> bcec7235
 
     def eth_getLogs(self, obj):
         def to_list(items):
