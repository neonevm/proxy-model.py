--- conflicted
+++ resolved
@@ -45,11 +45,7 @@
 from ..common_neon.eth_proto import Trx as EthTrx
 from web3.auto import w3
 
-<<<<<<< HEAD
 from ..statistics_exporter.proxy_metrics_interface import ProxyStatisticsExporter
-=======
-from ..statistics_exporter.proxy_metrics_interface import StatisticsExporter
->>>>>>> b0754243
 from ..statistics_exporter.prometheus_proxy_exporter import PrometheusExporter
 
 modelInstanceLock = threading.Lock()
@@ -80,11 +76,7 @@
 
         self.debug(f"Worker id {self.proxy_id}")
 
-<<<<<<< HEAD
     def set_stat_exporter(self, stat_exporter: ProxyStatisticsExporter):
-=======
-    def set_stat_exporter(self, stat_exporter: StatisticsExporter):
->>>>>>> b0754243
         self.stat_exporter = stat_exporter
 
     @staticmethod
@@ -455,11 +447,7 @@
         min_gas_price = self.gas_price_calculator.get_min_gas_price()
 
         if trx.gasPrice < min_gas_price:
-<<<<<<< HEAD
-            self._stat_tx_end()
-=======
             self._stat_tx_failed()
->>>>>>> b0754243
             raise EthereumError(message="The transaction gasPrice is less than the minimum allowable value" +
                                 f"({trx.gasPrice}<{min_gas_price})")
 
@@ -468,21 +456,6 @@
         try:
             tx_sender = NeonTxSender(self._db, self._solana, trx, steps=EVM_STEP_COUNT)
             tx_sender.execute()
-<<<<<<< HEAD
-            self._stat_tx_end(True)
-            return eth_signature
-
-        except PendingTxError as err:
-            self._stat_tx_end()
-            self.debug(f'{err}')
-            return eth_signature
-        except EthereumError as err:
-            self._stat_tx_end()
-            # self.debug(f"eth_sendRawTransaction EthereumError: {err}")
-            raise
-        except Exception as err:
-            self._stat_tx_end()
-=======
             self._stat_tx_success()
             return eth_signature
 
@@ -496,26 +469,17 @@
             raise
         except Exception as err:
             self._stat_tx_failed()
->>>>>>> b0754243
             # self.error(f"eth_sendRawTransaction type(err): {type(err}}, Exception: {err}")
             raise
 
     def _stat_tx_begin(self):
         self.stat_exporter.stat_commit_tx_begin()
 
-<<<<<<< HEAD
-    def _stat_tx_end(self, succeed: bool = False):
-        if succeed:
-            self.stat_exporter.stat_commit_tx_end_success()
-        else:
-            self.stat_exporter.stat_commit_tx_end_failed(None)
-=======
     def _stat_tx_success(self):
         self.stat_exporter.stat_commit_tx_end_success()
 
     def _stat_tx_failed(self):
         self.stat_exporter.stat_commit_tx_end_failed(None)
->>>>>>> b0754243
 
     def _get_transaction_by_index(self, block: SolanaBlockInfo, tx_idx: int) -> Optional[dict]:
         try:
@@ -829,11 +793,7 @@
                 b'Access-Control-Allow-Origin': b'*',
             })))
 
-<<<<<<< HEAD
-        self.stat_exporter.stat_commit_request_and_timeout(request.get('method', '---'), resp_time_ms)
-=======
         self.stat_exporter.stat_commit_request_and_timeout(method, resp_time_ms)
->>>>>>> b0754243
 
     def on_websocket_open(self) -> None:
         pass
