version: "3"

services:
  solana:
    container_name: solana
    image: neonlabsorg/solana:${SOLANA_REVISION:-v1.9.12-testnet-with_trx_cap}
    environment:
      SOLANA_URL: http://solana:8899
      RUST_LOG: solana_runtime::system_instruction_processor=trace,solana_runtime::message_processor=debug,solana_bpf_loader=debug,solana_rbpf=debug
    hostname: solana
    expose:
      - "8899"
      - "9900"
      - "8900"
      - "8001"
      - "8001-8009/udp"
    networks:
      - net
    healthcheck:
      # Must be available from outside (calling without -u causes premature result)
      test: [ CMD-SHELL, "solana cluster-version -u http://solana:8899" ]
      interval: 5s
      timeout: 10s
      retries: 10
      start_period: 10s

  evm_loader:
    container_name: evm_loader
    image: neonlabsorg/evm_loader:${NEON_EVM_COMMIT:-latest}
    environment:
      - SOLANA_URL=http://solana:8899
    networks:
      - net
    depends_on:
      solana:
        condition: service_healthy
    command: bash -c "create-test-accounts.sh 1 && deploy-evm.sh"

  postgres:
    container_name: postgres
    image: postgres:14.0
    command: postgres -c 'max_connections=1000'
    environment:
      POSTGRES_DB: neon-db
      POSTGRES_USER: neon-proxy
      POSTGRES_PASSWORD: neon-proxy-pass
    hostname: postgres
    healthcheck:
      test: [ CMD-SHELL, "pg_isready -h postgres -p 5432" ]
      interval: 5s
      timeout: 10s
      retries: 10
      start_period: 5s
    expose:
      - "5432"
    ports:
      - "5432"
    networks:
      - net

  dbcreation:
    container_name: dbcreation
    image: neonlabsorg/proxy:${REVISION}
    environment:
      SOLANA_URL: http://solana:8899
      POSTGRES_DB: neon-db
      POSTGRES_USER: neon-proxy
      POSTGRES_PASSWORD: neon-proxy-pass
      POSTGRES_HOST: postgres
    entrypoint: proxy/run-dbcreation.sh
    networks:
      - net
    depends_on:
      postgres:
        condition: service_healthy
      evm_loader:
        condition: service_completed_successfully

  proxy:
    container_name: proxy
    image: neonlabsorg/proxy:${REVISION}
    environment:
      SOLANA_URL: http://solana:8899
      FAUCET_URL: http://faucet:3333
      POSTGRES_DB: neon-db
      POSTGRES_USER: neon-proxy
      POSTGRES_PASSWORD: neon-proxy-pass
      LOG_SENDING_SOLANA_TRANSACTION: "YES"
      LOG_NEON_CLI_DEBUG: "YES"
      FUZZING_BLOCKHASH: "YES"
      CONFIG: ci
      PP_SOLANA_URL: ${CI_PP_SOLANA_URL:-https://api.devnet.solana.com}
      PYTH_MAPPING_ACCOUNT: ${CI_PYTH_MAPPING_ACCOUNT:-BmA9Z6FjioHJPpjT39QazZyhDRUdZy2ezwx4GiDdE2u2}
      MIN_OPERATOR_BALANCE_TO_WARN: 4565760000 # = 913152000 * 5 (5 storage accounts) = 4.56576 SOL
      MIN_OPERATOR_BALANCE_TO_ERR: 913152000 # = solana rent 131072 (= Rent-exempt minimum: 0.913152 SOL) SOLs to create a storage
      MINIMAL_GAS_PRICE: 1
<<<<<<< HEAD
=======
      ENABLE_PRIVATE_API: "YES"
>>>>>>> 80c51c47
    hostname: proxy
    depends_on:
      dbcreation:
        condition: service_completed_successfully
      postgres:
        condition: service_healthy
      evm_loader:
        condition: service_completed_successfully
      indexer:
        condition: service_started
    ports:
      - 127.0.0.1:9090:9090
    expose:
      - "8888"
      - "9090"
    networks:
      - net
    entrypoint: proxy/run-test-proxy.sh

  faucet:
    container_name: faucet
    image: neonlabsorg/proxy:${REVISION}
    environment:
      FAUCET_RPC_PORT: 3333
      FAUCET_RPC_ALLOWED_ORIGINS: '["http://airdropper"]'
      FAUCET_WEB3_ENABLE: 'false'
      WEB3_RPC_URL: 'http://proxy:9090/solana'
      WEB3_PRIVATE_KEY: ''
      NEON_ERC20_TOKENS:
      NEON_ERC20_MAX_AMOUNT: 1000
      FAUCET_SOLANA_ENABLE: 'true'
      SOLANA_URL: 'http://solana:8899'
      NEON_OPERATOR_KEYFILE: '/root/.config/solana/id.json'
      NEON_ETH_MAX_AMOUNT: 1000
      TEST_FAUCET_INIT_NEON_BALANCE: 100000
    hostname: faucet
    ports:
      - 3333
    expose:
      - "3333"
    networks:
      - net
    entrypoint: ./run-test-faucet.sh
    depends_on:
      proxy:
        condition: service_started

  airdropper:
    container_name: airdropper
    image: neonlabsorg/proxy:${REVISION}
    environment:
      POSTGRES_DB: neon-db
      POSTGRES_USER: neon-proxy
      POSTGRES_PASSWORD: neon-proxy-pass
      POSTGRES_HOST: postgres
      SOLANA_URL: http://solana:8899
      FAUCET_URL: http://faucet:3333
      NEON_CLI_TIMEOUT: 0.9
      INDEXER_ERC20_WRAPPER_WHITELIST: ANY
      PRICE_UPDATE_INTERVAL: 10
      START_SLOT: LATEST
      PP_SOLANA_URL: ${PP_SOLANA_URL:-https://api.devnet.solana.com}
      PYTH_MAPPING_ACCOUNT: ${CI_PYTH_MAPPING_ACCOUNT:-BmA9Z6FjioHJPpjT39QazZyhDRUdZy2ezwx4GiDdE2u2}
      MAX_CONFIDENCE_INTERVAL: 0.01
    hostname: airdropper
    entrypoint: ./run-airdropper.sh
    networks:
      - net
    depends_on:
      postgres:
        condition: service_healthy
      dbcreation:
        condition: service_completed_successfully
      faucet:
        condition: service_started

  indexer:
    container_name: indexer
    image: neonlabsorg/proxy:${REVISION}
    environment:
      SOLANA_URL: http://solana:8899
      POSTGRES_DB: neon-db
      POSTGRES_USER: neon-proxy
      POSTGRES_PASSWORD: neon-proxy-pass
      CONFIG: ci
    hostname: indexer
    depends_on:
      postgres:
        condition: service_healthy
      evm_loader:
        condition: service_completed_successfully
      dbcreation:
        condition: service_completed_successfully
    expose:
      - "8887"
    networks:
      - net
    entrypoint: proxy/run-indexer.sh

  prometheus:
    container_name: prometheus
    image: prom/prometheus
    privileged: true
    volumes:
      - ./prometheus.yml:/etc/prometheus/prometheus.yml:ro
    command:
      - '--config.file=/etc/prometheus/prometheus.yml'
    ports:
      - 127.0.0.1:9009:9090
    expose:
      - "9009"
    networks:
      - net
    depends_on:
      proxy:
        condition: service_started

networks:
  net:<|MERGE_RESOLUTION|>--- conflicted
+++ resolved
@@ -94,10 +94,7 @@
       MIN_OPERATOR_BALANCE_TO_WARN: 4565760000 # = 913152000 * 5 (5 storage accounts) = 4.56576 SOL
       MIN_OPERATOR_BALANCE_TO_ERR: 913152000 # = solana rent 131072 (= Rent-exempt minimum: 0.913152 SOL) SOLs to create a storage
       MINIMAL_GAS_PRICE: 1
-<<<<<<< HEAD
-=======
       ENABLE_PRIVATE_API: "YES"
->>>>>>> 80c51c47
     hostname: proxy
     depends_on:
       dbcreation:
