version: "3"

services:
  solana:
    container_name: solana
<<<<<<< HEAD
    image: neonlabsorg/solana:${SOLANA_REVISION:-v1.9.12-testnet-with_trx_cap}
=======
    image: neonlabsorg/solana:${SOLANA_REVISION:-v1.9.12-testnet}
>>>>>>> 246c7717
    environment:
      SOLANA_URL: http://solana:8899
      RUST_LOG: solana_runtime::system_instruction_processor=trace,solana_runtime::message_processor=debug,solana_bpf_loader=debug,solana_rbpf=debug
    hostname: solana
    expose:
      - "8899"
      - "9900"
      - "8900"
      - "8001"
      - "8001-8009/udp"
    networks:
      - net
    healthcheck:
      # Must be available from outside (calling without -u causes premature result)
      test: [ CMD-SHELL, "solana cluster-version -u http://solana:8899" ]
      interval: 5s
      timeout: 10s
      retries: 10
      start_period: 10s

  evm_loader:
    container_name: evm_loader
    image: neonlabsorg/evm_loader:${NEON_EVM_COMMIT:-latest}
    environment:
      - SOLANA_URL=http://solana:8899
    networks:
      - net
    depends_on:
      solana:
        condition: service_healthy
    command: bash -c "create-test-accounts.sh 1 && deploy-evm.sh"

  postgres:
    container_name: postgres
    image: postgres:14.0
    command: postgres -c 'max_connections=1000'
    environment:
      POSTGRES_DB: neon-db
      POSTGRES_USER: neon-proxy
      POSTGRES_PASSWORD: neon-proxy-pass
    hostname: postgres
    healthcheck:
      test: [ CMD-SHELL, "pg_isready -h postgres -p 5432" ]
      interval: 5s
      timeout: 10s
      retries: 10
      start_period: 5s
    expose:
      - "5432"
    ports:
      - "5432"
    networks:
      - net

  dbcreation:
    container_name: dbcreation
    image: neonlabsorg/proxy:${REVISION}
    environment:
      SOLANA_URL: http://solana:8899
      POSTGRES_DB: neon-db
      POSTGRES_USER: neon-proxy
      POSTGRES_PASSWORD: neon-proxy-pass
      POSTGRES_HOST: postgres
    entrypoint: proxy/run-dbcreation.sh
    networks:
      - net
    depends_on:
      postgres:
        condition: service_healthy
      evm_loader:
        condition: service_completed_successfully

  proxy:
    container_name: proxy
    image: neonlabsorg/proxy:${REVISION}
    environment:
      SOLANA_URL: http://solana:8899
      FAUCET_URL: http://faucet:3333
      POSTGRES_DB: neon-db
      POSTGRES_USER: neon-proxy
      POSTGRES_PASSWORD: neon-proxy-pass
      LOG_SENDING_SOLANA_TRANSACTION: "YES"
      LOG_NEON_CLI_DEBUG: "YES"
      FUZZING_BLOCKHASH: "YES"
      CONFIG: ci
      PP_SOLANA_URL: ${CI_PP_SOLANA_URL:-https://api.devnet.solana.com}
      PYTH_MAPPING_ACCOUNT: ${CI_PYTH_MAPPING_ACCOUNT:-BmA9Z6FjioHJPpjT39QazZyhDRUdZy2ezwx4GiDdE2u2}
      MIN_OPERATOR_BALANCE_TO_WARN: 4565760000 # = 913152000 * 5 (5 storage accounts) = 4.56576 SOL
      MIN_OPERATOR_BALANCE_TO_ERR: 913152000 # = solana rent 131072 (= Rent-exempt minimum: 0.913152 SOL) SOLs to create a storage
      MINIMAL_GAS_PRICE: 1
      OPERATOR_GAS_ACCOUNTS: 0x8966Ef2ae7A109Fd0977F5151b4607dc42929fBD;0x619d670152103a972B67a45b9Be764FF11979E4E
    hostname: proxy
    depends_on:
      dbcreation:
        condition: service_completed_successfully
      postgres:
        condition: service_healthy
      evm_loader:
        condition: service_completed_successfully
      indexer:
        condition: service_started
    ports:
      - 127.0.0.1:9090:9090
    expose:
      - "9090"
    networks:
      - net
    entrypoint: proxy/run-test-proxy.sh

  faucet:
    container_name: faucet
    image: neonlabsorg/proxy:${REVISION}
    environment:
      FAUCET_RPC_PORT: 3333
      FAUCET_RPC_ALLOWED_ORIGINS: '["http://airdropper"]'
      FAUCET_WEB3_ENABLE: 'false'
      WEB3_RPC_URL: 'http://proxy:9090/solana'
      WEB3_PRIVATE_KEY: ''
      NEON_ERC20_TOKENS:
      NEON_ERC20_MAX_AMOUNT: 1000
      FAUCET_SOLANA_ENABLE: 'true'
      SOLANA_URL: 'http://solana:8899'
      NEON_OPERATOR_KEYFILE: '/root/.config/solana/id.json'
      NEON_ETH_MAX_AMOUNT: 1000
      TEST_FAUCET_INIT_NEON_BALANCE: 100000
    hostname: faucet
    ports:
      - 3333
    expose:
      - "3333"
    networks:
      - net
    entrypoint: ./run-test-faucet.sh
    depends_on:
      proxy:
        condition: service_started

  airdropper:
    container_name: airdropper
    image: neonlabsorg/proxy:${REVISION}
    environment:
      POSTGRES_DB: neon-db
      POSTGRES_USER: neon-proxy
      POSTGRES_PASSWORD: neon-proxy-pass
      POSTGRES_HOST: postgres
      SOLANA_URL: http://solana:8899
      FAUCET_URL: http://faucet:3333
      NEON_CLI_TIMEOUT: 0.9
      INDEXER_ERC20_WRAPPER_WHITELIST: ANY
      PRICE_UPDATE_INTERVAL: 10
      START_SLOT: LATEST
      PP_SOLANA_URL: ${PP_SOLANA_URL:-https://api.devnet.solana.com}
      PYTH_MAPPING_ACCOUNT: ${CI_PYTH_MAPPING_ACCOUNT:-BmA9Z6FjioHJPpjT39QazZyhDRUdZy2ezwx4GiDdE2u2}
      MAX_CONFIDENCE_INTERVAL: 0.01
    hostname: airdropper
    entrypoint: ./run-airdropper.sh
    networks:
      - net
    depends_on:
      postgres:
        condition: service_healthy
      dbcreation:
        condition: service_completed_successfully
      faucet:
        condition: service_started

  indexer:
    container_name: indexer
    image: neonlabsorg/proxy:${REVISION}
    environment:
      SOLANA_URL: http://solana:8899
      POSTGRES_DB: neon-db
      POSTGRES_USER: neon-proxy
      POSTGRES_PASSWORD: neon-proxy-pass
      CONFIG: ci
    hostname: indexer
    depends_on:
      postgres:
        condition: service_healthy
      evm_loader:
        condition: service_completed_successfully
      dbcreation:
        condition: service_completed_successfully
    networks:
      - net
    entrypoint: proxy/run-indexer.sh

networks:
  net:
<|MERGE_RESOLUTION|>--- conflicted
+++ resolved
@@ -3,11 +3,7 @@
 services:
   solana:
     container_name: solana
-<<<<<<< HEAD
     image: neonlabsorg/solana:${SOLANA_REVISION:-v1.9.12-testnet-with_trx_cap}
-=======
-    image: neonlabsorg/solana:${SOLANA_REVISION:-v1.9.12-testnet}
->>>>>>> 246c7717
     environment:
       SOLANA_URL: http://solana:8899
       RUST_LOG: solana_runtime::system_instruction_processor=trace,solana_runtime::message_processor=debug,solana_bpf_loader=debug,solana_rbpf=debug
