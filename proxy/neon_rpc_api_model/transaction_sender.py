from __future__ import annotations

import abc
import json
import math
import time

from logged_groups import logged_group
from typing import Dict, Optional, Any

from solana.transaction import AccountMeta, Transaction, PublicKey
from solana.blockhash import Blockhash

from .neon_tx_stages import NeonCreateAccountTxStage, NeonCreateERC20TxStage, NeonCreateContractTxStage, \
                            NeonResizeContractTxStage

from .operator_resource_list import OperatorResourceInfo
from ..common_neon.compute_budget import TransactionWithComputeBudget
from ..common_neon.neon_instruction import NeonInstruction as NeonIxBuilder
from ..common_neon.solana_interactor import SolanaInteractor
from ..common_neon.solana_tx_list_sender import SolTxListSender
from ..common_neon.solana_receipt_parser import SolTxError, SolReceiptParser
from ..common_neon.eth_proto import Trx as EthTx
from ..common_neon.utils import NeonTxResultInfo, NeonTxInfo
from ..common_neon.errors import EthereumError
from ..environment import RETRY_ON_FAIL
from ..environment import HOLDER_MSG_SIZE
from ..memdb.memdb import MemDB, NeonPendingTxInfo
from ..common_neon.utils import get_holder_msg

NeonEmulatingResult = Dict[str, Any]


@logged_group("neon.Proxy")
class NeonTxSender:
    def __init__(self, db: MemDB, solana: SolanaInteractor, eth_tx: EthTx, min_gas_price: int, steps: int):
        self._db = db
        self.eth_tx = eth_tx
        self.neon_sign = '0x' + eth_tx.hash_signed().hex()
        self.steps = steps
        self.waiter = self
        self.solana = solana
        self.resource = None
        self.signer = None
        self.operator_key = None
        self.builder = None

        self._pending_tx = None

        self.eth_tx_sender = '0x' + eth_tx.sender()
        self.deployed_contract = eth_tx.contract()
        if self.deployed_contract:
            self.deployed_contract = '0x' + self.deployed_contract
        self.to_address = eth_tx.toAddress.hex()
        if self.to_address:
            self.to_address = '0x' + self.to_address


        self.create_account_tx = TransactionWithComputeBudget()
        self.account_txs_name = ''
        self._resize_contract_list = []
        self._create_account_list = []
        self._eth_meta_dict: Dict[str, AccountMeta] = dict()
        self._resource_list = None

<<<<<<< HEAD
    def execute(self, emulating_result: NeonEmulatingResult) -> NeonTxResultInfo:
        self._set_pending_tx()
        self._prepare_execution(emulating_result)
        steps_emulated = emulating_result["steps_executed"]
        return self._execute(steps_emulated)
=======
        self.tx_validator = NeonTxValidator(self.solana, eth_tx, min_gas_price)

    def execute(self) -> NeonTxResultInfo:
        try:
            self._validate_execution()
            self._prepare_execution()
            return self._execute()
        except Exception as e:
            self.tx_validator.extract_ethereum_error(e)
            raise
        finally:
            self._resource_list.free_resource_info()
>>>>>>> 59dd06a7

    def set_resource(self, resource: Optional[OperatorResourceInfo]):
        self.resource = resource
        self.signer = resource.signer
        self.operator_key = resource.public_key()
        self.builder = NeonIxBuilder(self.operator_key)

    def clear_resource(self):
        self.resource = None
        self.operator_key = None
        self.builder = None

<<<<<<< HEAD
    def _set_pending_tx(self):
=======
    def _validate_execution(self):
        # Validate that operator has available resources: operator key, holder/storage accounts
        self._resource_list.init_resource_info()

        self._validate_pend_tx()
        self.tx_validator.prevalidate_tx(self.signer)
        self._call_emulated()
        self.tx_validator.prevalidate_emulator(self._emulator_json)

    def _validate_pend_tx(self):
>>>>>>> 59dd06a7
        operator = f'{str(self.resource.public_key())}:{self.resource.rid}'
        self._pending_tx = NeonPendingTxInfo(neon_sign=self.neon_sign, operator=operator, slot=0)
        self._pend_tx_into_db(self.solana.get_recent_blockslot())

<<<<<<< HEAD
    def _execute(self, steps_emulated: int):
        for Strategy in [SimpleNeonTxStrategy, IterativeNeonTxStrategy, HolderNeonTxStrategy]:
=======
    def _execute(self):
        for Strategy in [SimpleNeonTxStrategy, IterativeNeonTxStrategy, HolderNeonTxStrategy, NoChainIdNeonTxStrategy]:
>>>>>>> 59dd06a7
            try:
                strategy = Strategy(steps_emulated, self)
                if not strategy.is_valid:
                    self.debug(f'Skip strategy {Strategy.NAME}: {strategy.error}')
                    continue

                self.debug(f'Use strategy {Strategy.NAME}')
                neon_res, sign_list = strategy.execute()
                self._submit_tx_into_db(neon_res, sign_list)
                return neon_res
            except Exception as e:
                if (not Strategy.IS_SIMPLE) or (not SolReceiptParser(e).check_if_budget_exceeded()):
                    raise

        self.error(f'No strategy to execute the Neon transaction: {self.eth_tx}')
        raise EthereumError(message="transaction is too big for execution")

    def on_wait_confirm(self, _, slot: int):
        self._pend_tx_into_db(slot)

    def _pend_tx_into_db(self, slot: int):
        """
        Transaction sender doesn't remove pending transactions!!!
        This protects the neon transaction execution from race conditions, when user tries to send transaction
        multiple time. User can send the same transaction after it complete too.

        Indexer will purge old pending transactions after finalizing slot.
        """
        if self._pending_tx and ((slot - self._pending_tx.slot) > 10):
            self.debug(f'Update pending transaction: diff {slot - self._pending_tx.slot}, set {slot}')
            self._pending_tx.slot = slot
            self._db.pend_transaction(self._pending_tx)

    def _submit_tx_into_db(self, neon_res: NeonTxResultInfo, sign_list: [str]):
        neon_tx = NeonTxInfo()
        neon_tx.init_from_eth_tx(self.eth_tx)
        self._db.submit_transaction(neon_tx, neon_res, sign_list)

    def _prepare_execution(self, validation_result: NeonEmulatingResult):
        # Parse information from the emulator output
        self._parse_accounts_list(validation_result['accounts'])
        self._parse_token_list(validation_result['token_accounts'])
        self._parse_solana_list(validation_result['solana_accounts'])

        eth_meta_list = list(self._eth_meta_dict.values())
        self.debug('metas: ' + ', '.join([f'{m.pubkey, m.is_signer, m.is_writable}' for m in eth_meta_list]))

        # Build all instructions
        self._build_account_stage_list()

        self.builder.init_operator_ether(self.resource.ether)
        self.builder.init_eth_trx(self.eth_tx, eth_meta_list)
        self.builder.init_iterative(self.resource.storage, self.resource.holder, self.resource.rid)

    def _add_meta(self, pubkey: PublicKey, is_writable: bool):
        key = str(pubkey)
        if key in self._eth_meta_dict:
            self._eth_meta_dict[key].is_writable |= is_writable
        else:
            self._eth_meta_dict[key] = AccountMeta(pubkey=pubkey, is_signer=False, is_writable=is_writable)

    def _parse_accounts_list(self, emulated_result_accounts):
        for account_desc in emulated_result_accounts:
            if account_desc['new']:
                if account_desc['code_size']:
                    stage = NeonCreateContractTxStage(self, account_desc)
                    self._create_account_list.append(stage)
                elif account_desc['writable']:
                    stage = NeonCreateAccountTxStage(self, account_desc)
                    self._create_account_list.append(stage)
            elif account_desc['code_size'] and (account_desc['code_size_current'] < account_desc['code_size']):
                self._resize_contract_list.append(NeonResizeContractTxStage(self, account_desc))

            self._add_meta(account_desc['account'], True)
            if account_desc['contract']:
                self._add_meta(account_desc['contract'], account_desc['writable'])

    def _parse_token_list(self, emulated_result_token_accounts):
        for token_account in emulated_result_token_accounts:
            self._add_meta(token_account['key'], True)
            if token_account['new']:
                self._create_account_list.append(NeonCreateERC20TxStage(self, token_account))

    def _parse_solana_list(self, emulated_result_solana_accounts):
        for account_desc in emulated_result_solana_accounts:
            self._add_meta(account_desc['pubkey'], account_desc['is_writable'])

    def _build_account_stage_list(self):
        all_stages = self._create_account_list + self._resize_contract_list
        if not len(all_stages):
            return

        size_list = list(set([s.size for s in all_stages]))
        balance_list = self.solana.get_multiple_rent_exempt_balances_for_size(size_list)
        balance_map = {size: balance for size, balance in zip(size_list, balance_list)}
        name_dict = {}
        for s in all_stages:
            s.balance = balance_map[s.size]
            s.build()
            name_dict.setdefault(s.NAME, 0)
            name_dict[s.NAME] += 1

        for s in self._create_account_list:
            self.create_account_tx.add(s.tx)
        self.account_txs_name = ' + '.join([f'{name}({cnt})' for name, cnt in name_dict.items()])

    def build_account_tx_list(self, skip_create_accounts=False) -> [TransactionWithComputeBudget]:
        tx_list = [s.tx for s in self._resize_contract_list]
        if (not skip_create_accounts) and len(self._create_account_list):
            tx_list.append(self.create_account_tx)
        return tx_list

    def done_account_tx_list(self, skip_create_accounts=False):
        self._resize_contract_list.clear()
        if not skip_create_accounts:
            self._create_account_list.clear()
            self.create_account_tx.instructions.clear()


@logged_group("neon.Proxy")
class BaseNeonTxStrategy(metaclass=abc.ABCMeta):
    NAME = 'UNKNOWN STRATEGY'

    def __init__(self, steps_emulated, neon_tx_sender: NeonTxSender):
        self._steps_emulated = steps_emulated
        self.is_valid = False
        self.error = None
        self._neon_tx_sender = neon_tx_sender
        self.steps = self._neon_tx_sender.steps
        self.is_valid = self._validate()

    @abc.abstractmethod
    def execute(self) -> (NeonTxResultInfo, [str]):
        return NeonTxResultInfo(), []

    @abc.abstractmethod
    def build_tx(self, _=0) -> TransactionWithComputeBudget:
        return TransactionWithComputeBudget()

    @abc.abstractmethod
    def _validate(self) -> bool:
        return True

    def _validate_notdeploy_tx(self) -> bool:
        if self._neon_tx_sender.deployed_contract:
            self.error = 'Deploy transaction'
            return False
        return True

    def _validate_txsize(self) -> bool:
        tx = self.build_tx()

        # Predefined blockhash is used only to check transaction size, this transaction won't be send to network
        tx.recent_blockhash = Blockhash('4NCYB3kRT8sCNodPNuCZo8VUh4xqpBQxsxed2wd9xaD4')
        tx.sign(self._neon_tx_sender.resource.signer)
        try:
            tx.serialize()
            return True
        except Exception as err:
            if SolReceiptParser(err).check_if_big_transaction():
                self.error = 'Too big transaction size'
                return False
            self.error = str(err)
            raise

    def _validate_gas_limit(self):
        if not self.s.tx_validator.is_underpriced_tx_without_chainid():
            return True

        self.error = "Underpriced transaction without chain-id"
        return False


@logged_group("neon.Proxy")
class SimpleNeonTxSender(SolTxListSender):
    def __init__(self, strategy: BaseNeonTxStrategy, *args, **kwargs):
        SolTxListSender.__init__(self, *args, **kwargs)
        self._strategy = strategy
        self.neon_res = NeonTxResultInfo()

    def _on_success_send(self, tx: Transaction, receipt: {}):
        if not self.neon_res.is_valid():
            self.neon_res.decode(self._neon_tx_sender.neon_sign, receipt).is_valid()
        super()._on_success_send(tx, receipt)

    def _on_post_send(self):
        if self.neon_res.is_valid():
            self.debug(f'Got Neon tx result: {self.neon_res}')
            self.clear()
        else:
            super()._on_post_send()

            if not len(self._tx_list):
                raise RuntimeError('Run out of attempts to execute transaction')


@logged_group("neon.Proxy")
class SimpleNeonTxStrategy(BaseNeonTxStrategy, abc.ABC):
    NAME = 'CallFromRawEthereumTX'
    IS_SIMPLE = True

    def __init__(self, *args, **kwargs):
        self._skip_create_account = False
        BaseNeonTxStrategy.__init__(self, *args, **kwargs)

    def _validate(self) -> bool:
        if (not self._validate_steps()) or (not self._validate_notdeploy_tx()) or (not self._validate_gas_limit()):
            return False

        # Attempting to include create accounts instructions into the transaction
        if self._validate_txsize():
            return True

        self._skip_create_account = not self._skip_create_account
        return self._validate_txsize()

    def _validate_steps(self) -> bool:
        if self._steps_emulated > self.steps:
            self.error = 'Too big number of EVM steps'
            return False
        return True

    def build_tx(self, _=0) -> TransactionWithComputeBudget:
        tx = TransactionWithComputeBudget()
        if not self._skip_create_account:
            tx.add(self._neon_tx_sender.create_account_tx)
        tx.add(self._neon_tx_sender.builder.make_noniterative_call_transaction(len(tx.instructions)))
        return tx

    def execute(self) -> (NeonTxResultInfo, [str]):
        signer = self._neon_tx_sender.resource.signer
        tx_list = self._neon_tx_sender.build_account_tx_list(not self._skip_create_account)
        if len(tx_list) > 0:
            SolTxListSender(self._neon_tx_sender, tx_list, self._neon_tx_sender.account_txs_name).send(signer)
            self._neon_tx_sender.done_account_tx_list(self._skip_create_account)

        tx_sender = SimpleNeonTxSender(self, self._neon_tx_sender, [self.build_tx()], self.NAME).send(signer)
        if not tx_sender.neon_res.is_valid():
            raise tx_sender.raise_budget_exceeded()
        return tx_sender.neon_res, tx_sender.success_sign_list


@logged_group("neon.Proxy")
class IterativeNeonTxSender(SimpleNeonTxSender):
    def __init__(self, *args, **kwargs):
        SimpleNeonTxSender.__init__(self, *args, **kwargs)
        self._is_canceled = False
        self._postponed_exception = None

    def _try_lock_accounts(self):
        time.sleep(0.4)  # one block time

        # send one transaction to get lock, and only after that send all others
        tx = self._blocked_account_list.pop()
        self._set_tx_blockhash(tx)
        self._tx_list = [tx]

        # prevent the transaction sending one at a time
        self._pending_list += self._blocked_account_list
        self._blocked_account_list.clear()

    def _cancel(self):
        self.debug(f'Cancel the transaction')
        self.clear()
        self._name = 'CancelWithNonce'
        self._is_canceled = True
        self._retry_idx = 0  # force the cancel sending
        tx = TransactionWithComputeBudget()
        tx.add(self._neon_tx_sender.builder.make_cancel_instruction())
        self._tx_list = [tx]

    def _decrease_steps(self):
        prev_total_cnt = len(self._get_full_list())
        prev_steps = self._strategy.steps
        total_steps = prev_total_cnt * self._strategy.steps

        if self._strategy.steps <= 10:
            return self._cancel()

        if self._strategy.steps > 170:
            self._strategy.steps -= 150
        else:
            self._strategy.steps = 10
        total_cnt = math.ceil(total_steps / self._strategy.steps)

        self.debug(f'Decrease EVM steps from {prev_steps} to {self._strategy.steps}, ' +
                   f'iterations increase from {prev_total_cnt} to {total_cnt}')

        self.clear()
        self._tx_list = [self._strategy.build_tx(idx) for idx in range(total_cnt)]

    def _on_success_send(self, tx: Transaction, receipt: {}):
        if self._is_canceled:
            # Transaction with cancel is confirmed
            self.neon_res.canceled(receipt)
        else:
            super()._on_success_send(tx, receipt)

    def _set_postponed_exception(self, exception: Exception):
        if not self._postponed_exception:
            self._postponed_exception = exception

    def _raise_error(self):
        assert self._postponed_exception is not None
        raise self._postponed_exception

    def _on_post_send(self):
        # Result is received
        if self.neon_res.is_valid():
            self.debug(f'Got Neon tx {"cancel" if self._is_canceled else "result"}: {self.neon_res}')
            if self._is_canceled and self._postponed_exception:
                self._raise_error()
            return self.clear()

        if len(self._node_behind_list):
            self.warning(f'Node is behind by {self._slots_behind} slots')
            time.sleep(1)

        # Unknown error happens - cancel the transaction
        if len(self._unknown_error_list):
            self._set_postponed_exception(SolTxError(self._unknown_error_list[0]))
            if self._is_canceled:
                self._raise_error()

            self._unknown_error_list.clear()
            if len(self.success_sign_list):
                return self._cancel()
            self._raise_error()

        # There is no more retries to send transactions
        if self._retry_idx >= RETRY_ON_FAIL:
            self._set_postponed_exception(EthereumError(message='No more retries to complete transaction!'))
            if (not self._is_canceled) and len(self.success_sign_list):
                return self._cancel()
            self._raise_error()

        # Blockhash is changed (((
        if len(self._bad_block_list):
            self._blockhash = None

        # Accounts are blocked, so try to lock them
        if len(self._blocked_account_list):
            return self._try_lock_accounts()

        # Compute budged is exceeded, so decrease EVM steps per iteration
        if len(self._budget_exceeded_list):
            return self._decrease_steps()

        self._move_txlist()

        # if no iterations and no result then add the additional iteration
        if not len(self._tx_list):
            self.debug('No result -> add the additional iteration')
            self._tx_list.append(self._strategy.build_tx())


@logged_group("neon.Proxy")
class IterativeNeonTxStrategy(BaseNeonTxStrategy, abc.ABC):
    NAME = 'PartialCallOrContinueFromRawEthereumTX'
    IS_SIMPLE = False

    def __init__(self, *args, **kwargs):
        BaseNeonTxStrategy.__init__(self, *args, **kwargs)

    def _validate(self) -> bool:
        return (self._validate_notdeploy_tx() and
                self._validate_txsize() and
                self._validate_evm_steps() and
                self._validate_gas_limit())

    def _validate_evm_steps(self):
        if self._steps_emulated > (self._neon_tx_sender.steps * 25):
            self.error = 'Big number of EVM steps'
            return False
        return True

    def build_tx(self, idx=0) -> TransactionWithComputeBudget:
        # generate unique tx
        tx = TransactionWithComputeBudget()
        tx.add(self._neon_tx_sender.builder.make_partial_call_or_continue_transaction(self.steps + idx, len(tx.instructions)))
        return tx

    def _build_preparation_tx_list(self) -> [TransactionWithComputeBudget]:
        self._preparation_txs_name = self._neon_tx_sender.account_txs_name
        return self._neon_tx_sender.build_account_tx_list(False)

    def execute(self) -> (NeonTxResultInfo, [str]):
        signer = self._neon_tx_sender.resource.signer
        tx_list = self._build_preparation_tx_list()
        if len(tx_list):
            SolTxListSender(self._neon_tx_sender, tx_list, self._preparation_txs_name).send(signer)
            self._neon_tx_sender.done_account_tx_list()

<<<<<<< HEAD
        cnt = math.ceil(self._steps_emulated / self.steps)
        cnt = math.ceil(self._steps_emulated / (self.steps - cnt)) + 2  # +1 on begin, +1 on end
=======
        cnt = math.ceil(self.s.steps_emulated / self.steps)
        cnt = math.ceil(self.s.steps_emulated / (self.steps - cnt))
        if self.s.steps_emulated > 200:
            cnt += 2  # +1 on begin, +1 on end
>>>>>>> 59dd06a7
        tx_list = [self.build_tx(idx) for idx in range(cnt)]
        self.debug(f'Total iterations {len(tx_list)} for {self._steps_emulated} ({self.steps}) EVM steps')
        tx_sender = IterativeNeonTxSender(self, self._neon_tx_sender, tx_list, self.NAME)
        tx_sender.send(signer)
        return tx_sender.neon_res, tx_sender.success_sign_list


@logged_group("neon.Proxy")
class HolderNeonTxStrategy(IterativeNeonTxStrategy, abc.ABC):
    NAME = 'ExecuteTrxFromAccountDataIterativeOrContinue'

    def __init__(self, *args, **kwargs):
        IterativeNeonTxStrategy.__init__(self, *args, **kwargs)

    def _validate(self) -> bool:
        return (self._validate_txsize() and
                self._validate_gas_limit())

    def build_tx(self, idx=0) -> TransactionWithComputeBudget:
        tx = TransactionWithComputeBudget()
        tx.add(self._neon_tx_sender.builder.make_partial_call_or_continue_from_account_data_instruction(self.steps, idx))
        return tx

    def _build_preparation_tx_list(self) -> [TransactionWithComputeBudget]:
        tx_list = super()._build_preparation_tx_list()

        # write eth transaction to the holder account
        msg = get_holder_msg(self._neon_tx_sender.eth_tx)

        offset = 0
        rest = msg
        cnt = 0
        while len(rest):
            (part, rest) = (rest[:HOLDER_MSG_SIZE], rest[HOLDER_MSG_SIZE:])
            tx = TransactionWithComputeBudget()
            tx.add(self._neon_tx_sender.builder.make_write_instruction(offset, part))
            tx_list.append(tx)
            offset += len(part)
            cnt += 1

        if len(self._preparation_txs_name):
            self._preparation_txs_name += ' + '
        self._preparation_txs_name += f'WriteWithHolder({cnt})'
        return tx_list


@logged_group("neon.Proxy")
class NoChainIdNeonTxStrategy(HolderNeonTxStrategy, abc.ABC):
    NAME = 'ExecuteTrxFromAccountDataIterativeOrContinueNoChainId'

    def __init__(self, *args, **kwargs):
        HolderNeonTxStrategy.__init__(self, *args, **kwargs)

    def _validate(self) -> bool:
        if not self.s.tx_validator.is_underpriced_tx_without_chainid():
            self.error = 'Normal transaction'
            return False

        return self._validate_txsize()

    def build_tx(self, idx=0) -> TransactionWithComputeBudget:
        tx = TransactionWithComputeBudget()
        tx.add(self.s.builder.make_partial_call_or_continue_from_account_data_no_chainid_instruction(self.steps, idx))
        return tx<|MERGE_RESOLUTION|>--- conflicted
+++ resolved
@@ -63,26 +63,11 @@
         self._eth_meta_dict: Dict[str, AccountMeta] = dict()
         self._resource_list = None
 
-<<<<<<< HEAD
     def execute(self, emulating_result: NeonEmulatingResult) -> NeonTxResultInfo:
         self._set_pending_tx()
         self._prepare_execution(emulating_result)
         steps_emulated = emulating_result["steps_executed"]
         return self._execute(steps_emulated)
-=======
-        self.tx_validator = NeonTxValidator(self.solana, eth_tx, min_gas_price)
-
-    def execute(self) -> NeonTxResultInfo:
-        try:
-            self._validate_execution()
-            self._prepare_execution()
-            return self._execute()
-        except Exception as e:
-            self.tx_validator.extract_ethereum_error(e)
-            raise
-        finally:
-            self._resource_list.free_resource_info()
->>>>>>> 59dd06a7
 
     def set_resource(self, resource: Optional[OperatorResourceInfo]):
         self.resource = resource
@@ -95,31 +80,13 @@
         self.operator_key = None
         self.builder = None
 
-<<<<<<< HEAD
     def _set_pending_tx(self):
-=======
-    def _validate_execution(self):
-        # Validate that operator has available resources: operator key, holder/storage accounts
-        self._resource_list.init_resource_info()
-
-        self._validate_pend_tx()
-        self.tx_validator.prevalidate_tx(self.signer)
-        self._call_emulated()
-        self.tx_validator.prevalidate_emulator(self._emulator_json)
-
-    def _validate_pend_tx(self):
->>>>>>> 59dd06a7
         operator = f'{str(self.resource.public_key())}:{self.resource.rid}'
         self._pending_tx = NeonPendingTxInfo(neon_sign=self.neon_sign, operator=operator, slot=0)
         self._pend_tx_into_db(self.solana.get_recent_blockslot())
 
-<<<<<<< HEAD
     def _execute(self, steps_emulated: int):
-        for Strategy in [SimpleNeonTxStrategy, IterativeNeonTxStrategy, HolderNeonTxStrategy]:
-=======
-    def _execute(self):
         for Strategy in [SimpleNeonTxStrategy, IterativeNeonTxStrategy, HolderNeonTxStrategy, NoChainIdNeonTxStrategy]:
->>>>>>> 59dd06a7
             try:
                 strategy = Strategy(steps_emulated, self)
                 if not strategy.is_valid:
@@ -513,15 +480,10 @@
             SolTxListSender(self._neon_tx_sender, tx_list, self._preparation_txs_name).send(signer)
             self._neon_tx_sender.done_account_tx_list()
 
-<<<<<<< HEAD
         cnt = math.ceil(self._steps_emulated / self.steps)
-        cnt = math.ceil(self._steps_emulated / (self.steps - cnt)) + 2  # +1 on begin, +1 on end
-=======
-        cnt = math.ceil(self.s.steps_emulated / self.steps)
-        cnt = math.ceil(self.s.steps_emulated / (self.steps - cnt))
+        cnt = math.ceil(self._steps_emulated / (self.steps - cnt))
         if self.s.steps_emulated > 200:
             cnt += 2  # +1 on begin, +1 on end
->>>>>>> 59dd06a7
         tx_list = [self.build_tx(idx) for idx in range(cnt)]
         self.debug(f'Total iterations {len(tx_list)} for {self._steps_emulated} ({self.steps}) EVM steps')
         tx_sender = IterativeNeonTxSender(self, self._neon_tx_sender, tx_list, self.NAME)
