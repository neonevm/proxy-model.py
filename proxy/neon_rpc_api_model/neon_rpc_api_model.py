import json
import multiprocessing
import traceback
<<<<<<< HEAD
from typing import Optional, Union, Tuple
=======

import eth_utils
from typing import Optional, Union
>>>>>>> 944737d3

import sha3
from logged_groups import logged_group
from web3.auto import w3

from ..common_neon.address import EthereumAddress
from ..common_neon.emulator_interactor import call_emulated
from ..common_neon.errors import EthereumError, InvalidParamError, PendingTxError
from ..common_neon.estimate import GasEstimate
from ..common_neon.eth_proto import Trx as EthTrx
from ..common_neon.keys_storage import KeyStorage
from ..common_neon.solana_interactor import SolanaInteractor
from ..common_neon.utils import SolanaBlockInfo
from ..common_neon.data import NeonTxExecCfg, NeonEmulatingResult
from ..common_neon.gas_price_calculator import GasPriceCalculator

from ..environment import SOLANA_URL, PP_SOLANA_URL, PYTH_MAPPING_ACCOUNT, NEON_EVM_VERSION, NEON_EVM_REVISION, \
<<<<<<< HEAD
                          CHAIN_ID, neon_cli

=======
                          CHAIN_ID, USE_EARLIEST_BLOCK_IF_0_PASSED, neon_cli, EVM_STEP_COUNT
>>>>>>> 944737d3
from ..memdb.memdb import MemDB
from ..statistics_exporter.proxy_metrics_interface import StatisticsExporter
from ..mempool import MemPoolTxRequest, MemPoolClient, MEMPOOL_SERVICE_HOST, MEMPOOL_SERVICE_PORT

from .transaction_validator import NeonTxValidator

NEON_PROXY_PKG_VERSION = '0.7.21-dev'
NEON_PROXY_REVISION = 'NEON_PROXY_REVISION_TO_BE_REPLACED'


class JsonEncoder(json.JSONEncoder):
    def default(self, obj):
        if isinstance(obj, bytearray):
            return obj.hex()
        if isinstance(obj, bytes):
            return obj.hex()
        return json.JSONEncoder.default(self, obj)


@logged_group("neon.Proxy")
class NeonRpcApiModel:
    proxy_id_glob = multiprocessing.Value('i', 0)

    def __init__(self):
        self._solana = SolanaInteractor(SOLANA_URL)
        self._db = MemDB(self._solana)
        self._stat_exporter: Optional[StatisticsExporter] = None
        self._mempool_client = MemPoolClient(MEMPOOL_SERVICE_HOST, MEMPOOL_SERVICE_PORT)

        if PP_SOLANA_URL == SOLANA_URL:
            self.gas_price_calculator = GasPriceCalculator(self._solana, PYTH_MAPPING_ACCOUNT)
        else:
            self.gas_price_calculator = GasPriceCalculator(SolanaInteractor(PP_SOLANA_URL), PYTH_MAPPING_ACCOUNT)
        self.gas_price_calculator.update_mapping()
        self.gas_price_calculator.try_update_gas_price()

        with self.proxy_id_glob.get_lock():
            self.proxy_id = self.proxy_id_glob.value
            self.proxy_id_glob.value += 1

        if self.proxy_id == 0:
            self.debug(f'Neon Proxy version: {self.neon_proxy_version()}')
        self.debug(f"Worker id {self.proxy_id}")

    def set_stat_exporter(self, stat_exporter: StatisticsExporter):
        self._stat_exporter = stat_exporter

    @staticmethod
    def neon_proxy_version():
        return 'Neon-proxy/v' + NEON_PROXY_PKG_VERSION + '-' + NEON_PROXY_REVISION

    @staticmethod
    def web3_clientVersion():
        return 'Neon/v' + NEON_EVM_VERSION + '-' + NEON_EVM_REVISION

    @staticmethod
    def eth_chainId():
        return hex(int(CHAIN_ID))

    @staticmethod
    def neon_cli_version():
        return neon_cli().version()

    @staticmethod
    def net_version():
        return str(CHAIN_ID)

    def eth_gasPrice(self):
        gas_price = self.gas_price_calculator.get_suggested_gas_price()
        return hex(gas_price)

    def eth_estimateGas(self, param: dict) -> str:
        if not isinstance(param, dict):
            raise InvalidParamError('invalid param')
        if 'from' in param:
            param['from'] = self._normalize_account(param['from'])
        if 'to' in param:
            param['to'] = self._normalize_account(param['to'])

        try:
            calculator = GasEstimate(param, self._solana)
            calculator.execute()
            return hex(calculator.estimate())

        except EthereumError:
            raise
        except Exception as err:
            err_tb = "".join(traceback.format_tb(err.__traceback__))
            self.error(f"Exception on eth_estimateGas: {err}: {err_tb}")
            raise

    def __repr__(self):
        return str(self.__dict__)

    def _should_return_starting_block(self, tag) -> bool:
        return tag == 'earliest' \
            or ((tag == '0x0' or str(tag) == '0') and USE_EARLIEST_BLOCK_IF_0_PASSED)
    def _process_block_tag(self, tag) -> SolanaBlockInfo:
        if tag in ("latest", "pending"):
            block = self._db.get_latest_block()
        elif self._should_return_starting_block(tag):
            block = self._db.get_starting_block()
        elif isinstance(tag, str):
            try:
                block = SolanaBlockInfo(slot=int(tag.strip(), 16))
            except (Exception,):
                raise InvalidParamError(message=f'failed to parse block tag: {tag}')
        elif isinstance(tag, int):
            block = SolanaBlockInfo(slot=tag)
        else:
            raise InvalidParamError(message=f'failed to parse block tag: {tag}')
        return block

    @staticmethod
    def _normalize_tx_id(tag: str) -> str:
        if not isinstance(tag, str):
            raise InvalidParamError(message='bad transaction-id format')

        try:
            tag = tag.lower().strip()
            assert len(tag) == 66
            assert tag[:2] == '0x'

            int(tag[2:], 16)
            return tag
        except (Exception,):
            raise InvalidParamError(message='transaction-id is not hex')

    @staticmethod
    def _validate_block_tag(tag: str):
        # if tag not in ("latest", "pending"):
        #     self.debug(f"Block type '{tag}' is not supported yet")
        #     raise EthereumError(message=f"Not supported block identifier: {tag}")

        if isinstance(tag, int):
            return

        try:
            tag.strip().lower()
            if tag in ('latest', 'pending', 'earliest'):
                return

            assert tag[:2] == '0x'
            int(tag[2:], 16)
        except (Exception,):
            raise InvalidParamError(message=f'invalid block tag {tag}')

    @staticmethod
    def _normalize_account(account: str) -> str:
        try:
            sender = account.strip().lower()
            assert sender[:2] == '0x'
            sender = sender[2:]

            bin_sender = bytes.fromhex(sender)
            assert len(bin_sender) == 20

            return eth_utils.to_checksum_address(sender)
        except (Exception,):
            raise InvalidParamError(message='bad account')

    def _get_full_block_by_number(self, tag) -> SolanaBlockInfo:
        block = self._process_block_tag(tag)
        if block.slot is None:
            self.debug(f"Not found block by number {tag}")
            return block

        if block.is_empty():
            block = self._db.get_full_block_by_slot(block.slot)
            if block.is_empty():
                self.debug(f"Not found block by slot {block.slot}")

        return block

    def eth_blockNumber(self):
        slot = self._db.get_latest_block_slot()
        return hex(slot)

    def eth_getBalance(self, account: str, tag: str) -> str:
        """account - address to check for balance.
           tag - integer block number, or the string "latest", "earliest" or "pending"
        """

        self._validate_block_tag(tag)
        account = self._normalize_account(account)

        try:
            neon_account_info = self._solana.get_neon_account_info(EthereumAddress(account))
            if neon_account_info is None:
                return hex(0)

            return hex(neon_account_info.balance)
        except (Exception,):
            # self.debug(f"eth_getBalance: Can't get account info: {err}")
            return hex(0)

    def eth_getLogs(self, obj):
        def to_list(items):
            if isinstance(items, str):
                return [items.lower()]
            elif isinstance(items, list):
                return list(set([item.lower() for item in items if isinstance(item, str)]))
            return []

        from_block = None
        to_block = None
        addresses = []
        topics = []
        block_hash = None

        if 'fromBlock' in obj and obj['fromBlock'] != '0':
            from_block = self._process_block_tag(obj['fromBlock']).slot
        if 'toBlock' in obj and obj['toBlock'] not in ('latest', 'pending'):
            to_block = self._process_block_tag(obj['toBlock']).slot
        if 'address' in obj:
            addresses = to_list(obj['address'])
        if 'topics' in obj:
            topics = to_list(obj['topics'])
        if 'blockHash' in obj:
            block_hash = obj['blockHash']

        return self._db.get_logs(from_block, to_block, addresses, topics, block_hash)

    def _get_block_by_slot(self, block: SolanaBlockInfo, full: bool, skip_transaction: bool) -> Optional[dict]:
        if block.is_empty():
            block = self._db.get_full_block_by_slot(block.slot)
            if block.is_empty():
                return None

        sign_list = []
        gas_used = 0
        if skip_transaction:
            tx_list = []
        else:
            tx_list = self._db.get_tx_list_by_sol_sign(block.is_finalized, block.signs)

        for tx in tx_list:
            gas_used += int(tx.neon_res.gas_used, 16)

            if full:
                receipt = self._get_transaction(tx)
                sign_list.append(receipt)
            else:
                sign_list.append(tx.neon_tx.sign)

        result = {
            "difficulty": '0x20000',
            "totalDifficulty": '0x20000',
            "extraData": "0x" + '0' * 63 + '1',
            "logsBloom": '0x' + '0' * 512,
            "gasLimit": '0xec8563e271ac',
            "transactionsRoot": '0x' + '0' * 63 + '1',
            "receiptsRoot": '0x' + '0' * 63 + '1',
            "stateRoot": '0x' + '0' * 63 + '1',

            "uncles": [],
            "sha3Uncles": '0x1dcc4de8dec75d7aab85b567b6ccd41ad312451b948a7413f0a142fd40d49347',

            "miner": '0x' + '0' * 40,
            # 8 byte nonce
            "nonce": '0x0000000000000000',
            "mixHash": '0x' + '0' * 63 + '1',
            "size": '0x' + '0' * 63 + '1',

            "gasUsed": hex(gas_used),
            "hash": block.hash,
            "number": hex(block.slot),
            "parentHash": block.parent_hash,
            "timestamp": hex(block.time),
            "transactions": sign_list,
        }
        return result

    def eth_getStorageAt(self, account: str, position, tag: str) -> str:
        """
        Retrieves storage data by given position
        Currently supports only 'latest' block
        """

        self._validate_block_tag(tag)
        account = self._normalize_account(account)

        try:
            value = neon_cli().call('get-storage-at', account, position)
            return value
        except (Exception,):
            # self.error(f"eth_getStorageAt: Neon-cli failed to execute: {err}")
            return '0x00'

    def _get_block_by_hash(self, block_hash: str) -> SolanaBlockInfo:
        try:
            block_hash = block_hash.strip().lower()
            assert block_hash[:2] == '0x'

            bin_block_hash = bytes.fromhex(block_hash[2:])
            assert len(bin_block_hash) == 32
        except (Exception,):
            raise InvalidParamError(message=f'bad block hash {block_hash}')

        block = self._db.get_block_by_hash(block_hash)
        if block.slot is None:
            self.debug("Not found block by hash %s", block_hash)

        return block

    def eth_getBlockByHash(self, block_hash: str, full: bool) -> Optional[dict]:
        """Returns information about a block by hash.
            block_hash - Hash of a block.
            full - If true it returns the full transaction objects, if false only the hashes of the transactions.
        """
        block = self._get_block_by_hash(block_hash)
        if block.slot is None:
            return None
        ret = self._get_block_by_slot(block, full, False)
        return ret

    def eth_getBlockByNumber(self, tag: str, full: bool) -> Optional[dict]:
        """Returns information about a block by block number.
            tag - integer of a block number, or the string "earliest", "latest" or "pending", as in the default block parameter.
            full - If true it returns the full transaction objects, if false only the hashes of the transactions.
        """
        block = self._process_block_tag(tag)
        if block.slot is None:
            self.debug(f"Not found block by number {tag}")
            return None
        ret = self._get_block_by_slot(block, full, tag in ('latest', 'pending'))
        return ret

    def eth_call(self, obj: dict, tag: str) -> str:
        """Executes a new message call immediately without creating a transaction on the block chain.
           Parameters
            obj - The transaction call object
                from: DATA, 20 Bytes - (optional) The address the transaction is sent from.
                to: DATA, 20 Bytes - The address the transaction is directed to.
                gas: QUANTITY - (optional) Integer of the gas provided for the transaction execution. eth_call consumes zero gas, but this parameter may be needed by some executions.
                gasPrice: QUANTITY - (optional) Integer of the gasPrice used for each paid gas
                value: QUANTITY - (optional) Integer of the value sent with this transaction
                data: DATA - (optional) Hash of the method signature and encoded parameters. For details see Ethereum Contract ABI in the Solidity documentation
            tag - integer block number, or the string "latest", "earliest" or "pending", see the default block parameter
        """
        self._validate_block_tag(tag)
        if not isinstance(obj, dict):
            raise InvalidParamError(message='invalid object type')

        if not obj['data']:
            raise InvalidParamError(message="missing data")

        try:
            caller_id = obj.get('from', "0x0000000000000000000000000000000000000000")
            contract_id = obj.get('to', 'deploy')
            data = obj.get('data', "None")
            value = obj.get('value', '')
            return "0x"+call_emulated(contract_id, caller_id, data, value)['result']
        except EthereumError:
            raise
        except Exception as err:
            self.error(f"eth_call Exception {err}")
            raise

    def eth_getTransactionCount(self, account: str, tag: str) -> str:
        self._validate_block_tag(tag)
        account = self._normalize_account(account)

        try:
            neon_account_info = self._solana.get_neon_account_info(account)
            return hex(neon_account_info.trx_count)
        except (Exception,):
            # self.debug(f"eth_getTransactionCount: Can't get account info: {err}")
            return hex(0)

    @staticmethod
    def _get_transaction_receipt(tx) -> dict:
        result = {
            "transactionHash": tx.neon_tx.sign,
            "transactionIndex": hex(tx.neon_tx.tx_idx),
            "type": "0x0",
            "blockHash": tx.neon_res.block_hash,
            "blockNumber": hex(tx.neon_res.slot),
            "from": tx.neon_tx.addr,
            "to": tx.neon_tx.to_addr,
            "gasUsed": tx.neon_res.gas_used,
            "cumulativeGasUsed": tx.neon_res.gas_used,
            "contractAddress": tx.neon_tx.contract,
            "logs": tx.neon_res.logs,
            "status": tx.neon_res.status,
            "logsBloom": "0x"+'0'*512
        }

        return result

    def eth_getTransactionReceipt(self, NeonTxId: str) -> Optional[dict]:
        neon_sign = self._normalize_tx_id(NeonTxId)

        tx = self._db.get_tx_by_neon_sign(neon_sign)
        if not tx:
            self.debug("Not found receipt")
            return None
        return self._get_transaction_receipt(tx)

    @staticmethod
    def _get_transaction(tx) -> dict:
        t = tx.neon_tx
        r = tx.neon_res

        result = {
            "blockHash": r.block_hash,
            "blockNumber": hex(r.slot),
            "hash": t.sign,
            "transactionIndex": hex(t.tx_idx),
            "type": "0x0",
            "from": t.addr,
            "nonce":  t.nonce,
            "gasPrice": t.gas_price,
            "gas": t.gas_limit,
            "to": t.to_addr,
            "value": t.value,
            "input": t.calldata,
            "v": t.v,
            "r": t.r,
            "s": t.s,
        }

        return result

    def eth_getTransactionByHash(self, NeonTxId: str) -> Optional[dict]:
        neon_sign = self._normalize_tx_id(NeonTxId)

        tx = self._db.get_tx_by_neon_sign(neon_sign)
        if tx is None:
            self.debug("Not found receipt")
            return None
        return self._get_transaction(tx)

    def eth_getCode(self, account: str, tag) -> str:
        self._validate_block_tag(tag)
        account = self._normalize_account(account)

        try:
            code_info = self._solana.get_neon_code_info(account)
            if (not code_info) or (not code_info.code):
                return '0x'
            return code_info.code
        except (Exception,):
            return '0x'

    def eth_sendRawTransaction(self, rawTrx: str) -> str:
        try:
            trx = EthTrx.fromString(bytearray.fromhex(rawTrx[2:]))
        except (Exception,):
            raise InvalidParamError(message="wrong transaction format")

        eth_signature = '0x' + trx.hash_signed().hex()
        self.debug(f"sendRawTransaction {eth_signature}: {json.dumps(trx.as_dict(), cls=JsonEncoder, sort_keys=True)}")

        self._stat_tx_begin()
        try:
            neon_tx_cfg, emulating_result = self.precheck(trx)

            # tx_sender = NeonTxSender(self._db, self._solana, trx, steps=EVM_STEP_COUNT)
            # with OperatorResourceList(tx_sender):
            #     tx_sender.execute(neon_tx_cfg)

            self._stat_tx_success()
            mempool_tx_request = MemPoolTxRequest(neon_tx=trx,
                                                  neon_tx_exec_cfg=neon_tx_cfg,
                                                  emulating_result=emulating_result)

            if not self._mempool_client.send_raw_transaction(mempool_tx_request):
                raise Exception("Failed to pass neon_tx into MemPool")

            return eth_signature

        except PendingTxError as err:
            self._stat_tx_failed()
            self.debug(f'{err}')
            return eth_signature
        except EthereumError:
            self._stat_tx_failed()
            raise
        except Exception:
            self._stat_tx_failed()
            raise

    def precheck(self, neon_trx: EthTrx) -> Tuple[NeonTxExecCfg, NeonEmulatingResult]:
        min_gas_price = self.gas_price_calculator.get_min_gas_price()
        neon_validator = NeonTxValidator(self._solana, neon_trx, min_gas_price)
        return neon_validator.precheck()

    def _stat_tx_begin(self):
        self._stat_exporter.stat_commit_tx_begin()

    def _stat_tx_success(self):
        self._stat_exporter.stat_commit_tx_end_success()

    def _stat_tx_failed(self):
        self._stat_exporter.stat_commit_tx_end_failed(None)

    def _get_transaction_by_index(self, block: SolanaBlockInfo, tx_idx: int) -> Optional[dict]:
        try:
            if isinstance(tx_idx, str):
                tx_idx = int(tx_idx, 16)
            assert tx_idx >= 0
        except (Exception,):
            raise EthereumError(message=f'invalid transaction index {tx_idx}')

        if block.is_empty():
            block = self._db.get_full_block_by_slot(block.slot)
            if block.is_empty():
                self.debug(f"Not found block by slot {block.slot}")
                return None

        tx_list = self._db.get_tx_list_by_sol_sign(block.is_finalized, block.signs)
        if tx_idx >= len(tx_list):
            return None

        return self._get_transaction(tx_list[tx_idx])

    def eth_getTransactionByBlockNumberAndIndex(self, tag: str, tx_idx: int) -> Optional[dict]:
        block = self._process_block_tag(tag)
        if block.is_empty():
            self.debug(f"Not found block by number {tag}")
            return None

        return self._get_transaction_by_index(block, tx_idx)

    def eth_getTransactionByBlockHashAndIndex(self, block_hash: str, tx_idx: int) -> Optional[dict]:
        block = self._get_block_by_hash(block_hash)
        if block.is_empty():
            return None
        return self._get_transaction_by_index(block, tx_idx)

    def eth_getBlockTransactionCountByHash(self, block_hash: str) -> str:
        block = self._get_block_by_hash(block_hash)
        if block.slot is None:
            return hex(0)
        if block.is_empty():
            block = self._db.get_full_block_by_slot(block.slot)
            if block.is_empty():
                self.debug(f"Not found block by slot {block.slot}")
                return hex(0)

        tx_list = self._db.get_tx_list_by_sol_sign(block.is_finalized, block.signs)
        return hex(len(tx_list))

    def eth_getBlockTransactionCountByNumber(self, tag: str) -> str:
        block = self._get_full_block_by_number(tag)
        if block.is_empty():
            return hex(0)

        tx_list = self._db.get_tx_list_by_sol_sign(block.is_finalized, block.signs)
        return hex(len(tx_list))

    @staticmethod
    def eth_accounts() -> [str]:
        storage = KeyStorage()
        account_list = storage.get_list()
        return [str(a) for a in account_list]

    def eth_sign(self, address: str, data: str) -> str:
        address = self._normalize_account(address)
        try:
            data = bytes.fromhex(data[2:])
        except (Exception,):
            raise InvalidParamError(message='data is not hex string')

        account = KeyStorage().get_key(address)
        if not account:
            raise EthereumError(message='unknown account')

        message = str.encode(f'\x19Ethereum Signed Message:\n{len(data)}') + data
        return str(account.private.sign_msg(message))

    def eth_signTransaction(self, tx: dict) -> dict:
        if 'from' not in tx:
            raise InvalidParamError(message='no sender in transaction')

        sender = tx['from']
        del tx['from']
        sender = self._normalize_account(sender)

        if 'to' in tx:
            tx['to'] = self._normalize_account(tx['to'])

        account = KeyStorage().get_key(sender)
        if not account:
            raise EthereumError(message='unknown account')

        if 'nonce' not in tx:
            tx['nonce'] = self.eth_getTransactionCount(sender, 'latest')

        if 'chainId' not in tx:
            tx['chainId'] = hex(CHAIN_ID)

        try:
            signed_tx = w3.eth.account.sign_transaction(tx, account.private)
            raw_tx = signed_tx.rawTransaction.hex()

            tx['from'] = sender
            tx['to'] = EthTrx.fromString(bytearray.fromhex(raw_tx[2:])).toAddress.hex()
            tx['hash'] = signed_tx.hash.hex()
            tx['r'] = hex(signed_tx.r)
            tx['s'] = hex(signed_tx.s)
            tx['v'] = hex(signed_tx.v)

            return {
                'raw': raw_tx,
                'tx': tx
            }
        except Exception as e:
            err_tb = "".join(traceback.format_tb(e.__traceback__))
            self.error(f'Exception {type(e)}({str(e)}: {err_tb}')
            raise InvalidParamError(message='bad transaction')

    def eth_sendTransaction(self, tx: dict) -> str:
        tx = self.eth_signTransaction(tx)
        return self.eth_sendRawTransaction(tx['raw'])

    @staticmethod
    def web3_sha3(data: str) -> str:
        try:
            data = bytes.fromhex(data[2:])
        except (Exception,):
            raise InvalidParamError(message='data is not hex string')

        return sha3.keccak_256(data).hexdigest()

    @staticmethod
    def eth_mining() -> bool:
        return False

    @staticmethod
    def eth_hashrate() -> str:
        return hex(0)

    @staticmethod
    def eth_getWork() -> [str]:
        return ['', '', '', '']

    def eth_syncing(self) -> Union[bool, dict]:
        try:
            slots_behind = self._solana.get_slots_behind()
            latest_slot = self._db.get_latest_block_slot()
            first_slot = self._db.get_starting_block_slot()

            self.debug(f'slots_behind: {slots_behind}, latest_slot: {latest_slot}, first_slot: {first_slot}')
            if (slots_behind is None) or (latest_slot is None) or (first_slot is None):
                return False

            return {
                'startingblock': first_slot,
                'currentblock': latest_slot,
                'highestblock': latest_slot + slots_behind
            }
        except (Exception,):
            return False

    def net_peerCount(self) -> str:
        cluster_node_list = self._solana.get_cluster_nodes()
        return hex(len(cluster_node_list))

    @staticmethod
    def net_listening() -> bool:
        return False

    def neon_getSolanaTransactionByNeonTransaction(self, NeonTxId: str) -> Union[str, list]:
        neon_sign = self._normalize_tx_id(NeonTxId)
        return self._db.get_sol_sign_list_by_neon_sign(neon_sign)<|MERGE_RESOLUTION|>--- conflicted
+++ resolved
@@ -1,13 +1,9 @@
 import json
 import multiprocessing
 import traceback
-<<<<<<< HEAD
+import eth_utils
+
 from typing import Optional, Union, Tuple
-=======
-
-import eth_utils
-from typing import Optional, Union
->>>>>>> 944737d3
 
 import sha3
 from logged_groups import logged_group
@@ -25,12 +21,9 @@
 from ..common_neon.gas_price_calculator import GasPriceCalculator
 
 from ..environment import SOLANA_URL, PP_SOLANA_URL, PYTH_MAPPING_ACCOUNT, NEON_EVM_VERSION, NEON_EVM_REVISION, \
-<<<<<<< HEAD
                           CHAIN_ID, neon_cli
 
-=======
                           CHAIN_ID, USE_EARLIEST_BLOCK_IF_0_PASSED, neon_cli, EVM_STEP_COUNT
->>>>>>> 944737d3
 from ..memdb.memdb import MemDB
 from ..statistics_exporter.proxy_metrics_interface import StatisticsExporter
 from ..mempool import MemPoolTxRequest, MemPoolClient, MEMPOOL_SERVICE_HOST, MEMPOOL_SERVICE_PORT
