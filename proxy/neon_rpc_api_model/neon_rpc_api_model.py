--- conflicted
+++ resolved
@@ -1,6 +1,5 @@
 import json
 import multiprocessing
-import time
 import traceback
 import eth_utils
 
@@ -491,7 +490,6 @@
             neon_tx_cfg, emulating_result = self.precheck(trx)
 
             self._stat_tx_success()
-<<<<<<< HEAD
             req_id = LogMng.get_logging_context().get("req_id")
 
             self._mempool_client.send_raw_transaction(req_id=req_id,
@@ -499,14 +497,6 @@
                                                       neon_tx=trx,
                                                       neon_tx_exec_cfg=neon_tx_cfg,
                                                       emulating_result=emulating_result)
-=======
-            mempool_tx_request = MemPoolTxRequest(neon_tx=trx,
-                                                  neon_tx_exec_cfg=neon_tx_cfg,
-                                                  emulating_result=emulating_result)
-
-            if not self._mempool_client.send_raw_transaction(mempool_tx_request):
-                raise Exception("Failed to pass neon_tx into MemPool")
->>>>>>> 9ea46021
             return eth_signature
 
         except PendingTxError as err:
