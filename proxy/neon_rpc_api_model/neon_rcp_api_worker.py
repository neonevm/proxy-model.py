--- conflicted
+++ resolved
@@ -17,10 +17,6 @@
 from ..common_neon.keys_storage import KeyStorage
 from ..common_neon.solana_interactor import SolanaInteractor
 from ..common_neon.utils import SolanaBlockInfo
-<<<<<<< HEAD
-
-=======
->>>>>>> 76933af0
 from ..common_neon.gas_price_calculator import GasPriceCalculator
 from ..common_neon.elf_params import ElfParams
 from ..common_neon.environment_utils import neon_cli
@@ -500,10 +496,6 @@
             self._mempool_client.send_raw_transaction(req_id=req_id, signature=eth_signature, neon_tx=trx)
             return eth_signature
 
-        except EthereumError as err:
-            self.error(f'Failed to process eth_sendRawTransaction, EthereumError: {err}')
-            self._stat_tx_failed()
-            raise
         except Exception as err:
             self.error(f"Failed to process eth_sendRawTransaction, Error: {err}")
             self._stat_tx_failed()
