import json
import multiprocessing
import eth_utils
import time
import math

from typing import Optional, Union, Dict, Any, List, cast

import sha3
from logged_groups import logged_group, LogMng
from web3.auto import w3

from ..common_neon.address import EthereumAddress
from ..common_neon.emulator_interactor import call_emulated, check_emulated_exit_status, call_tx_emulated
from ..common_neon.errors import EthereumError, InvalidParamError
from ..common_neon.estimate import GasEstimate
from ..common_neon.eth_proto import NeonTx
from ..common_neon.keys_storage import KeyStorage
from ..common_neon.solana_interactor import SolInteractor
from ..common_neon.utils import JsonBytesEncoder
from ..common_neon.utils import SolanaBlockInfo, NeonTxReceiptInfo, NeonTxInfo, NeonTxResultInfo
from ..common_neon.config import Config
from ..common_neon.elf_params import ElfParams
from ..common_neon.environment_utils import neon_cli
from ..common_neon.transaction_validator import NeonTxValidator
from ..indexer.indexer_db import IndexerDB
from ..statistics_exporter.proxy_metrics_interface import StatisticsExporter
from ..mempool import MemPoolClient, MP_SERVICE_ADDR, MPTxSendResult, MPTxSendResultCode, MPGasPriceResult


NEON_PROXY_PKG_VERSION = '0.12.1'
NEON_PROXY_REVISION = 'NEON_PROXY_REVISION_TO_BE_REPLACED'


@logged_group("neon.Proxy")
class NeonRpcApiWorker:
    proxy_id_glob = multiprocessing.Value('i', 0)

    def __init__(self):
        self._config = Config()
        self._solana = SolInteractor(self._config, self._config.solana_url)
        self._db = IndexerDB()
        self._stat_exporter: Optional[StatisticsExporter] = None
        self._mempool_client = MemPoolClient(MP_SERVICE_ADDR)

        self._gas_price_value: Optional[MPGasPriceResult] = None
        self._last_gas_price_time = 0

        self._last_elf_params_time = 0

        with self.proxy_id_glob.get_lock():
            self.proxy_id = self.proxy_id_glob.value
            self.proxy_id_glob.value += 1

        if self.proxy_id == 0:
            self.debug(f'Neon Proxy version: {self.neon_proxy_version()}')
        self.debug(f"Worker id {self.proxy_id}")

    def set_stat_exporter(self, stat_exporter: StatisticsExporter):
        self._stat_exporter = stat_exporter

    @property
    def _gas_price(self) -> MPGasPriceResult:
        now = math.ceil(time.time())
        if self._last_gas_price_time != now:
            req_id = LogMng.get_logging_context().get("req_id")
            gas_price = self._mempool_client.get_gas_price(req_id)
            if gas_price is not None:
                self._gas_price_value = gas_price
        if self._gas_price_value is None:
            raise EthereumError(message='Failed to calculate gas price. Try again later')
        return cast(MPGasPriceResult, self._gas_price_value)

    def neon_proxy_version(self) -> str:
        return self.neon_proxyVersion()

    @staticmethod
    def neon_proxyVersion() -> str:
        return 'Neon-proxy/v' + NEON_PROXY_PKG_VERSION + '-' + NEON_PROXY_REVISION

    @staticmethod
    def web3_clientVersion() -> str:
        return 'Neon/v' + ElfParams().neon_evm_version + '-' + ElfParams().neon_evm_revision

    @staticmethod
    def eth_chainId() -> str:
        return hex(ElfParams().chain_id)

    def neon_cli_version(self) -> str:
        return self.neon_cliVersion()

    def neon_cliVersion(self) -> str:
        return neon_cli(self._config).version()

    @staticmethod
    def net_version() -> str:
        return str(ElfParams().chain_id)

    def eth_gasPrice(self) -> str:
        return hex(self._gas_price.suggested_gas_price)

    def eth_estimateGas(self, param: Dict[str, Any]) -> str:
        if not isinstance(param, dict):
            raise InvalidParamError('invalid param')
        if 'from' in param:
            param['from'] = self._normalize_account(param['from'])
        if 'to' in param:
            param['to'] = self._normalize_account(param['to'])

        try:
            calculator = GasEstimate(self._config, self._solana, param)
            calculator.execute()
            return hex(calculator.estimate())

        except EthereumError:
            raise
        except BaseException as exc:
            self.debug(f"Exception on eth_estimateGas: {str(exc)}")
            raise

    def __repr__(self):
        return str(self.__dict__)

    def _should_return_starting_block(self, tag: Union[str, int]) -> bool:
        return tag == 'earliest' \
            or ((tag == '0x0' or str(tag) == '0') and self._config.use_earliest_block_if_0_passed)

    def _process_block_tag(self, tag: Union[str, int]) -> SolanaBlockInfo:
        if tag in ("latest", "pending"):
            block = self._db.get_latest_block()
        elif self._should_return_starting_block(tag):
            block = self._db.get_starting_block()
        elif isinstance(tag, str):
            try:
                block = SolanaBlockInfo(block_slot=int(tag.strip(), 16))
            except (Exception,):
                raise InvalidParamError(message=f'failed to parse block tag: {tag}')
        elif isinstance(tag, int):
            block = SolanaBlockInfo(block_slot=tag)
        else:
            raise InvalidParamError(message=f'failed to parse block tag: {tag}')
        return block

    @staticmethod
    def _normalize_tx_id(tag: str) -> str:
        if not isinstance(tag, str):
            raise InvalidParamError(message='bad transaction-id format')

        try:
            tag = tag.lower().strip()
            assert len(tag) == 66
            assert tag[:2] == '0x'

            int(tag[2:], 16)
            return tag
        except (Exception,):
            raise InvalidParamError(message='transaction-id is not hex')

    @staticmethod
    def _validate_block_tag(tag: Union[int, str]) -> None:
        # if tag not in ("latest", "pending"):
        #     self.debug(f"Block type '{tag}' is not supported yet")
        #     raise EthereumError(message=f"Not supported block identifier: {tag}")

        if isinstance(tag, int):
            return

        try:
            tag.strip().lower()
            if tag in ('latest', 'pending', 'earliest'):
                return

            assert tag[:2] == '0x'
            int(tag[2:], 16)
        except (Exception,):
            raise InvalidParamError(message=f'invalid block tag {tag}')

    @staticmethod
    def _normalize_account(account: str) -> str:
        try:
            sender = account.strip().lower()
            assert sender[:2] == '0x'
            sender = sender[2:]

            bin_sender = bytes.fromhex(sender)
            assert len(bin_sender) == 20

            return eth_utils.to_checksum_address(sender)
        except (Exception,):
            raise InvalidParamError(message='bad account')

    def _get_full_block_by_number(self, tag: Union[str, int]) -> SolanaBlockInfo:
        block = self._process_block_tag(tag)
        if block.is_empty():
            block = self._db.get_block_by_slot(block.block_slot)
            if block.is_empty():
                self.debug(f"Not found block by slot {block.block_slot}")

        return block

    def eth_blockNumber(self) -> str:
        slot = self._db.get_latest_block_slot()
        return hex(slot)

    def eth_getBalance(self, account: str, tag: Union[int, str]) -> str:
        """account - address to check for balance.
           tag - integer block number, or the string "latest", "earliest" or "pending"
        """

        self._validate_block_tag(tag)
        account = self._normalize_account(account)

        try:
            commitment = 'processed' if tag == 'pending' else 'confirmed'
            neon_account_info = self._solana.get_neon_account_info(EthereumAddress(account), commitment)
            if neon_account_info is None:
                return hex(0)

            return hex(neon_account_info.balance)
        except (Exception,):
            # self.debug(f"eth_getBalance: Can't get account info: {err}")
            return hex(0)

    def eth_getLogs(self, obj: Dict[str, Any]) -> List[Dict[str, Any]]:
        def to_list(items):
            if isinstance(items, str):
                return [items.lower()]
            elif isinstance(items, list):
                return list(set([item.lower() for item in items if isinstance(item, str)]))
            return []

        from_block = None
        to_block = None
        addresses = []
        topics = []
        block_hash = None

        if 'fromBlock' in obj and obj['fromBlock'] != '0':
            from_block = self._process_block_tag(obj['fromBlock']).block_slot
        if 'toBlock' in obj and obj['toBlock'] not in ('latest', 'pending'):
            to_block = self._process_block_tag(obj['toBlock']).block_slot
        if 'address' in obj:
            addresses = to_list(obj['address'])
        if 'topics' in obj:
            topics = to_list(obj['topics'])
        if 'blockHash' in obj:
            block_hash = obj['blockHash']

        return self._db.get_logs(from_block, to_block, addresses, topics, block_hash)

    def _get_block_by_slot(self, block: SolanaBlockInfo, full: bool, skip_transaction: bool) -> Optional[dict]:
        if block.is_empty():
            block = self._db.get_block_by_slot(block.block_slot)
            if block.is_empty():
                return None

        sig_list = []
        gas_used = 0
        if skip_transaction:
            tx_list = []
        else:
            tx_list = self._db.get_tx_list_by_block_slot(block.block_slot)

        for tx in tx_list:
            gas_used += int(tx.neon_tx_res.gas_used, 16)

            if full:
                receipt = self._get_transaction(tx)
                sig_list.append(receipt)
            else:
                sig_list.append(tx.neon_tx.sig)

        result = {
            "difficulty": '0x20000',
            "totalDifficulty": '0x20000',
            "extraData": "0x" + '0' * 63 + '1',
            "logsBloom": '0x' + '0' * 512,
            "gasLimit": '0xec8563e271ac',
            "transactionsRoot": '0x' + '0' * 63 + '1',
            "receiptsRoot": '0x' + '0' * 63 + '1',
            "stateRoot": '0x' + '0' * 63 + '1',

            "uncles": [],
            "sha3Uncles": '0x1dcc4de8dec75d7aab85b567b6ccd41ad312451b948a7413f0a142fd40d49347',

            "miner": '0x' + '0' * 40,
            # 8 byte nonce
            "nonce": '0x0000000000000000',
            "mixHash": '0x' + '0' * 63 + '1',
            "size": '0x' + '1',

            "gasUsed": hex(gas_used),
            "hash": block.block_hash,
            "number": hex(block.block_slot),
            "parentHash": block.parent_block_hash,
            "timestamp": hex(block.block_time),
            "transactions": sig_list,
        }
        return result

    def eth_getStorageAt(self, account: str, position, tag: Union[int, str]) -> str:
        """
        Retrieves storage data by given position
        Currently supports only 'latest' block
        """

        self._validate_block_tag(tag)
        account = self._normalize_account(account)

        try:
            value = neon_cli(self._config).call('get-storage-at', account, position)
            return value
        except (Exception,):
            # self.error(f"eth_getStorageAt: Neon-cli failed to execute: {err}")
            return '0x00'

    def _get_block_by_hash(self, block_hash: str) -> SolanaBlockInfo:
        try:
            block_hash = block_hash.strip().lower()
            assert block_hash[:2] == '0x'

            bin_block_hash = bytes.fromhex(block_hash[2:])
            assert len(bin_block_hash) == 32
        except (Exception,):
            raise InvalidParamError(message=f'bad block hash {block_hash}')

        block = self._db.get_block_by_hash(block_hash)
        if block.is_empty():
            self.debug("Not found block by hash %s", block_hash)

        return block

    def eth_getBlockByHash(self, block_hash: str, full: bool) -> Optional[dict]:
        """Returns information about a block by hash.
            block_hash - Hash of a block.
            full - If true it returns the full transaction objects, if false only the hashes of the transactions.
        """
        block = self._get_block_by_hash(block_hash)
        if block.is_empty():
            return None
        ret = self._get_block_by_slot(block, full, False)
        return ret

    def eth_getBlockByNumber(self, tag: Union[int, str], full: bool) -> Optional[dict]:
        """Returns information about a block by block number.
            tag - integer of a block number, or the string "earliest", "latest" or "pending", as in the default block parameter.
            full - If true it returns the full transaction objects, if false only the hashes of the transactions.
        """
        block = self._process_block_tag(tag)
        ret = self._get_block_by_slot(block, full, tag in ('latest', 'pending'))
        return ret

    def eth_call(self, obj: dict, tag: Union[int, str]) -> str:
        """Executes a new message call immediately without creating a transaction on the block chain.
           Parameters
            obj - The transaction call object
                from: DATA, 20 Bytes - (optional) The address the transaction is sent from.
                to: DATA, 20 Bytes - The address the transaction is directed to.
                gas: QUANTITY - (optional) Integer of the gas provided for the transaction execution. eth_call consumes zero gas, but this parameter may be needed by some executions.
                gasPrice: QUANTITY - (optional) Integer of the gasPrice used for each paid gas
                value: QUANTITY - (optional) Integer of the value sent with this transaction
                data: DATA - (optional) Hash of the method signature and encoded parameters. For details see Ethereum Contract ABI in the Solidity documentation
            tag - integer block number, or the string "latest", "earliest" or "pending", see the default block parameter
        """
        self._validate_block_tag(tag)
        if not isinstance(obj, dict):
            raise InvalidParamError(message='invalid object type')

        if not obj['data']:
            raise InvalidParamError(message="missing data")

        try:
            caller_id = obj.get('from', "0x0000000000000000000000000000000000000000")
            contract_id = obj.get('to', 'deploy')
            data = obj.get('data', "None")
            value = obj.get('value', '')
            emulator_json = call_emulated(self._config, contract_id, caller_id, data, value)
            check_emulated_exit_status(emulator_json)
            return '0x' + emulator_json['result']
        except EthereumError:
            raise
        except Exception as err:
            self.debug(f'eth_call Exception {err}.')
            raise

    def eth_getTransactionCount(self, account: str, tag: Union[str, int]) -> str:
        self._validate_block_tag(tag)
        account = self._normalize_account(account).lower()

        try:
            self.debug(f"Get transaction count. Account: {account}, tag: {tag}")

            if tag == "pending":
                req_id = LogMng.get_logging_context().get("req_id")
                pending_tx_nonce = self._mempool_client.get_pending_tx_nonce(req_id=req_id, sender=account)
                self.debug(f"Pending tx count for: {account} - is: {pending_tx_nonce}")
                if pending_tx_nonce is None:
                    pending_tx_nonce = 0
                else:
                    pending_tx_nonce += 1

                neon_account_info = self._solana.get_neon_account_info(account, 'processed')
                tx_count = max(neon_account_info.tx_count, pending_tx_nonce)
            else:
                neon_account_info = self._solana.get_neon_account_info(account, 'confirmed')
                tx_count = neon_account_info.tx_count

            return hex(tx_count)
        except (Exception,):
            # self.debug(f"eth_getTransactionCount: Can't get account info: {err}")
            return hex(0)

    @staticmethod
    def _get_transaction_receipt(tx: NeonTxReceiptInfo) -> dict:
        result = {
            "transactionHash": tx.neon_tx.sig,
            "transactionIndex": hex(tx.neon_tx_res.tx_idx),
            "type": "0x0",
            "blockHash": tx.neon_tx_res.block_hash,
            "blockNumber": hex(tx.neon_tx_res.block_slot),
            "from": tx.neon_tx.addr,
            "to": tx.neon_tx.to_addr,
            "gasUsed": tx.neon_tx_res.gas_used,
            "cumulativeGasUsed": tx.neon_tx_res.gas_used,
            "contractAddress": tx.neon_tx.contract,
            "logs": tx.neon_tx_res.log_list,
            "status": tx.neon_tx_res.status,
            "logsBloom": "0x"+'0'*512
        }

        return result

    def eth_getTransactionReceipt(self, neon_tx_sig: str) -> Optional[dict]:
        neon_sig = self._normalize_tx_id(neon_tx_sig)

        tx = self._db.get_tx_by_neon_sig(neon_sig)
        if not tx:
            self.debug("Not found receipt")
            return None
        return self._get_transaction_receipt(tx)

    @staticmethod
    def _get_transaction(tx: NeonTxReceiptInfo) -> dict:
        t = tx.neon_tx
        r = tx.neon_tx_res

        block_number = None
        if r.block_slot is not None:
            block_number = hex(r.block_slot)

        tx_idx = None
        if r.tx_idx is not None:
            tx_idx = hex(r.tx_idx)

        result = {
            "blockHash": r.block_hash,
            "blockNumber": block_number,
            "hash": t.sig,
            "transactionIndex": tx_idx,
            "type": "0x0",
            "from": t.addr,
            "nonce":  t.nonce,
            "gasPrice": t.gas_price,
            "gas": t.gas_limit,
            "to": t.to_addr,
            "value": t.value,
            "input": t.calldata,
            "v": t.v,
            "r": t.r,
            "s": t.s,
        }

        return result

    def eth_getTransactionByHash(self, neon_tx_sig: str) -> Optional[dict]:
        neon_sig = self._normalize_tx_id(neon_tx_sig)

        neon_tx_receipt: NeonTxReceiptInfo = self._db.get_tx_by_neon_sig(neon_sig)
        if neon_tx_receipt is None:
            req_id = LogMng.get_logging_context().get("req_id")
            neon_tx: Union[NeonTx, EthereumError, None] = self._mempool_client.get_pending_tx_by_hash(req_id, neon_sig)
            if neon_tx is None:
                self.debug("Not found receipt")
                return None
<<<<<<< HEAD
=======
            elif isinstance(neon_tx, EthereumError):
                raise neon_tx

>>>>>>> f51d5864
            neon_tx_receipt = NeonTxReceiptInfo(NeonTxInfo.from_neon_tx(neon_tx), NeonTxResultInfo())
        return self._get_transaction(neon_tx_receipt)

    def eth_getCode(self, account: str, tag: Union[str, int]) -> str:
        self._validate_block_tag(tag)
        account = self._normalize_account(account)

        try:
            account_info = self._solana.get_neon_account_info(account)
            if (not account_info) or (not account_info.code):
                return '0x'

            return account_info.code
        except (Exception,):
            return '0x'

    def eth_sendRawTransaction(self, raw_tx: str) -> str:
        try:
            neon_tx = NeonTx.from_string(bytearray.fromhex(raw_tx[2:]))
        except (Exception,):
            raise InvalidParamError(message="wrong transaction format")

        neon_sig = '0x' + neon_tx.hash_signed().hex()
        self.debug(f"sendRawTransaction {neon_sig}: {json.dumps(neon_tx.as_dict(), cls=JsonBytesEncoder)}")

        self._stat_tx_begin()
        try:
            neon_tx_receipt: NeonTxReceiptInfo = self._db.get_tx_by_neon_sig(neon_sig)
            if neon_tx_receipt is not None:
                raise EthereumError(message='already known')

            min_gas_price = self._gas_price.min_gas_price
            neon_tx_validator = NeonTxValidator(self._config, self._solana, neon_tx, min_gas_price)
            neon_tx_exec_cfg = neon_tx_validator.precheck()

            req_id = LogMng.get_logging_context().get("req_id")

            result: MPTxSendResult = self._mempool_client.send_raw_transaction(
                req_id=req_id, neon_sig=neon_sig, neon_tx=neon_tx, neon_tx_exec_cfg=neon_tx_exec_cfg
            )

            if result.code in (MPTxSendResultCode.Success, MPTxSendResultCode.AlreadyKnown):
                self._stat_tx_success()
                return neon_sig
            elif result.code == MPTxSendResultCode.Underprice:
                raise EthereumError(message='replacement transaction underpriced')
            elif result.code == MPTxSendResultCode.NonceTooLow:
                neon_tx_validator.raise_nonce_error(result.state_tx_cnt, neon_tx.nonce)
                self._stat_tx_failed()
            else:
                raise EthereumError(message='unknown error')
        except EthereumError:
            self._stat_tx_failed()
            raise

        except BaseException as exc:
            self.error('Failed to process eth_sendRawTransaction.', exc_info=exc)
            self._stat_tx_failed()
            raise

    def _stat_tx_begin(self):
        if self._stat_exporter is not None:
            self._stat_exporter.stat_commit_tx_begin()

    def _stat_tx_success(self):
        if self._stat_exporter is not None:
            self._stat_exporter.stat_commit_tx_end_success()

    def _stat_tx_failed(self):
        if self._stat_exporter is not None:
            self._stat_exporter.stat_commit_tx_end_failed(None)

    def _get_transaction_by_index(self, block: SolanaBlockInfo, tx_idx: Union[str, int]) -> Optional[Dict[str, Any]]:
        try:
            if isinstance(tx_idx, str):
                tx_idx = int(tx_idx, 16)
            assert tx_idx >= 0
        except (Exception,):
            raise EthereumError(message=f'invalid transaction index {tx_idx}')

        if block.is_empty():
            block = self._db.get_block_by_slot(block.block_slot)
            if block.is_empty():
                self.debug(f"Not found block by slot {block.block_slot}")
                return None

        neon_tx_receipt = self._db.get_tx_by_block_slot_tx_idx(block.block_slot, tx_idx)
        if neon_tx_receipt is None:
            self.debug("Not found receipt")
            return None
        return self._get_transaction(neon_tx_receipt)

    def eth_getTransactionByBlockNumberAndIndex(self, tag: str, tx_idx: int) -> Optional[Dict[str, Any]]:
        block = self._process_block_tag(tag)
        return self._get_transaction_by_index(block, tx_idx)

    def eth_getTransactionByBlockHashAndIndex(self, block_hash: str, tx_idx: int) -> Optional[Dict[str, Any]]:
        block = self._get_block_by_hash(block_hash)
        if block.is_empty():
            return None
        return self._get_transaction_by_index(block, tx_idx)

    def eth_getBlockTransactionCountByHash(self, block_hash: str) -> str:
        block = self._get_block_by_hash(block_hash)
        if block.is_empty():
            return hex(0)
        if block.is_empty():
            block = self._db.get_block_by_slot(block.block_slot)
            if block.is_empty():
                self.debug(f"Not found block by slot {block.block_slot}")
                return hex(0)

        tx_list = self._db.get_tx_list_by_block_slot(block.block_slot)
        return hex(len(tx_list))

    def eth_getBlockTransactionCountByNumber(self, tag: str) -> str:
        block = self._get_full_block_by_number(tag)
        if block.is_empty():
            return hex(0)

        tx_list = self._db.get_tx_list_by_block_slot(block.block_slot)
        return hex(len(tx_list))

    @staticmethod
    def eth_accounts() -> [str]:
        storage = KeyStorage()
        account_list = storage.get_list()
        return [str(a) for a in account_list]

    def eth_sign(self, address: str, data: str) -> str:
        address = self._normalize_account(address)
        try:
            data = bytes.fromhex(data[2:])
        except (Exception,):
            raise InvalidParamError(message='data is not hex string')

        account = KeyStorage().get_key(address)
        if not account:
            raise EthereumError(message='unknown account')

        message = str.encode(f'\x19Ethereum Signed Message:\n{len(data)}') + data
        return str(account.private.sign_msg(message))

    def eth_signTransaction(self, tx: Dict[str, Any]) -> Dict[str, Any]:
        if 'from' not in tx:
            raise InvalidParamError(message='no sender in transaction')

        sender = tx['from']
        del tx['from']
        sender = self._normalize_account(sender)

        if 'to' in tx:
            tx['to'] = self._normalize_account(tx['to'])

        account = KeyStorage().get_key(sender)
        if not account:
            raise EthereumError(message='unknown account')

        if 'nonce' not in tx:
            tx['nonce'] = self.eth_getTransactionCount(sender, 'pending')

        if 'chainId' not in tx:
            tx['chainId'] = hex(ElfParams().chain_id)

        try:
            signed_tx = w3.eth.account.sign_transaction(tx, account.private)
            raw_tx = signed_tx.rawTransaction.hex()

            tx['from'] = sender
            tx['to'] = NeonTx.from_string(bytearray.fromhex(raw_tx[2:])).toAddress.hex()
            tx['hash'] = signed_tx.hash.hex()
            tx['r'] = hex(signed_tx.r)
            tx['s'] = hex(signed_tx.s)
            tx['v'] = hex(signed_tx.v)

            return {
                'raw': raw_tx,
                'tx': tx
            }
        except BaseException as exc:
            self.error('Failed on sign transaction.', exc_info=exc)
            raise InvalidParamError(message='bad transaction')

    def eth_sendTransaction(self, tx: Dict[str, Any]) -> str:
        tx = self.eth_signTransaction(tx)
        return self.eth_sendRawTransaction(tx['raw'])

    @staticmethod
    def web3_sha3(data: str) -> str:
        try:
            data = bytes.fromhex(data[2:])
        except (Exception,):
            raise InvalidParamError(message='data is not hex string')

        return sha3.keccak_256(data).hexdigest()

    @staticmethod
    def eth_mining() -> bool:
        return False

    @staticmethod
    def eth_hashrate() -> str:
        return hex(0)

    @staticmethod
    def eth_getWork() -> [str]:
        return ['', '', '', '']

    def eth_syncing(self) -> Union[bool, dict]:
        try:
            slots_behind = self._solana.get_slots_behind()
            latest_slot = self._db.get_latest_block_slot()
            first_slot = self._db.get_starting_block_slot()

            self.debug(f'slots_behind: {slots_behind}, latest_slot: {latest_slot}, first_slot: {first_slot}')
            if (slots_behind == 0) or (slots_behind is None) or (latest_slot is None) or (first_slot is None):
                return False

            return {
                'startingBlock': first_slot,
                'currentBlock': latest_slot,
                'highestBlock': latest_slot + slots_behind
            }
        except (Exception,):
            return False

    def net_peerCount(self) -> str:
        cluster_node_list = self._solana.get_cluster_nodes()
        return hex(len(cluster_node_list))

    @staticmethod
    def net_listening() -> bool:
        return False

    def neon_getSolanaTransactionByNeonTransaction(self, neon_tx_id: str) -> Union[str, list]:
        neon_sig = self._normalize_tx_id(neon_tx_id)
        return self._db.get_sol_sig_list_by_neon_sig(neon_sig)

    def neon_emulate(self, raw_signed_tx: str):
        """Executes emulator with given transaction
        """
        self.debug(f"Call neon_emulate: {raw_signed_tx}")

        neon_tx = NeonTx.from_string(bytearray.fromhex(raw_signed_tx))
        emulation_result = call_tx_emulated(self._config, neon_tx)
        return emulation_result

    def neon_finalizedBlockNumber(self) -> str:
        slot = self._db.get_finalized_block_slot()
        return hex(slot)

    @staticmethod
    def neon_getEvmParams() -> Dict[str, str]:
        """Returns map of Neon-EVM parameters"""
        return ElfParams().elf_param_dict

    def is_allowed_api(self, method_name: str) -> bool:
        for prefix in ('eth_', 'net_', 'web3_', 'neon_'):
            if method_name.startswith(prefix):
                break
        else:
            return False

        if method_name in {'neon_proxy_version', 'neon_proxyVersion'}:
            return True

        now = math.ceil(time.time())
        elf_params = ElfParams()
        if self._last_elf_params_time != now:
            req_id = LogMng.get_logging_context().get("req_id")
            elf_param_dict = self._mempool_client.get_elf_param_dict(req_id)
            if elf_param_dict is None:
                raise EthereumError(message='Failed to read Neon EVM params from Solana cluster. Try again later')
            elf_params.set_elf_param_dict(elf_param_dict)

        always_allowed_method_set = {
            "eth_chainId",
            "neon_cliVersion",
            "neon_cli_version",
            "neon_getEvmParams"
            "net_version",
            "web3_clientVersion"
        }

        if method_name in always_allowed_method_set:
            if elf_params.has_params():
                return True

        if not elf_params.is_evm_compatible(NEON_PROXY_PKG_VERSION):
            raise EthereumError(
                f'Neon Proxy {self.neon_proxy_version()} is not compatible with '
                f'Neon EVM {self.web3_clientVersion()}'
            )

        if self._config.enable_private_api:
            return True

        private_method_list = (
            "eth_accounts",
            "eth_sign",
            "eth_sendTransaction",
            "eth_signTransaction",
        )

        if method_name in private_method_list:
            return False
        return True<|MERGE_RESOLUTION|>--- conflicted
+++ resolved
@@ -28,7 +28,7 @@
 from ..mempool import MemPoolClient, MP_SERVICE_ADDR, MPTxSendResult, MPTxSendResultCode, MPGasPriceResult
 
 
-NEON_PROXY_PKG_VERSION = '0.12.1'
+NEON_PROXY_PKG_VERSION = '0.12.0-dev'
 NEON_PROXY_REVISION = 'NEON_PROXY_REVISION_TO_BE_REPLACED'
 
 
@@ -482,12 +482,9 @@
             if neon_tx is None:
                 self.debug("Not found receipt")
                 return None
-<<<<<<< HEAD
-=======
             elif isinstance(neon_tx, EthereumError):
                 raise neon_tx
 
->>>>>>> f51d5864
             neon_tx_receipt = NeonTxReceiptInfo(NeonTxInfo.from_neon_tx(neon_tx), NeonTxResultInfo())
         return self._get_transaction(neon_tx_receipt)
 
