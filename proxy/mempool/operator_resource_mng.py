from __future__ import annotations

import math
from datetime import datetime
from typing import Optional, List, Dict

from logged_groups import logged_group

from ..common_neon.config import Config
from ..common_neon.address import EthereumAddress, ether2program, permAccountSeed, accountWithSeed
from ..common_neon.constants import ACTIVE_HOLDER_TAG, FINALIZED_HOLDER_TAG, HOLDER_TAG
from ..common_neon.solana_tx_list_sender import SolTxListSender
from ..common_neon.environment_utils import get_solana_accounts
from ..common_neon.cancel_transaction_executor import CancelTxExecutor
from ..common_neon.solana_interactor import SolInteractor
from ..common_neon.solana_transaction import SolPubKey, SolAccount, SolWrappedTx
from ..common_neon.neon_instruction import NeonIxBuilder
from ..common_neon.errors import BadResourceError

from .neon_tx_stages import NeonTxStage
from .neon_tx_stages import NeonCreateAccountTxStage, NeonCreateHolderAccountStage, NeonDeleteHolderAccountStage


@logged_group("neon.MemPool")
class OpResInfo:
    def __init__(self, signer: SolAccount, resource_id: int):
        self._signer = signer
        self._resource_id = resource_id

        self._holder_seed = permAccountSeed(b'holder-', resource_id)
        self._holder = accountWithSeed(self.public_key, self._holder_seed)

        self._ether = EthereumAddress.from_private_key(self.secret_key)

    @staticmethod
    def from_ident(ident: str) -> OpResInfo:
        key, rid = ident.split(':')
        return OpResInfo(signer=SolAccount(bytes.fromhex(key)), resource_id=int(rid, 16))

    def __str__(self) -> str:
        return f'{str(self.public_key)}:{self._resource_id}'

    @property
    def holder(self) -> SolPubKey:
        return self._holder

    @property
    def holder_seed(self) -> bytes:
        return self._holder_seed

    @property
    def ether(self) -> EthereumAddress:
        return self._ether

    @property
    def signer(self) -> SolAccount:
        return self._signer

    @property
    def public_key(self) -> SolPubKey:
        return self._signer.public_key()

    @property
    def secret_key(self) -> bytes:
        return self._signer.secret_key()

    @property
    def resource_id(self) -> int:
        return self._resource_id


@logged_group("neon.MemPool")
class OpResInit:
    def __init__(self, config: Config, solana: SolInteractor):
        self._config = config
        self._solana = solana

    def init_resource(self, resource: OpResInfo):
        self.debug(f'Rechecking of accounts for resource {resource}')

        try:
            self._validate_operator_balance(resource)

            builder = NeonIxBuilder(resource.public_key)
            self._create_holder_account(builder, resource)
            self._create_ether_account(builder, resource)
        except BadResourceError:
            raise
        except BaseException as exc:
            self.error(f'Fail to init accounts for resource {resource}.', exc_info=exc)
            raise BadResourceError(exc)

    def _validate_operator_balance(self, resource: OpResInfo) -> None:
        # Validate operator's account has enough SOLs
        sol_balance = self._solana.get_sol_balance(resource.public_key)
        min_operator_balance_to_err = self._config.min_operator_balance_to_err
        if sol_balance <= min_operator_balance_to_err:
            self.error(
                f'Operator account {resource} has NOT enough SOLs; balance = {sol_balance}; ' +
                f'min_operator_balance_to_err = {min_operator_balance_to_err}'
            )
            raise BadResourceError(f'Not enough SOLs on the resource {resource}')

        min_operator_balance_to_warn = self._config.min_operator_balance_to_warn
        if sol_balance <= min_operator_balance_to_warn:
            self.warning(
                f'Operator account {resource} SOLs are running out; balance = {sol_balance}; ' +
                f'min_operator_balance_to_warn = {min_operator_balance_to_warn}; ' +
                f'min_operator_balance_to_err = {min_operator_balance_to_err}; '
            )

    def _execute_stage(self, stage: NeonTxStage, resource: OpResInfo) -> None:
        stage.build()
        tx_list = [SolWrappedTx(name=stage.name, tx=stage.tx)]
        tx_sender = SolTxListSender(self._config, self._solana, resource.signer)
        tx_sender.send(tx_list)

    def _create_ether_account(self, builder: NeonIxBuilder, resource: OpResInfo):
        solana_address = ether2program(resource.ether)[0]

        account_info = self._solana.get_account_info(solana_address)
        if account_info is not None:
            self.debug(f"Use ether account {str(solana_address)}({str(resource.ether)}) for resource {resource}")
            return []

        self.debug(f"Create ether account {str(solana_address)}({str(resource.ether)}) for resource {resource}")
        stage = NeonCreateAccountTxStage(builder, {"address": resource.ether})
        stage.set_balance(self._solana.get_multiple_rent_exempt_balances_for_size([stage.size])[0])
        self._execute_stage(stage, resource)

    def _create_holder_account(self, builder: NeonIxBuilder, resource: OpResInfo) -> None:
        holder_address = str(resource.holder)
        holder_seed = resource.holder_seed
        holder_info = self._solana.get_account_info(resource.holder)
        size = self._config.holder_size
        balance = self._solana.get_multiple_rent_exempt_balances_for_size([size])[0]

        if holder_info is None:
            self.debug(f"Create account {holder_address} for resource {resource}")
            self._execute_stage(NeonCreateHolderAccountStage(builder, holder_seed, size, balance), resource)
        elif holder_info.lamports < balance:
            self.debug(f"Resize account {holder_address} for resource {resource}")
            self._execute_stage(NeonDeleteHolderAccountStage(builder, resource.holder_seed), resource)
            self._execute_stage(NeonCreateHolderAccountStage(builder, holder_seed, size, balance), resource)
        elif holder_info.owner != self._config.evm_loader_id:
            raise BadResourceError(f'Wrong owner of {str(holder_info.owner)} for resource {resource}')
        elif holder_info.tag == ACTIVE_HOLDER_TAG:
            self._unlock_storage_account(resource)
        elif holder_info.tag not in (FINALIZED_HOLDER_TAG, HOLDER_TAG):
            raise BadResourceError(f'Holder {holder_address} for resource {resource} has bad tag {holder_info.tag}')
        else:
            self.debug(f"Use account {str(holder_info.owner)} for resource {resource}")

    def _unlock_storage_account(self, resource: OpResInfo) -> None:
        self.debug(f"Cancel transaction in {str(resource.holder)} for resource {resource}")
        holder_info = self._solana.get_holder_account_info(resource.holder)
        cancel_tx_executor = CancelTxExecutor(self._config, self._solana, resource.signer)
        cancel_tx_executor.add_blocked_holder_account(holder_info)
        cancel_tx_executor.execute_tx_list()


class OpResIdent:
    def __init__(self, signer: SolAccount, resource_id: int):
        self._signer = signer
        self._resource_id = resource_id

        self._last_used_time = 0
        self._used_cnt = 0

    @property
    def ident(self) -> str:
        return f'{self._signer.secret_key().hex()}:{hex(self._resource_id)}'

    @property
    def last_used_time(self) -> int:
        return self._last_used_time

    @property
    def used_cnt(self) -> int:
        return self._used_cnt

    def set_last_used_time(self, value: int) -> None:
        self._used_cnt += 1
        self._last_used_time = value

    def reset_used_cnt(self) -> None:
        self._used_cnt = 0


@logged_group("neon.MemPool")
class OpResMng:
    def __init__(self, config: Config):
        self._free_resource_list: List[OpResIdent] = []
        self._signer_list: List[SolAccount] = []
        self._used_resource_dict: Dict[str, OpResIdent] = {}
        self._disabled_resource_list: List[OpResIdent] = []
        self._config = config
        self._resource_cnt = 0
        self._init_resource_list()

    def _init_resource_list(self):
        self._signer_list: List[SolAccount] = self._get_solana_accounts()

        stop_perm_account_id = self._config.perm_account_id + self._config.perm_account_limit
        for resource_id in range(self._config.perm_account_id, stop_perm_account_id):
            for signer in self._signer_list:
                info = OpResIdent(signer=signer, resource_id=resource_id)
                self._disabled_resource_list.append(info)
        self._resource_cnt = len(self._disabled_resource_list)
        assert self.resource_cnt != 0, 'Operator has NO resources!'

<<<<<<< HEAD
    @staticmethod
    def _get_solana_accounts() -> List[SolAccount]:
        return get_solana_accounts()
=======
    def _get_solana_accounts(self) -> List[SolAccount]:
        return get_solana_accounts(self._config)
>>>>>>> f51d5864

    @property
    def resource_cnt(self) -> int:
        return self._resource_cnt

    @staticmethod
    def _get_current_time() -> int:
        return math.ceil(datetime.now().timestamp())

    def _get_resource_impl(self, neon_sig: str) -> Optional[OpResIdent]:
        resource = self._used_resource_dict.get(neon_sig, None)
        if resource is not None:
            return resource

        if len(self._free_resource_list):
            resource = self._free_resource_list.pop(0)
            self._used_resource_dict[neon_sig] = resource
            return resource

        return None

    def get_resource(self, neon_sig: str) -> Optional[str]:
        resource = self._get_resource_impl(neon_sig)
        if resource is None:
            return None

        current_time = self._get_current_time()
        resource.set_last_used_time(current_time)

        resource_info = OpResInfo.from_ident(resource.ident)
        self.debug(
            f'Resource is selected: {str(resource_info)}, ' +
            f'holder: {str(resource_info.holder)}, ' +
            f'ether: {str(resource_info.ether)}'
        )
        return resource.ident

    def update_resource(self, neon_sig: str) -> None:
        resource = self._used_resource_dict.get(neon_sig, None)
        if resource is not None:
            current_time = self._get_current_time()
            resource.set_last_used_time(current_time)

    def release_resource(self, neon_sig: str) -> None:
        resource = self._used_resource_dict.pop(neon_sig, None)
        if resource is None:
            return

        recheck_cnt = self._config.recheck_resource_after_uses_cnt
        if resource.used_cnt > recheck_cnt:
            self._disabled_resource_list.append(resource)
        else:
            self._free_resource_list.append(resource)

    def disable_resource(self, neon_sig: str) -> None:
        resource = self._used_resource_dict.pop(neon_sig, None)
        if resource is None:
            return

        self._disabled_resource_list.append(resource)

    def enable_resource(self, ident: str) -> None:
        for i, resource in enumerate(self._disabled_resource_list):
            if resource.ident == ident:
                self._disabled_resource_list.pop(i)
                resource.reset_used_cnt()
                self._free_resource_list.append(resource)
                break

    def get_signer_list(self) -> List[str]:
        return [signer.secret_key().hex() for signer in self._signer_list]

    def get_disabled_resource_list(self) -> List[str]:
        current_time = self._get_current_time()

        recheck_sec = self._config.recheck_used_resource_sec
        check_time = current_time - recheck_sec
        old_resource_list: List[str, OpResIdent] = []
        for neon_sig, resource in self._used_resource_dict.items():
            if resource.last_used_time < check_time:
                self._disabled_resource_list.append(resource)
                old_resource_list.append(neon_sig)
        for neon_sig in old_resource_list:
            self._used_resource_dict.pop(neon_sig)

        return [resource.ident for resource in self._disabled_resource_list]<|MERGE_RESOLUTION|>--- conflicted
+++ resolved
@@ -209,14 +209,8 @@
         self._resource_cnt = len(self._disabled_resource_list)
         assert self.resource_cnt != 0, 'Operator has NO resources!'
 
-<<<<<<< HEAD
-    @staticmethod
-    def _get_solana_accounts() -> List[SolAccount]:
-        return get_solana_accounts()
-=======
     def _get_solana_accounts(self) -> List[SolAccount]:
         return get_solana_accounts(self._config)
->>>>>>> f51d5864
 
     @property
     def resource_cnt(self) -> int:
