--- conflicted
+++ resolved
@@ -19,13 +19,8 @@
 from ..common_neon.neon_instruction import NeonIxBuilder
 from ..common_neon.errors import BadResourceError
 
-<<<<<<< HEAD
-from .neon_tx_stages import NeonTxStage, NeonCreateAccountTxStage, NeonCreatePermAccountStage, \
-    NeonDeletePermAccountStage
-=======
 from .neon_tx_stages import NeonTxStage
 from .neon_tx_stages import NeonCreateAccountTxStage, NeonCreatePermAccountStage, NeonDeletePermAccountStage
->>>>>>> 48336afe
 
 
 @logged_group("neon.MemPool")
@@ -100,34 +95,12 @@
             self._validate_operator_balance(resource)
 
             builder = NeonIxBuilder(resource.public_key)
-<<<<<<< HEAD
-            stage_list, refund_list = self._create_perm_accounts(builder, resource)
-            stage_list += self._init_ether_account(builder, resource)
-
-            if len(stage_list) == 0:
-                return True
-
-            if len(refund_list):
-                refund_tx_list_info = SolTxListInfo(
-                    name_list=[s.NAME for s in refund_list],
-                    tx_list=[s.tx for s in refund_list]
-                )
-                SolTxListSender(self._solana, resource.signer).send(refund_tx_list_info)
-
-            tx_list_info = SolTxListInfo(
-                name_list=[s.NAME for s in stage_list],
-                tx_list=[s.tx for s in stage_list]
-            )
-            SolTxListSender(self._solana, resource.signer).send(tx_list_info)
-            return True
-=======
             self._create_perm_accounts(builder, resource)
             self._create_ether_account(builder, resource)
             self._validate_storage_account(resource)
 
         except BadResourceError:
             raise
->>>>>>> 48336afe
         except Exception as err:
             err_tb = "".join(traceback.format_tb(err.__traceback__))
             self.error(f"Fail to init accounts for resource {resource}. Error ({err}). Traceback: {err_tb}")
@@ -152,12 +125,6 @@
                 f'min_operator_balance_to_err = {min_operator_balance_to_err}; '
             )
 
-<<<<<<< HEAD
-    def _init_ether_account(self, builder: NeonIxBuilder, resource: OperatorResourceInfo) -> List[NeonTxStage]:
-        ether_address = EthereumAddress.from_private_key(resource.secret_key)
-        solana_address = ether2program(ether_address)[0]
-        resource.ether = ether_address
-=======
     def _execute_state(self, stage: NeonTxStage, resource: OperatorResourceInfo) -> None:
         stage.build()
         tx_list = SolTxListInfo(name_list=[stage.NAME], tx_list=[stage.tx])
@@ -166,7 +133,6 @@
 
     def _create_ether_account(self, builder: NeonIxBuilder, resource: OperatorResourceInfo):
         solana_address = ether2program(resource.ether)[0]
->>>>>>> 48336afe
 
         account_info = self._solana.get_account_info(solana_address)
         if account_info is not None:
@@ -176,76 +142,6 @@
         self.debug(f"Create ether account {str(solana_address)}({str(resource.ether)}) for resource {resource}")
         stage = NeonCreateAccountTxStage(builder, {"address": resource.ether})
         stage.set_balance(self._solana.get_multiple_rent_exempt_balances_for_size([stage.size])[0])
-<<<<<<< HEAD
-        stage.build()
-
-        self.debug(f"Create new ether account {str(solana_address)} for resource {resource}")
-
-        return [stage]
-
-    def _create_perm_accounts(self, builder: NeonIxBuilder, resource: OperatorResourceInfo):
-        result_stage_list: List[NeonTxStage] = []
-        refund_stage_list: List[NeonTxStage] = []
-
-        stage_list = [NeonCreatePermAccountStage(builder, seed, self._config.get_storage_size()) for seed in resource.seed_list]
-        account_list = [s.sol_account for s in stage_list]
-        info_list = self._solana.get_account_info_list(account_list)
-        balance = self._solana.get_multiple_rent_exempt_balances_for_size([self._config.get_storage_size()])[0]
-        for idx, account, stage in zip(range(len(resource.seed_list)), info_list, stage_list):
-            if not account:
-                self._make_create_acc_tx(resource, result_stage_list, balance, idx, stage)
-                continue
-            elif account.lamports < balance:
-                self._make_refund_tx(builder, resource, refund_stage_list, idx, stage)
-                self._make_create_acc_tx(resource, result_stage_list, balance, idx, stage)
-                continue
-            elif account.owner != self._config.get_evm_loader_id():
-                raise RuntimeError(f"wrong owner for: {str(stage.sol_account)}")
-            elif idx != 0:
-                # if not storage account
-                continue
-
-            if account.tag == ACTIVE_STORAGE_TAG:
-                self._unlock_storage_account(resource, stage.sol_account)
-            elif account.tag not in (FINALIZED_STORAGE_TAG, EMPTY_STORAGE_TAG):
-                raise RuntimeError(f"not empty, not finalized: {str(stage.sol_account)}")
-
-        if len(result_stage_list) == 0:
-            self.debug(f"Use existing accounts for resource {resource}")
-        resource.storage = account_list[0]
-        resource.holder = account_list[1]
-        return result_stage_list, refund_stage_list
-
-    def _make_refund_tx(
-        self,
-        builder: NeonIxBuilder,
-        resource: OperatorResourceInfo,
-        refund_stage_list: List[NeonTxStage],
-        idx: int,
-        stage: NeonCreatePermAccountStage
-    ):
-        self.debug(f"Add refund stage for: idx: {idx}, seed: {stage.get_seed()}, resource: {resource}")
-        refund_stage = NeonDeletePermAccountStage(builder, stage.get_seed())
-        refund_stage.build()
-        refund_stage_list.append(refund_stage)
-
-    def _make_create_acc_tx(
-        self,
-        resource: OperatorResourceInfo,
-        result_stage_list: List[NeonTxStage],
-        balance: int,
-        idx: int,
-        stage: NeonCreatePermAccountStage
-    ):
-        self.debug(f"Add create new accounts stage for: idx: {idx}, seed: {stage.get_seed()}, resource: {resource}")
-        stage.set_balance(balance)
-        stage.build()
-        result_stage_list.append(stage)
-
-    def _unlock_storage_account(self, resource: OperatorResourceInfo, storage_account: PublicKey) -> None:
-        self.debug(f"Cancel transaction in {str(storage_account)} for resource {resource}")
-        storage_info = self._solana.get_storage_account_info(storage_account)
-=======
         self._execute_state(stage, resource)
 
     def _create_perm_accounts(self, builder: NeonIxBuilder, resource: OperatorResourceInfo) -> None:
@@ -285,7 +181,6 @@
     def _unlock_storage_account(self, resource: OperatorResourceInfo) -> None:
         self.debug(f"Cancel transaction in {str(resource.storage)} for resource {resource}")
         info = self._solana.get_storage_account_info(resource.storage)
->>>>>>> 48336afe
         cancel_tx_executor = CancelTxExecutor(self._solana, resource.signer)
         cancel_tx_executor.add_blocked_storage_account(info)
         cancel_tx_executor.execute_tx_list()
