import asyncio
<<<<<<< HEAD
from typing import List, Tuple, Optional, cast, Iterator
=======
import traceback
from typing import List, Optional, Any, cast
>>>>>>> dcc4e504

from logged_groups import logged_group, logging_context
from neon_py.data import Result

from ..common_neon.eth_proto import Trx as NeonTx
from ..common_neon.data import NeonTxExecCfg
from ..common_neon.config import IConfig

<<<<<<< HEAD
from .operator_resource_mng import OperatorResourceInfo, IResourceManager
from .mempool_api import MPRequest, MPResultCode, MPTxResult, IMPExecutor, MPRequestType, MPTxRequest, \
                         MPPendingTxNonceReq, MPPendingTxByHashReq, MPSendTxResult, MPTxRequestList
=======
from .operator_resource_mng import OperatorResourceMng

from .mempool_api import MPRequest, MPRequestType, IMPExecutor, MPTask
from .mempool_api import MPTxExecResult, MPTxExecResultCode, MPTxRequest, MPTxSendResult, MPTxSendResultCode
from .mempool_api import MPGasPriceRequest, MPGasPriceResult
from .mempool_api import MPSenderTxCntRequest, MPSenderTxCntResult
from .mempool_api import MPOpResInitRequest, MPOpResInitResult, MPOpResInitResultCode
>>>>>>> dcc4e504
from .mempool_schedule import MPTxSchedule
from .mempool_periodic_task import MPPeriodicTaskLoop


class MPGasPriceTaskLoop(MPPeriodicTaskLoop[MPGasPriceRequest, MPGasPriceResult]):
    def __init__(self, executor: IMPExecutor) -> None:
        super().__init__(name='gas-price', sleep_time=4.0, executor=executor)
        self._gas_price: Optional[MPGasPriceResult] = None

    @property
    def gas_price(self) -> Optional[MPGasPriceResult]:
        return self._gas_price

    def _submit_request(self) -> None:
        mp_req = MPGasPriceRequest(req_id=self._generate_req_id())
        self._submit_request_to_executor(mp_req)

    def _process_error(self, _: MPGasPriceRequest) -> None:
        pass

    def _process_result(self, _: MPGasPriceRequest, mp_res: MPGasPriceResult) -> None:
        self._gas_price = mp_res


class MPSenderTxCntTaskLoop(MPPeriodicTaskLoop[MPSenderTxCntRequest, MPSenderTxCntResult]):
    def __init__(self, executor: IMPExecutor, tx_schedule: MPTxSchedule) -> None:
        super().__init__(name='state-tx-cnt', sleep_time=0.4, executor=executor)
        self._tx_schedule = tx_schedule

    def _submit_request(self) -> None:
        paused_sender_list = self._tx_schedule.get_paused_sender_list()
        if len(paused_sender_list) == 0:
            return

        mp_req = MPSenderTxCntRequest(req_id=self._generate_req_id(), sender_list=paused_sender_list)
        self._submit_request_to_executor(mp_req)

    def _process_error(self, _: MPSenderTxCntRequest) -> None:
        pass

    def _process_result(self, _: MPSenderTxCntRequest, mp_res: MPSenderTxCntResult) -> None:
        self._tx_schedule.set_sender_state_tx_cnt_list(mp_res.sender_tx_cnt_list)


class MPInitOperatorResourceTaskLoop(MPPeriodicTaskLoop[MPOpResInitRequest, MPOpResInitResult]):
    _default_sleep_time = 4.0

    def __init__(self, executor: IMPExecutor, op_res_mng: OperatorResourceMng) -> None:
        super().__init__(name='op-res-init', sleep_time=self._default_sleep_time, executor=executor)
        self._op_res_mng = op_res_mng
        self._disabled_resource_list: List[str] = []

    def _submit_request(self) -> None:
        if len(self._disabled_resource_list) == 0:
            self._disabled_resource_list = self._op_res_mng.get_disabled_resource_list()
        if len(self._disabled_resource_list) == 0:
            return

        resource = self._disabled_resource_list.pop()
        if len(self._disabled_resource_list) == 0:
            self._sleep_time = self._default_sleep_time
        else:
            self._sleep_time = self._check_sleep_time
        mp_req = MPOpResInitRequest(req_id=self._generate_req_id(), resource_ident=resource)
        self._submit_request_to_executor(mp_req)

    def _process_error(self, _: MPOpResInitRequest) -> None:
        pass

    def _process_result(self, mp_req: MPOpResInitRequest, mp_res: MPOpResInitResult) -> None:
        if mp_res.code == MPOpResInitResultCode.Success:
            self._op_res_mng.enable_resource(mp_req.resource_ident)


@logged_group("neon.MemPool")
class MemPool:
    CHECK_TASK_TIMEOUT_SEC = 0.01
    RESCHEDULE_TIMEOUT_SEC = 0.4

    def __init__(self, config: IConfig, op_res_mng: OperatorResourceMng, executor: IMPExecutor):
        capacity = config.get_mempool_capacity()
        self.info(f"Init mempool schedule with capacity: {capacity}")
        self._tx_schedule = MPTxSchedule(capacity)
        self._schedule_cond = asyncio.Condition()
        self._processing_task_list: List[MPTask] = []
        self._is_active: bool = True
        self._executor = executor
        self._op_res_mng = op_res_mng
        self._gas_price_task_loop = MPGasPriceTaskLoop(executor)
        self._state_tx_cnt_task_loop = MPSenderTxCntTaskLoop(executor, self._tx_schedule)
        self._op_res_init_task_loop = MPInitOperatorResourceTaskLoop(executor, self._op_res_mng)
        self._process_tx_result_task_loop = asyncio.get_event_loop().create_task(self._process_tx_result_loop())
        self._process_tx_schedule_task_loop = asyncio.get_event_loop().create_task(self._process_tx_schedule_loop())

    @property
    def _gas_price(self) -> Optional[MPGasPriceResult]:
        return self._gas_price_task_loop.gas_price

    async def enqueue_mp_request(self, mp_request: MPRequest):
        assert mp_request.type == MPRequestType.SendTransaction, f'Wrong request type {mp_request}'

        tx_request = cast(MPTxRequest, mp_request)
        return await self.schedule_mp_tx_request(tx_request)

    def _on_exception(self, text: str, err: BaseException) -> None:
        err_tb = "".join(traceback.format_tb(err.__traceback__))
        self.error(f"{text}. Error: {err}. Traceback: {err_tb}")

    async def schedule_mp_tx_request(self, tx: MPTxRequest) -> MPTxSendResult:
        with logging_context(req_id=tx.req_id):
            try:
                if not tx.has_chain_id():
                    if not self.has_gas_price():
                        self.debug(f"'Mempool doesn't have gas price information")
                        return MPTxSendResult(code=MPTxSendResultCode.Unspecified, state_tx_cnt=None)
                    self.debug(f'Increase gas-price for wo-chain-id tx {tx.signature}')
                    tx.gas_price = self._gas_price.suggested_gas_price * 2

                result: MPTxSendResult = self._tx_schedule.add_tx(tx)
                self.debug(f"Got tx {tx.signature} and scheduled request")
                return result
            except Exception as err:
                self._on_exception(f"Failed to schedule tx {tx.signature}", err)
                return MPTxSendResult(code=MPTxSendResultCode.Unspecified, state_tx_cnt=None)
            finally:
                await self._kick_tx_schedule()

    def get_pending_tx_count(self, sender_addr: str) -> int:
        return self._tx_schedule.get_pending_tx_count(sender_addr)

    def get_pending_tx_nonce(self, sender_addr: str) -> int:
        return self._tx_schedule.get_pending_tx_nonce(sender_addr)

    def get_pending_tx_by_hash(self, tx_hash: str) -> Optional[NeonTx]:
        return self._tx_schedule.get_pending_tx_by_hash(tx_hash)

    def get_gas_price(self) -> Optional[MPGasPriceResult]:
        return self._gas_price

    def _enqueue_tx_request(self) -> bool:
        try:
            tx = self._tx_schedule.peek_tx()
            if (tx is None) or (tx.gas_price < self._gas_price.min_gas_price):
                return False

            with logging_context(req_id=tx.req_id):
                resource = self._op_res_mng.get_resource(tx.neon_tx_exec_cfg.resource_ident)
                if resource is None:
                    return False

            tx = self._tx_schedule.acquire_tx()
        except Exception as err:
            self._on_exception(f'Failed to get tx for execution', err)
            return False

        with logging_context(req_id=tx.req_id):
            try:
                self.debug(f"Got tx {tx.signature} from schedule.")
                tx.neon_tx_exec_cfg.set_resource_ident(resource)

                mp_task = self._executor.submit_mp_request(tx)
                self._processing_task_list.append(mp_task)
                return True
            except Exception as err:
                self._on_exception(f'Failed to enqueue to execute {tx.signature}', err)
                return False

    async def _process_tx_schedule_loop(self):
        async with self._schedule_cond:
            await self._schedule_cond.wait_for(self.has_gas_price)

        while True:
            async with self._schedule_cond:
                await self._schedule_cond.wait()
                await self._schedule_cond.wait_for(self.is_active)
                # self.debug(f"Schedule processing got awake, condition: {self._schedule_cond.__repr__()}")
                while self._executor.is_available():
                    if not self._enqueue_tx_request():
                        break

    async def _process_tx_result_loop(self):
        while True:
            not_finished_task_list: List[MPTask] = []
            for mp_task in self._processing_task_list:
                with logging_context(req_id=mp_task.mp_request.req_id):
                    if not self._complete_task(mp_task):
                        not_finished_task_list.append(mp_task)
            self._processing_task_list = not_finished_task_list

            await asyncio.sleep(self.CHECK_TASK_TIMEOUT_SEC)

    def _complete_task(self, mp_task: MPTask) -> bool:
        try:
            if not mp_task.aio_task.done():
                return False

            self._executor.release_resource(mp_task.resource_id)

            if mp_task.mp_request.type != MPRequestType.SendTransaction:
                self.error(f"Got unexpected request: {mp_task.mp_request}")
                return True  # skip task
        except Exception as err:
            self._on_exception(f"Exception on checking type of request.", err)
            return True

        tx = cast(MPTxRequest, mp_task.mp_request)
        try:
            err = mp_task.aio_task.exception()
            if err is not None:
                self._on_exception(f'Exception during processing tx {tx.signature} on executor', err)
                self._on_fail_tx(tx)
                return True

            mp_result = mp_task.aio_task.result()
            self._process_mp_tx_result(tx, mp_result)
        except Exception as err:
            self._on_exception(f"Exception on the result processing of tx {tx.signature}", err)
        return True

    def _process_mp_tx_result(self, tx: MPTxRequest, mp_result: Any):
        assert isinstance(mp_result, MPTxExecResult), f'Wrong type of tx result processing {tx.signature}: {mp_result}'

        mp_tx_result = cast(MPTxExecResult, mp_result)
        log_fn = self.warning if mp_tx_result.code != MPTxExecResultCode.Done else self.debug
        log_fn(f"For tx {tx.signature} got result: {mp_tx_result}.")

        if isinstance(mp_tx_result.data, NeonTxExecCfg):
            tx.neon_tx_exec_cfg = cast(NeonTxExecCfg, mp_tx_result.data)

        if mp_tx_result.code in (MPTxExecResultCode.BlockedAccount, MPTxExecResultCode.SolanaUnavailable):
            self._on_reschedule_tx(tx)
        elif mp_tx_result.code == MPTxExecResultCode.NodeBehind:
            self._on_reschedule_tx(tx)
        elif mp_tx_result.code in (MPTxExecResultCode.NonceTooLow, MPTxExecResultCode.Unspecified):
            self._on_fail_tx(tx)
        elif mp_tx_result.code == MPTxExecResultCode.Done:
            self._on_done_tx(tx)
        else:
            assert False, f'Unknown result code {mp_tx_result.code}'

    def _on_reschedule_tx(self, tx: MPTxRequest) -> None:
        self.debug(f"Got reschedule status for tx {tx.signature}.")
        asyncio.get_event_loop().create_task(self._reschedule_tx(tx))

    async def _reschedule_tx(self, tx: MPTxRequest):
        with logging_context(req_id=tx.req_id):
            self.debug(f"Tx {tx.signature} will be rescheduled in: {self.RESCHEDULE_TIMEOUT_SEC} sec.")
        await asyncio.sleep(self.RESCHEDULE_TIMEOUT_SEC)

        with logging_context(req_id=tx.req_id):
            try:
                self._update_operator_resource_info(tx)
                self._tx_schedule.reschedule_tx(tx)
            except Exception as err:
                self._on_exception(f'Exception on the result processing of tx {tx.signature}', err)
                return

        await self._kick_tx_schedule()

    def _on_done_tx(self, tx: MPTxRequest):
        self._release_operator_resource_info(tx)
        self._tx_schedule.done_tx(tx)
        self.debug(f"Request {tx.signature} is done")

    def _on_fail_tx(self, tx: MPTxRequest):
        self._release_operator_resource_info(tx)
        self._tx_schedule.fail_tx(tx)
        self.debug(f"Request {tx.signature} is failed - dropped away")

    def _release_operator_resource_info(self, tx: MPTxRequest) -> None:
        self._op_res_mng.release_resource(tx.neon_tx_exec_cfg.resource_ident)

    def _update_operator_resource_info(self, tx: MPTxRequest) -> None:
        self._op_res_mng.update_resource(tx.neon_tx_exec_cfg.resource_ident)

    async def _kick_tx_schedule(self):
        async with self._schedule_cond:
            # self.debug(f"Kick the schedule, condition: {self._schedule_cond.__repr__()}")
            self._schedule_cond.notify()

    def _create_kick_tx_schedule_task(self):
        asyncio.get_event_loop().create_task(self._kick_tx_schedule())

<<<<<<< HEAD
    def on_resource_got_available(self, resource_id: int):
        self._create_kick_tx_schedule_task()

    def _update_locked_resource(self, mp_tx_request: MPTxRequest):
        self._resource_mng.update_allocated_resource(mp_tx_request.signature)

    def _free_resource(self, mp_tx_request: MPTxRequest):
        self._resource_mng.release_resource_info(mp_tx_request.signature)

=======
>>>>>>> dcc4e504
    def suspend_processing(self) -> Result:
        if not self._is_active:
            self.warning("No need to suspend mempool, already suspended")
            return Result()
        self._is_active = False
        self.info("Transaction processing suspended")
        return Result()

    def resume_processing(self) -> Result:
        if self._is_active:
            self.warning("No need to resume mempool, not suspended")
            return Result()
        self._is_active = True
        self.info("Transaction processing resumed")
        self._create_kick_tx_schedule_task()
        return Result()

    def is_active(self) -> bool:
        return self._is_active

<<<<<<< HEAD
    def get_taking_out_txs_iterator(self) -> Iterator[Tuple[str, MPTxRequestList]]:
        return self._tx_schedule.get_taking_out_txs_iterator()

    def take_in_txs(self, sender_addr: str, mp_tx_request_list: MPTxRequestList):
        self._tx_schedule.take_in_txs(sender_addr, mp_tx_request_list)
        self._create_kick_tx_schedule_task()
=======
    def has_gas_price(self) -> bool:
        return self._gas_price is not None
>>>>>>> dcc4e504
<|MERGE_RESOLUTION|>--- conflicted
+++ resolved
@@ -1,10 +1,7 @@
 import asyncio
-<<<<<<< HEAD
 from typing import List, Tuple, Optional, cast, Iterator
-=======
 import traceback
 from typing import List, Optional, Any, cast
->>>>>>> dcc4e504
 
 from logged_groups import logged_group, logging_context
 from neon_py.data import Result
@@ -13,11 +10,6 @@
 from ..common_neon.data import NeonTxExecCfg
 from ..common_neon.config import IConfig
 
-<<<<<<< HEAD
-from .operator_resource_mng import OperatorResourceInfo, IResourceManager
-from .mempool_api import MPRequest, MPResultCode, MPTxResult, IMPExecutor, MPRequestType, MPTxRequest, \
-                         MPPendingTxNonceReq, MPPendingTxByHashReq, MPSendTxResult, MPTxRequestList
-=======
 from .operator_resource_mng import OperatorResourceMng
 
 from .mempool_api import MPRequest, MPRequestType, IMPExecutor, MPTask
@@ -25,7 +17,6 @@
 from .mempool_api import MPGasPriceRequest, MPGasPriceResult
 from .mempool_api import MPSenderTxCntRequest, MPSenderTxCntResult
 from .mempool_api import MPOpResInitRequest, MPOpResInitResult, MPOpResInitResultCode
->>>>>>> dcc4e504
 from .mempool_schedule import MPTxSchedule
 from .mempool_periodic_task import MPPeriodicTaskLoop
 
@@ -102,6 +93,7 @@
 
 @logged_group("neon.MemPool")
 class MemPool:
+
     CHECK_TASK_TIMEOUT_SEC = 0.01
     RESCHEDULE_TIMEOUT_SEC = 0.4
 
@@ -309,18 +301,6 @@
     def _create_kick_tx_schedule_task(self):
         asyncio.get_event_loop().create_task(self._kick_tx_schedule())
 
-<<<<<<< HEAD
-    def on_resource_got_available(self, resource_id: int):
-        self._create_kick_tx_schedule_task()
-
-    def _update_locked_resource(self, mp_tx_request: MPTxRequest):
-        self._resource_mng.update_allocated_resource(mp_tx_request.signature)
-
-    def _free_resource(self, mp_tx_request: MPTxRequest):
-        self._resource_mng.release_resource_info(mp_tx_request.signature)
-
-=======
->>>>>>> dcc4e504
     def suspend_processing(self) -> Result:
         if not self._is_active:
             self.warning("No need to suspend mempool, already suspended")
@@ -341,14 +321,12 @@
     def is_active(self) -> bool:
         return self._is_active
 
-<<<<<<< HEAD
     def get_taking_out_txs_iterator(self) -> Iterator[Tuple[str, MPTxRequestList]]:
         return self._tx_schedule.get_taking_out_txs_iterator()
 
     def take_in_txs(self, sender_addr: str, mp_tx_request_list: MPTxRequestList):
         self._tx_schedule.take_in_txs(sender_addr, mp_tx_request_list)
         self._create_kick_tx_schedule_task()
-=======
+
     def has_gas_price(self) -> bool:
-        return self._gas_price is not None
->>>>>>> dcc4e504
+        return self._gas_price is not None