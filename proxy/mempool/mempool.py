--- conflicted
+++ resolved
@@ -6,13 +6,9 @@
 
 from ..common_neon.eth_proto import Trx as NeonTx
 
-<<<<<<< HEAD
 from .operator_resource_list import OperatorResourceManager
 
-from .mempool_api import MPRequest, MPResultCode, MPTxResult, IMPExecutor, MPRequestType, MPTxRequest,\
-=======
 from .mempool_api import MPRequest, MPResultCode, MPTxResult, IMPExecutor, MPRequestType, MPTxRequest, \
->>>>>>> f3f8fcb2
                          MPPendingTxNonceReq, MPPendingTxByHashReq, MPSendTxResult
 from .mempool_schedule import MPTxSchedule
 
@@ -30,14 +26,9 @@
         self._schedule_cond = asyncio.Condition()
         self._processing_tasks: List[Tuple[int, asyncio.Task, MPRequest]] = []
         self._process_tx_results_task = asyncio.get_event_loop().create_task(self.check_processing_tasks())
-<<<<<<< HEAD
-        self._process_tx_queue_task = asyncio.get_event_loop().create_task(self.process_tx_schedule())
+        self._process_schedule_task = asyncio.get_event_loop().create_task(self.process_tx_schedule())
         self._check_resources_task = asyncio.get_event_loop().create_task(self.check_resources_schedule())
-
-=======
-        self._process_schedule_task = asyncio.get_event_loop().create_task(self.process_tx_schedule())
         self._is_active: bool = True
->>>>>>> f3f8fcb2
         self._executor = executor
 
     async def enqueue_mp_request(self, mp_request: MPRequest):
@@ -190,7 +181,6 @@
     def on_resource_got_available(self, resource_id: int):
         asyncio.get_event_loop().create_task(self._kick_tx_schedule())
 
-<<<<<<< HEAD
     def _update_locked_resource(self, mp_tx_request: MPTxRequest):
         self._resource_mng.update_allocated_resource(mp_tx_request.signature, mp_tx_request.resource)
         mp_tx_request.resource = None
@@ -207,7 +197,7 @@
         while True:
             self._resource_mng.recheck_bad_resource_list()
             await asyncio.sleep(self._resource_mng.recheck_resource_list_interval())
-=======
+
     def suspend_processing(self) -> Result:
         if not self._is_active:
             self.warning("No need to suspend mempool, already suspended")
@@ -225,5 +215,4 @@
         return Result()
 
     def is_active(self) -> bool:
-        return self._is_active
->>>>>>> f3f8fcb2
+        return self._is_active