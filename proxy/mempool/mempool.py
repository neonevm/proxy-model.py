--- conflicted
+++ resolved
@@ -3,11 +3,9 @@
 
 from logged_groups import logged_group
 
-<<<<<<< HEAD
+from ..common_neon.eth_proto import Trx as NeonTx
+
 from .operator_resource_list import OperatorResourceManager
-=======
-from ..common_neon.eth_proto import Trx as NeonTx
->>>>>>> 43d3aace
 
 from .mempool_api import MPRequest, MPResultCode, MPTxResult, IMPExecutor, MPRequestType, MPTxRequest,\
                          MPPendingTxNonceReq, MPPendingTxByHashReq, MPSendTxResult
@@ -127,20 +125,12 @@
             if mp_tx_result.code == MPResultCode.BlockedAccount:
                 self._update_locked_resource(mp_request)
                 self._on_blocked_accounts_result(mp_request, mp_tx_result)
-<<<<<<< HEAD
-            elif mp_tx_result.code == MPResultCode.PendingTxError:
-                self._free_resource(mp_request)
-                self._on_pending_tx_error_result(mp_request, mp_tx_result)
             elif mp_tx_result.code == MPResultCode.BadResourceError:
                 self._bad_resource(mp_request)
                 self._on_bad_resource_error_result(mp_request, mp_tx_result)
             elif mp_tx_result.code == MPResultCode.Unspecified:
                 self._free_resource(mp_request)
-                self._drop_request_away(mp_request)
-=======
-            elif mp_tx_result.code == MPResultCode.Unspecified:
                 self._on_fail_tx(mp_request)
->>>>>>> 43d3aace
             elif mp_tx_result.code == MPResultCode.Done:
                 self._free_resource(mp_request)
                 self._on_request_done(mp_request)
@@ -155,19 +145,11 @@
                    f"Will be rescheduled in: {self.RESCHEDULE_TIMEOUT_SEC} sec.")
         asyncio.get_event_loop().create_task(self._reschedule_tx(mp_tx_request))
 
-<<<<<<< HEAD
-    def _on_pending_tx_error_result(self, mp_tx_request: MPTxRequest, mp_tx_result: MPTxResult):
-        self.debug(f"For tx: {mp_tx_request.log_str} - got pending tx error status: {mp_tx_result.data}. "
-                   f"Will be rescheduled in: {self.RESCHEDULE_TIMEOUT_SEC} sec.")
-        asyncio.get_event_loop().create_task(self._reschedule_tx(mp_tx_request))
-
     def _on_bad_resource_error_result(self, mp_tx_request: MPTxRequest, mp_tx_result: MPTxResult):
         self.debug(f"For tx: {mp_tx_request.log_str} - got bad resource error status: {mp_tx_result.data}. "
                    f"Will be rescheduled in: {self.RESCHEDULE_TIMEOUT_SEC} sec.")
         asyncio.get_event_loop().create_task(self._reschedule_tx(mp_tx_request))
 
-=======
->>>>>>> 43d3aace
     async def _reschedule_tx(self, tx_request: MPTxRequest):
         await asyncio.sleep(self.RESCHEDULE_TIMEOUT_SEC)
         self._tx_schedule.reschedule_tx(tx_request.sender_address, tx_request.nonce)
@@ -212,4 +194,4 @@
     async def check_resources_schedule(self):
         while True:
             self._resource_mng.recheck_bad_resource_list()
-            await asyncio.sleep(self._resource_mng.RECHECK_RESOURCE_LIST_INTERVAL)+            await asyncio.sleep(self._resource_mng.recheck_resource_list_interval())