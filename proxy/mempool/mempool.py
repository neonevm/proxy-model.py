import asyncio
import traceback
from typing import List, Optional, Any, cast

<<<<<<< HEAD
from logged_groups import logged_group
=======
from logged_groups import logged_group, logging_context
>>>>>>> 4c066dd7
from neon_py.data import Result

from ..common_neon.eth_proto import Trx as NeonTx
from ..common_neon.data import NeonTxExecCfg
from ..common_neon.config import IConfig

<<<<<<< HEAD
from .mempool_api import MPRequest, MPResultCode, MPTxResult, IMPExecutor, MPRequestType, MPTxRequest, \
                         MPPendingTxNonceReq, MPPendingTxByHashReq, MPSendTxResult
=======
from .operator_resource_mng import OperatorResourceMng

from .mempool_api import MPRequest, MPRequestType, IMPExecutor, MPTask
from .mempool_api import MPTxExecResult, MPTxExecResultCode, MPTxRequest, MPTxSendResult, MPTxSendResultCode
from .mempool_api import MPGasPriceRequest, MPGasPriceResult
from .mempool_api import MPSenderTxCntRequest, MPSenderTxCntResult
from .mempool_api import MPOpResInitRequest, MPOpResInitResult, MPOpResInitResultCode
>>>>>>> 4c066dd7
from .mempool_schedule import MPTxSchedule
from .mempool_periodic_task import MPPeriodicTaskLoop


class MPGasPriceTaskLoop(MPPeriodicTaskLoop[MPGasPriceRequest, MPGasPriceResult]):
    def __init__(self, executor: IMPExecutor) -> None:
        super().__init__(name='gas-price', sleep_time=4.0, executor=executor)
        self._gas_price: Optional[MPGasPriceResult] = None

    @property
    def gas_price(self) -> Optional[MPGasPriceResult]:
        return self._gas_price

    def _submit_request(self) -> None:
        mp_req = MPGasPriceRequest(req_id=self._generate_req_id())
        self._submit_request_to_executor(mp_req)

    def _process_error(self, _: MPGasPriceRequest) -> None:
        pass

    def _process_result(self, _: MPGasPriceRequest, mp_res: MPGasPriceResult) -> None:
        self._gas_price = mp_res


class MPSenderTxCntTaskLoop(MPPeriodicTaskLoop[MPSenderTxCntRequest, MPSenderTxCntResult]):
    def __init__(self, executor: IMPExecutor, tx_schedule: MPTxSchedule) -> None:
        super().__init__(name='state-tx-cnt', sleep_time=0.4, executor=executor)
        self._tx_schedule = tx_schedule

    def _submit_request(self) -> None:
        paused_sender_list = self._tx_schedule.get_paused_sender_list()
        if len(paused_sender_list) == 0:
            return

        mp_req = MPSenderTxCntRequest(req_id=self._generate_req_id(), sender_list=paused_sender_list)
        self._submit_request_to_executor(mp_req)

    def _process_error(self, _: MPSenderTxCntRequest) -> None:
        pass

    def _process_result(self, _: MPSenderTxCntRequest, mp_res: MPSenderTxCntResult) -> None:
        self._tx_schedule.set_sender_state_tx_cnt_list(mp_res.sender_tx_cnt_list)


class MPInitOperatorResourceTaskLoop(MPPeriodicTaskLoop[MPOpResInitRequest, MPOpResInitResult]):
    _default_sleep_time = 4.0

    def __init__(self, executor: IMPExecutor, op_res_mng: OperatorResourceMng) -> None:
        super().__init__(name='op-res-init', sleep_time=self._default_sleep_time, executor=executor)
        self._op_res_mng = op_res_mng
        self._disabled_resource_list: List[str] = []

    def _submit_request(self) -> None:
        if len(self._disabled_resource_list) == 0:
            self._disabled_resource_list = self._op_res_mng.get_disabled_resource_list()
        if len(self._disabled_resource_list) == 0:
            return

        resource = self._disabled_resource_list.pop()
        if len(self._disabled_resource_list) == 0:
            self._sleep_time = self._default_sleep_time
        else:
            self._sleep_time = self._check_sleep_time
        mp_req = MPOpResInitRequest(req_id=self._generate_req_id(), resource_ident=resource)
        self._submit_request_to_executor(mp_req)

    def _process_error(self, _: MPOpResInitRequest) -> None:
        pass

    def _process_result(self, mp_req: MPOpResInitRequest, mp_res: MPOpResInitResult) -> None:
        if mp_res.code == MPOpResInitResultCode.Success:
            self._op_res_mng.enable_resource(mp_req.resource_ident)


@logged_group("neon.MemPool")
class MemPool:
    CHECK_TASK_TIMEOUT_SEC = 0.01
    RESCHEDULE_TIMEOUT_SEC = 0.4

    def __init__(self, config: IConfig, op_res_mng: OperatorResourceMng, executor: IMPExecutor):
        capacity = config.get_mempool_capacity()
        self.info(f"Init mempool schedule with capacity: {capacity}")
        self._tx_schedule = MPTxSchedule(capacity)
        self._schedule_cond = asyncio.Condition()
<<<<<<< HEAD
        self._processing_tasks: List[Tuple[int, asyncio.Task, MPRequest]] = []
        self._process_tx_results_task = asyncio.get_event_loop().create_task(self.check_processing_tasks())
        self._process_schedule_task = asyncio.get_event_loop().create_task(self.process_tx_schedule())
=======
        self._processing_task_list: List[MPTask] = []
>>>>>>> 4c066dd7
        self._is_active: bool = True
        self._executor = executor
        self._op_res_mng = op_res_mng
        self._gas_price_task_loop = MPGasPriceTaskLoop(executor)
        self._state_tx_cnt_task_loop = MPSenderTxCntTaskLoop(executor, self._tx_schedule)
        self._op_res_init_task_loop = MPInitOperatorResourceTaskLoop(executor, self._op_res_mng)
        self._process_tx_result_task_loop = asyncio.get_event_loop().create_task(self._process_tx_result_loop())
        self._process_tx_schedule_task_loop = asyncio.get_event_loop().create_task(self._process_tx_schedule_loop())

    @property
    def _gas_price(self) -> Optional[MPGasPriceResult]:
        return self._gas_price_task_loop.gas_price

    async def enqueue_mp_request(self, mp_request: MPRequest):
<<<<<<< HEAD
        if mp_request.type == MPRequestType.SendTransaction:
            tx_request = cast(MPTxRequest, mp_request)
            return await self.schedule_mp_tx_request(tx_request)
        elif mp_request.type == MPRequestType.GetLastTxNonce:
            pending_nonce_req = cast(MPPendingTxNonceReq, mp_request)
            return self.get_pending_tx_nonce(pending_nonce_req.sender)
        elif mp_request.type == MPRequestType.GetTxByHash:
            pending_tx_by_hash_req = cast(MPPendingTxByHashReq, mp_request)
            return self.get_pending_tx_by_hash(pending_tx_by_hash_req.tx_hash)

    async def schedule_mp_tx_request(self, mp_request: MPTxRequest) -> MPSendTxResult:
        log_ctx = {"context": {"req_id": mp_request.req_id}}
        try:
            result: MPSendTxResult = self._tx_schedule.add_mp_tx_request(mp_request)
            count = self.get_pending_tx_count(mp_request.sender_address)
            self.debug(f"Got and scheduled mp_tx_request: {mp_request.log_str}, pending in pool: {count}", extra=log_ctx)
            return result
        except Exception as err:
            self.error(f"Failed to schedule mp_tx_request: {mp_request.log_str}. Error: {err}", extra=log_ctx)
        finally:
            await self._kick_tx_schedule()
=======
        assert mp_request.type == MPRequestType.SendTransaction, f'Wrong request type {mp_request}'

        tx_request = cast(MPTxRequest, mp_request)
        return await self.schedule_mp_tx_request(tx_request)

    def _on_exception(self, text: str, err: BaseException) -> None:
        err_tb = "".join(traceback.format_tb(err.__traceback__))
        self.error(f"{text}. Error: {err}. Traceback: {err_tb}")

    async def schedule_mp_tx_request(self, tx: MPTxRequest) -> MPTxSendResult:
        with logging_context(req_id=tx.req_id):
            try:
                if not tx.has_chain_id():
                    if not self.has_gas_price():
                        self.debug(f"'Mempool doesn't have gas price information")
                        return MPTxSendResult(code=MPTxSendResultCode.Unspecified, state_tx_cnt=None)
                    self.debug(f'Increase gas-price for wo-chain-id tx {tx.signature}')
                    tx.gas_price = self._gas_price.suggested_gas_price * 2

                result: MPTxSendResult = self._tx_schedule.add_tx(tx)
                self.debug(f"Got tx {tx.signature} and scheduled request")
                return result
            except Exception as err:
                self._on_exception(f"Failed to schedule tx {tx.signature}", err)
                return MPTxSendResult(code=MPTxSendResultCode.Unspecified, state_tx_cnt=None)
            finally:
                await self._kick_tx_schedule()
>>>>>>> 4c066dd7

    def get_pending_tx_count(self, sender_addr: str) -> int:
        return self._tx_schedule.get_pending_tx_count(sender_addr)

    def get_pending_tx_nonce(self, sender_addr: str) -> int:
        return self._tx_schedule.get_pending_tx_nonce(sender_addr)

    def get_pending_tx_by_hash(self, tx_hash: str) -> Optional[NeonTx]:
        return self._tx_schedule.get_pending_tx_by_hash(tx_hash)

    def get_gas_price(self) -> Optional[MPGasPriceResult]:
        return self._gas_price

    def _enqueue_tx_request(self) -> bool:
        try:
            tx = self._tx_schedule.peek_tx()
            if (tx is None) or (tx.gas_price < self._gas_price.min_gas_price):
                return False

            with logging_context(req_id=tx.req_id):
                resource = self._op_res_mng.get_resource(tx.neon_tx_exec_cfg.resource_ident)
                if resource is None:
                    return False

            tx = self._tx_schedule.acquire_tx()
        except Exception as err:
            self._on_exception(f'Failed to get tx for execution', err)
            return False

        with logging_context(req_id=tx.req_id):
            try:
                self.debug(f"Got tx {tx.signature} from schedule.")
                tx.neon_tx_exec_cfg.set_resource_ident(resource)

                mp_task = self._executor.submit_mp_request(tx)
                self._processing_task_list.append(mp_task)
                return True
            except Exception as err:
                self._on_exception(f'Failed to enqueue to execute {tx.signature}', err)
                return False

    async def _process_tx_schedule_loop(self):
        async with self._schedule_cond:
            await self._schedule_cond.wait_for(self.has_gas_price)

        while True:
            async with self._schedule_cond:
                await self._schedule_cond.wait()
                await self._schedule_cond.wait_for(self.is_active)
<<<<<<< HEAD
                self.debug(f"Schedule processing  got awake, condition: {self._schedule_cond.__repr__()}")
=======
                # self.debug(f"Schedule processing got awake, condition: {self._schedule_cond.__repr__()}")
>>>>>>> 4c066dd7
                while self._executor.is_available():
                    if not self._enqueue_tx_request():
                        break

    async def _process_tx_result_loop(self):
        while True:
            not_finished_task_list: List[MPTask] = []
            for mp_task in self._processing_task_list:
                with logging_context(req_id=mp_task.mp_request.req_id):
                    if not self._complete_task(mp_task):
                        not_finished_task_list.append(mp_task)
            self._processing_task_list = not_finished_task_list

            await asyncio.sleep(self.CHECK_TASK_TIMEOUT_SEC)

    def _complete_task(self, mp_task: MPTask) -> bool:
        try:
            if not mp_task.aio_task.done():
                return False

<<<<<<< HEAD
            if mp_tx_result.code == MPResultCode.BlockedAccount:
                self._on_blocked_accounts_result(mp_request, mp_tx_result)
            elif mp_tx_result.code == MPResultCode.SolanaUnavailable:
                self._on_solana_unavailable_result(mp_request, mp_tx_result)
            elif mp_tx_result.code == MPResultCode.LowGasPrice:
                self._on_low_gas_price_result(mp_request, mp_tx_result)
            elif mp_tx_result.code == MPResultCode.Unspecified:
                self._on_fail_tx(mp_request)
            elif mp_tx_result.code == MPResultCode.Done:
                self._on_request_done(mp_request)
=======
            self._executor.release_resource(mp_task.resource_id)
>>>>>>> 4c066dd7

            if mp_task.mp_request.type != MPRequestType.SendTransaction:
                self.error(f"Got unexpected request: {mp_task.mp_request}")
                return True  # skip task
        except Exception as err:
            self._on_exception(f"Exception on checking type of request.", err)
            return True

        tx = cast(MPTxRequest, mp_task.mp_request)
        try:
            err = mp_task.aio_task.exception()
            if err is not None:
                self._on_exception(f'Exception during processing tx {tx.signature} on executor', err)
                self._on_fail_tx(tx)
                return True

<<<<<<< HEAD
    def _on_solana_unavailable_result(self, mp_tx_request: MPTxRequest, mp_tx_result: MPTxResult):
        self.debug(f"For tx: {mp_tx_request.log_str} - got solana unavailable status: {mp_tx_result.data}. "
                   f"Will be rescheduled in: {self.RESCHEDULE_TIMEOUT_SEC} sec.")
        asyncio.get_event_loop().create_task(self._reschedule_tx(mp_tx_request))

    def _on_low_gas_price_result(self, mp_tx_request: MPTxRequest, mp_tx_result: MPTxResult):
        self.debug(f"For tx: {mp_tx_request.log_str} - got low gas price status: {mp_tx_result.data}. "
                   f"Will be rescheduled in: {self.RESCHEDULE_TIMEOUT_SEC} sec.")
        asyncio.get_event_loop().create_task(self._reschedule_tx(mp_tx_request))

    async def _reschedule_tx(self, tx_request: MPTxRequest):
=======
            mp_result = mp_task.aio_task.result()
            self._process_mp_tx_result(tx, mp_result)
        except Exception as err:
            self._on_exception(f"Exception on the result processing of tx {tx.signature}", err)
        return True

    def _process_mp_tx_result(self, tx: MPTxRequest, mp_result: Any):
        assert isinstance(mp_result, MPTxExecResult), f'Wrong type of tx result processing {tx.signature}: {mp_result}'

        mp_tx_result = cast(MPTxExecResult, mp_result)
        log_fn = self.warning if mp_tx_result.code != MPTxExecResultCode.Done else self.debug
        log_fn(f"For tx {tx.signature} got result: {mp_tx_result}.")

        if isinstance(mp_tx_result.data, NeonTxExecCfg):
            tx.neon_tx_exec_cfg = cast(NeonTxExecCfg, mp_tx_result.data)

        if mp_tx_result.code in (MPTxExecResultCode.BlockedAccount, MPTxExecResultCode.SolanaUnavailable):
            self._on_reschedule_tx(tx)
        elif mp_tx_result.code == MPTxExecResultCode.NodeBehind:
            self._on_reschedule_tx(tx)
        elif mp_tx_result.code in (MPTxExecResultCode.NonceTooLow, MPTxExecResultCode.Unspecified):
            self._on_fail_tx(tx)
        elif mp_tx_result.code == MPTxExecResultCode.Done:
            self._on_done_tx(tx)
        else:
            assert False, f'Unknown result code {mp_tx_result.code}'

    def _on_reschedule_tx(self, tx: MPTxRequest) -> None:
        self.debug(f"Got reschedule status for tx {tx.signature}.")
        asyncio.get_event_loop().create_task(self._reschedule_tx(tx))

    async def _reschedule_tx(self, tx: MPTxRequest):
        with logging_context(req_id=tx.req_id):
            self.debug(f"Tx {tx.signature} will be rescheduled in: {self.RESCHEDULE_TIMEOUT_SEC} sec.")
>>>>>>> 4c066dd7
        await asyncio.sleep(self.RESCHEDULE_TIMEOUT_SEC)

        with logging_context(req_id=tx.req_id):
            try:
                self._update_operator_resource_info(tx)
                self._tx_schedule.reschedule_tx(tx)
            except Exception as err:
                self._on_exception(f'Exception on the result processing of tx {tx.signature}', err)
                return

        await self._kick_tx_schedule()

    def _on_done_tx(self, tx: MPTxRequest):
        self._release_operator_resource_info(tx)
        self._tx_schedule.done_tx(tx)
        self.debug(f"Request {tx.signature} is done")

    def _on_fail_tx(self, tx: MPTxRequest):
        self._release_operator_resource_info(tx)
        self._tx_schedule.fail_tx(tx)
        self.debug(f"Request {tx.signature} is failed - dropped away")

    def _release_operator_resource_info(self, tx: MPTxRequest) -> None:
        self._op_res_mng.release_resource(tx.neon_tx_exec_cfg.resource_ident)

    def _update_operator_resource_info(self, tx: MPTxRequest) -> None:
        self._op_res_mng.update_resource(tx.neon_tx_exec_cfg.resource_ident)

    async def _kick_tx_schedule(self):
        async with self._schedule_cond:
            # self.debug(f"Kick the schedule, condition: {self._schedule_cond.__repr__()}")
            self._schedule_cond.notify()

    def on_resource_got_available(self, resource_id: int):
        asyncio.get_event_loop().create_task(self._kick_tx_schedule())

    def suspend_processing(self) -> Result:
        if not self._is_active:
            self.warning("No need to suspend mempool, already suspended")
            return Result()
        self._is_active = False
        self.info("Transaction processing suspended")
        return Result()

    def resume_processing(self) -> Result:
        if self._is_active:
            self.warning("No need to resume mempool, not suspended")
            return Result()
        self._is_active = True
        self.info("Transaction processing resumed")
        return Result()

    def is_active(self) -> bool:
<<<<<<< HEAD
        return self._is_active
=======
        return self._is_active

    def has_gas_price(self) -> bool:
        return self._gas_price is not None
>>>>>>> 4c066dd7
<|MERGE_RESOLUTION|>--- conflicted
+++ resolved
@@ -2,21 +2,13 @@
 import traceback
 from typing import List, Optional, Any, cast
 
-<<<<<<< HEAD
-from logged_groups import logged_group
-=======
 from logged_groups import logged_group, logging_context
->>>>>>> 4c066dd7
 from neon_py.data import Result
 
 from ..common_neon.eth_proto import Trx as NeonTx
 from ..common_neon.data import NeonTxExecCfg
 from ..common_neon.config import IConfig
 
-<<<<<<< HEAD
-from .mempool_api import MPRequest, MPResultCode, MPTxResult, IMPExecutor, MPRequestType, MPTxRequest, \
-                         MPPendingTxNonceReq, MPPendingTxByHashReq, MPSendTxResult
-=======
 from .operator_resource_mng import OperatorResourceMng
 
 from .mempool_api import MPRequest, MPRequestType, IMPExecutor, MPTask
@@ -24,7 +16,6 @@
 from .mempool_api import MPGasPriceRequest, MPGasPriceResult
 from .mempool_api import MPSenderTxCntRequest, MPSenderTxCntResult
 from .mempool_api import MPOpResInitRequest, MPOpResInitResult, MPOpResInitResultCode
->>>>>>> 4c066dd7
 from .mempool_schedule import MPTxSchedule
 from .mempool_periodic_task import MPPeriodicTaskLoop
 
@@ -109,13 +100,7 @@
         self.info(f"Init mempool schedule with capacity: {capacity}")
         self._tx_schedule = MPTxSchedule(capacity)
         self._schedule_cond = asyncio.Condition()
-<<<<<<< HEAD
-        self._processing_tasks: List[Tuple[int, asyncio.Task, MPRequest]] = []
-        self._process_tx_results_task = asyncio.get_event_loop().create_task(self.check_processing_tasks())
-        self._process_schedule_task = asyncio.get_event_loop().create_task(self.process_tx_schedule())
-=======
         self._processing_task_list: List[MPTask] = []
->>>>>>> 4c066dd7
         self._is_active: bool = True
         self._executor = executor
         self._op_res_mng = op_res_mng
@@ -130,29 +115,6 @@
         return self._gas_price_task_loop.gas_price
 
     async def enqueue_mp_request(self, mp_request: MPRequest):
-<<<<<<< HEAD
-        if mp_request.type == MPRequestType.SendTransaction:
-            tx_request = cast(MPTxRequest, mp_request)
-            return await self.schedule_mp_tx_request(tx_request)
-        elif mp_request.type == MPRequestType.GetLastTxNonce:
-            pending_nonce_req = cast(MPPendingTxNonceReq, mp_request)
-            return self.get_pending_tx_nonce(pending_nonce_req.sender)
-        elif mp_request.type == MPRequestType.GetTxByHash:
-            pending_tx_by_hash_req = cast(MPPendingTxByHashReq, mp_request)
-            return self.get_pending_tx_by_hash(pending_tx_by_hash_req.tx_hash)
-
-    async def schedule_mp_tx_request(self, mp_request: MPTxRequest) -> MPSendTxResult:
-        log_ctx = {"context": {"req_id": mp_request.req_id}}
-        try:
-            result: MPSendTxResult = self._tx_schedule.add_mp_tx_request(mp_request)
-            count = self.get_pending_tx_count(mp_request.sender_address)
-            self.debug(f"Got and scheduled mp_tx_request: {mp_request.log_str}, pending in pool: {count}", extra=log_ctx)
-            return result
-        except Exception as err:
-            self.error(f"Failed to schedule mp_tx_request: {mp_request.log_str}. Error: {err}", extra=log_ctx)
-        finally:
-            await self._kick_tx_schedule()
-=======
         assert mp_request.type == MPRequestType.SendTransaction, f'Wrong request type {mp_request}'
 
         tx_request = cast(MPTxRequest, mp_request)
@@ -180,7 +142,6 @@
                 return MPTxSendResult(code=MPTxSendResultCode.Unspecified, state_tx_cnt=None)
             finally:
                 await self._kick_tx_schedule()
->>>>>>> 4c066dd7
 
     def get_pending_tx_count(self, sender_addr: str) -> int:
         return self._tx_schedule.get_pending_tx_count(sender_addr)
@@ -230,11 +191,7 @@
             async with self._schedule_cond:
                 await self._schedule_cond.wait()
                 await self._schedule_cond.wait_for(self.is_active)
-<<<<<<< HEAD
-                self.debug(f"Schedule processing  got awake, condition: {self._schedule_cond.__repr__()}")
-=======
                 # self.debug(f"Schedule processing got awake, condition: {self._schedule_cond.__repr__()}")
->>>>>>> 4c066dd7
                 while self._executor.is_available():
                     if not self._enqueue_tx_request():
                         break
@@ -255,20 +212,7 @@
             if not mp_task.aio_task.done():
                 return False
 
-<<<<<<< HEAD
-            if mp_tx_result.code == MPResultCode.BlockedAccount:
-                self._on_blocked_accounts_result(mp_request, mp_tx_result)
-            elif mp_tx_result.code == MPResultCode.SolanaUnavailable:
-                self._on_solana_unavailable_result(mp_request, mp_tx_result)
-            elif mp_tx_result.code == MPResultCode.LowGasPrice:
-                self._on_low_gas_price_result(mp_request, mp_tx_result)
-            elif mp_tx_result.code == MPResultCode.Unspecified:
-                self._on_fail_tx(mp_request)
-            elif mp_tx_result.code == MPResultCode.Done:
-                self._on_request_done(mp_request)
-=======
             self._executor.release_resource(mp_task.resource_id)
->>>>>>> 4c066dd7
 
             if mp_task.mp_request.type != MPRequestType.SendTransaction:
                 self.error(f"Got unexpected request: {mp_task.mp_request}")
@@ -285,19 +229,6 @@
                 self._on_fail_tx(tx)
                 return True
 
-<<<<<<< HEAD
-    def _on_solana_unavailable_result(self, mp_tx_request: MPTxRequest, mp_tx_result: MPTxResult):
-        self.debug(f"For tx: {mp_tx_request.log_str} - got solana unavailable status: {mp_tx_result.data}. "
-                   f"Will be rescheduled in: {self.RESCHEDULE_TIMEOUT_SEC} sec.")
-        asyncio.get_event_loop().create_task(self._reschedule_tx(mp_tx_request))
-
-    def _on_low_gas_price_result(self, mp_tx_request: MPTxRequest, mp_tx_result: MPTxResult):
-        self.debug(f"For tx: {mp_tx_request.log_str} - got low gas price status: {mp_tx_result.data}. "
-                   f"Will be rescheduled in: {self.RESCHEDULE_TIMEOUT_SEC} sec.")
-        asyncio.get_event_loop().create_task(self._reschedule_tx(mp_tx_request))
-
-    async def _reschedule_tx(self, tx_request: MPTxRequest):
-=======
             mp_result = mp_task.aio_task.result()
             self._process_mp_tx_result(tx, mp_result)
         except Exception as err:
@@ -332,7 +263,6 @@
     async def _reschedule_tx(self, tx: MPTxRequest):
         with logging_context(req_id=tx.req_id):
             self.debug(f"Tx {tx.signature} will be rescheduled in: {self.RESCHEDULE_TIMEOUT_SEC} sec.")
->>>>>>> 4c066dd7
         await asyncio.sleep(self.RESCHEDULE_TIMEOUT_SEC)
 
         with logging_context(req_id=tx.req_id):
@@ -386,11 +316,7 @@
         return Result()
 
     def is_active(self) -> bool:
-<<<<<<< HEAD
         return self._is_active
-=======
-        return self._is_active
 
     def has_gas_price(self) -> bool:
-        return self._gas_price is not None
->>>>>>> 4c066dd7
+        return self._gas_price is not None