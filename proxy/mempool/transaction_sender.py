from __future__ import annotations

import abc
import math
import time
import copy

from logged_groups import logged_group
from typing import Dict, Optional, List, Any, cast

from solana.transaction import Transaction
from solana.blockhash import Blockhash
from solana.account import Account as SolanaAccount

from ..common_neon.compute_budget import TransactionWithComputeBudget
from ..common_neon.emulator_interactor import call_trx_emulated
from ..common_neon.neon_instruction import NeonIxBuilder
from ..common_neon.solana_interactor import SolanaInteractor
from ..common_neon.errors import BlockedAccountsError, NodeBehindError, SolanaUnavailableError, NonceTooLowError
from ..common_neon.solana_tx_list_sender import SolTxListInfo, SolTxListSender
from ..common_neon.solana_receipt_parser import SolTxError, SolReceiptParser
from ..common_neon.solana_neon_tx_receipt import SolTxMetaInfo, SolTxReceiptInfo
from ..common_neon.eth_proto import Trx as NeonTx
from ..common_neon.utils import NeonTxResultInfo
from ..common_neon.data import NeonEmulatedResult
from ..common_neon.environment_data import RETRY_ON_FAIL, EVM_STEP_COUNT
from ..common_neon.elf_params import ElfParams
from ..common_neon.evm_log_decoder import decode_neon_tx_result
from ..common_neon.address import EthereumAddress

from ..common_neon.solana_alt import AddressLookupTableInfo
from ..common_neon.solana_alt_builder import AddressLookupTableTxBuilder, AddressLookupTableTxSet
from ..common_neon.solana_alt_close_queue import AddressLookupTableCloseQueue
from ..common_neon.solana_v0_transaction import V0Transaction

from .transaction_sender_ctx import AccountTxListBuilder, NeonTxSendCtx


@logged_group("neon.MemPool")
class BaseNeonTxStrategy(abc.ABC):
    NAME = 'UNKNOWN STRATEGY'

    def __init__(self, ctx: NeonTxSendCtx):
        self._validation_error_msg: Optional[str] = None
        self._ctx = ctx
        self._iter_evm_step_cnt = EVM_STEP_COUNT

    @property
    def _account_tx_list_builder(self) -> AccountTxListBuilder:
        return self._ctx.account_tx_list_builder

    @property
    def _alt_close_queue(self) -> AddressLookupTableCloseQueue:
        return self._ctx.alt_close_queue

    @property
    def _builder(self) -> NeonIxBuilder:
        return self._ctx.builder

    @property
    def _solana(self) -> SolanaInteractor:
        return self._ctx.solana

    @property
    def _signer(self) -> SolanaAccount:
        return self._ctx.resource.signer

    @property
    def _neon_tx(self) -> NeonTx:
        return self._ctx.neon_tx

    @property
    def neon_sig(self) -> str:
        return self._ctx.neon_sig

    @property
    def bin_neon_sig(self) -> bytes:
        return self._ctx.bin_neon_sig

    @property
    def validation_error_msg(self) -> str:
        assert not self.is_valid()
        return cast(str, self._validation_error_msg)

    def is_valid(self) -> bool:
        return self._validation_error_msg is None

    @abc.abstractmethod
    def validate(self) -> bool:
        self._validation_error_msg = 'Not implemented'
        return False

    def _validate_notdeploy_tx(self) -> bool:
        if len(self._ctx.neon_tx.toAddress) == 0:
            self._validation_error_msg = 'Deploy transaction'
            return False
        return True

    def _validate_tx_size(self) -> bool:
        tx = self.build_tx(1)
        # Predefined blockhash is used only to check transaction size, the transaction won't be sent to network
        tx.recent_blockhash = Blockhash('4NCYB3kRT8sCNodPNuCZo8VUh4xqpBQxsxed2wd9xaD4')
        tx.sign(self._signer)
        try:
            tx.serialize()
            return True
        except Exception as err:
            if SolReceiptParser(err).check_if_big_transaction():
                self._validation_error_msg = 'Too big transaction size'
                return False
            self._validation_error_msg = str(err)
            raise

    def _validate_tx_has_chainid(self) -> bool:
        if self._neon_tx.hasChainId():
            return True

        self._validation_error_msg = "Transaction without chain-id"
        return False

    @abc.abstractmethod
    def decrease_iter_evm_step_cnt(self, tx_list: List[Transaction]) -> List[Transaction]:
        pass

    def _execute_prep_tx_list(self, tx_list_info_list: List[SolTxListInfo]) -> None:
        assert self.is_valid()
        tx_sender = SolTxListSender(self._solana, self._signer)
        for tx_list_info in tx_list_info_list:
            tx_sender.send(tx_list_info)

    def _build_prep_tx_list_before_emulate(self) -> List[SolTxListInfo]:
        assert self.is_valid()
        return []

    def prep_before_emulate(self) -> bool:
        assert self.is_valid()
        tx_list_info_list = self._build_prep_tx_list_before_emulate()
        if len(tx_list_info_list) == 0:
            return False
        self._execute_prep_tx_list(tx_list_info_list)
        return True

    def _build_prep_tx_list_after_emulate(self) -> List[SolTxListInfo]:
        assert self.is_valid()
        tx_list_info = self._account_tx_list_builder.get_tx_list_info()

        alt_tx_list = self._alt_close_queue.pop_tx_list(self._signer.public_key())
        if len(alt_tx_list):
            tx_list_info.tx_list.extend(alt_tx_list)
            tx_list_info.name_list.extend(['CloseLookupTable' for _ in alt_tx_list])

        if len(tx_list_info.tx_list) == 0:
            return []
        return [tx_list_info]

    def prep_after_emulate(self) -> bool:
        assert self.is_valid()
        tx_list_info_list = self._build_prep_tx_list_after_emulate()
        if len(tx_list_info_list) == 0:
            return False
        self._execute_prep_tx_list(tx_list_info_list)
        self._account_tx_list_builder.clear_tx_list()
        return True

    @abc.abstractmethod
    def build_tx(self, idx=0) -> Transaction:
        return TransactionWithComputeBudget()

    def build_cancel_tx(self) -> Transaction:
        return Transaction().add(self._builder.make_cancel_ix())

    def _build_tx_list(self, cnt: int) -> SolTxListInfo:
        return SolTxListInfo(
            tx_list=[self.build_tx(i) for i in range(cnt)],
            name_list=[self.NAME for _ in range(cnt)]
        )

    @abc.abstractmethod
    def execute(self) -> NeonTxResultInfo:
        assert self.is_valid()
        return NeonTxResultInfo()


@logged_group("neon.MemPool")
class SimpleNeonTxSender(SolTxListSender):
    def __init__(self, strategy: BaseNeonTxStrategy, *args, **kwargs):
        super().__init__(*args, **kwargs)
        self._strategy = strategy
        self.neon_tx_res = NeonTxResultInfo()

    def _decode_neon_tx_result(self, sol_receipt: Dict[str, Any]) -> None:
        if self.neon_tx_res.is_valid():
            return

        block_slot = sol_receipt['slot']
        sol_sig = sol_receipt['transaction']['signatures'][0]
        sol_tx = SolTxReceiptInfo(SolTxMetaInfo(block_slot, sol_sig, sol_receipt))
        for sol_neon_ix in sol_tx.iter_sol_neon_ix():
            if decode_neon_tx_result(sol_neon_ix.iter_log(), self._strategy.neon_sig, self.neon_tx_res):
                break

    def _on_success_send(self, sol_tx: Transaction, sol_receipt: Dict[str, Any]) -> None:
        self._decode_neon_tx_result(sol_receipt)
        super()._on_success_send(sol_tx, sol_receipt)

    def _on_post_send(self) -> None:
        if self.neon_tx_res.is_valid():
            self.debug(f'Got Neon tx result: {self.neon_tx_res}')
            self.clear()
        else:
            super()._on_post_send()
            if not len(self._tx_list):
                raise RuntimeError('Run out of attempts to execute transaction')


@logged_group("neon.MemPool")
class SimpleNeonTxStrategy(BaseNeonTxStrategy):
    NAME = 'TransactionExecuteFromInstruction'
    IS_SIMPLE = True

    def __init__(self, *args, **kwargs):
        super().__init__(*args, **kwargs)

    def decrease_iter_evm_step_cnt(self, tx_list: List[Transaction]) -> List[Transaction]:
        raise NotImplementedError(f"{self.NAME} strategy doesn't know anything about iterations")

    def validate(self) -> bool:
        self._validation_error_msg = None
        return (
            self._validate_notdeploy_tx() and
            self._validate_no_additional_resize_steps() and
            self._validate_tx_has_chainid() and
            self._validate_tx_size()
        )

<<<<<<< HEAD
    def _validate_evm_step_cnt(self) -> bool:
        if self._ctx.emulated_evm_step_cnt > self._iter_evm_step_cnt:
            self._validation_error_msg = 'Too big number of EVM steps'
            return False
        return True

    def _validate_no_additional_resize_steps(self) -> bool:
        if not self._ctx.neon_tx_exec_cfg.additional_resize_steps:
            return True
        self._validation_error_msg = 'Has additional account resize steps'
        return False

=======
>>>>>>> ce364a2f
    def build_tx(self, _=0) -> Transaction:
        tx = TransactionWithComputeBudget()
        tx.add(self._builder.make_tx_exec_from_data_ix())
        return tx

    def execute(self) -> NeonTxResultInfo:
        assert self.is_valid()
        tx_list_info = SolTxListInfo([self.NAME], [self.build_tx()])

        tx_sender = SimpleNeonTxSender(self, self._solana, self._signer)
        tx_sender.send(tx_list_info)
        if not tx_sender.neon_tx_res.is_valid():
            raise tx_sender.raise_budget_exceeded()
        return tx_sender.neon_tx_res


@logged_group("neon.MemPool")
class IterativeNeonTxSender(SimpleNeonTxSender):
    def __init__(self, *args, **kwargs):
        super().__init__(*args, **kwargs)
        self._is_canceled = False
        self._postponed_exception: Optional[Exception] = None

    def _cancel(self) -> None:
        self.debug(f'Cancel the transaction')
        self.clear()
        self._name = 'CancelWithNonce'
        self._is_canceled = True
        self._retry_idx = 0  # force the cancel sending
        self._tx_list = [self._strategy.build_cancel_tx()]

    def _decrease_iter_evm_step_cnt(self) -> None:
        tx_list = self._strategy.decrease_iter_evm_step_cnt(self._get_full_tx_list())
        if not len(tx_list):
            return self._cancel()
        self.clear()
        self._tx_list = tx_list

    def _on_success_send(self, sol_tx: Transaction, sol_receipt: {}) -> None:
        if self._is_canceled:
            # Transaction with cancel is confirmed
            self.neon_tx_res.fill_result(status="0x0", gas_used='0x0', return_value='')
        else:
            super()._on_success_send(sol_tx, sol_receipt)

    def _set_postponed_exception(self, exception: Exception) -> None:
        if not self._postponed_exception:
            self._postponed_exception = exception

    def _raise_error(self) -> None:
        assert self._postponed_exception is not None
        raise self._postponed_exception

    def _on_post_send(self) -> None:
        # Result is received
        if self.neon_tx_res.is_valid():
            self.debug(f'Got Neon tx {"cancel" if self._is_canceled else "result"}: {self.neon_tx_res}')
            if self._is_canceled and self._postponed_exception:
                self._raise_error()
            return self.clear()

        if len(self._node_behind_list):
            self.warning(f'Node is behind by {self._slots_behind} slots')
            raise NodeBehindError()

        # Unknown error happens - cancel the transaction
        if self._unknown_error_receipt is not None:
            self._set_postponed_exception(SolTxError(self._unknown_error_receipt))
            if self._is_canceled:
                self._raise_error()

            self._unknown_error_list.clear()
            self._unknown_error_receipt = None
            if len(self.success_sig_list):
                return self._cancel()
            self._raise_error()

        # There is no more retries to send transactions
        if self._retry_idx >= RETRY_ON_FAIL:
            self._set_postponed_exception(RuntimeError('No more retries to complete transaction!'))
            if (not self._is_canceled) and len(self.success_sig_list):
                return self._cancel()
            self._raise_error()

        # Blockhash is changed (((
        if len(self._bad_block_list):
            self._blockhash = None

        # Address Lookup Tables can't be used in the same block with extending of it
        if len(self._alt_invalid_index_list):
            time.sleep(self.ONE_BLOCK_TIME)
        # Accounts are blocked, so try to lock them
        elif len(self._blocked_account_list):
            raise BlockedAccountsError()

        # Compute budged is exceeded, so decrease EVM steps per iteration
        if len(self._budget_exceeded_list):
            return self._decrease_iter_evm_step_cnt()

        self._move_tx_list()

        # if no iterations and no result then add the additional iteration
        if not len(self._tx_list):
            self.debug('No result -> add the additional iteration')
            self._tx_list.append(self._strategy.build_tx())


@logged_group("neon.MemPool")
class IterativeNeonTxStrategy(BaseNeonTxStrategy):
    NAME = 'TransactionStepFromInstruction'
    IS_SIMPLE = False

    def __init__(self, *args, **kwargs) -> None:
        super().__init__(*args, **kwargs)
        self._compute_unit_cnt: Optional[int] = None

    def validate(self) -> bool:
        self._validation_error_msg = None
        return (
            self._validate_notdeploy_tx() and
            self._validate_tx_size() and
            self._validate_evm_step_cnt() and
            self._validate_tx_has_chainid()
        )

    def _validate_evm_step_cnt(self) -> bool:
        # Only the instruction with a holder account allows to pass a unique number to make the transaction unique
        emulated_evm_step_cnt = self._ctx.emulated_evm_step_cnt
        max_evm_step_cnt = self._iter_evm_step_cnt * 10
        if emulated_evm_step_cnt > max_evm_step_cnt:
            self._validation_error_msg = 'Big number of EVM steps'
            return False
        return True

    def decrease_iter_evm_step_cnt(self, tx_list: List[Transaction]) -> List[Transaction]:
        if self._iter_evm_step_cnt <= 10:
            return []

        prev_total_iteration_cnt = len(tx_list)
        evm_step_cnt = self._iter_evm_step_cnt
        prev_evm_step_cnt = evm_step_cnt
        total_evm_step_cnt = prev_total_iteration_cnt * evm_step_cnt

        if evm_step_cnt > 170:
            evm_step_cnt -= 150
        else:
            self._compute_unit_cnt = 1_375_000
            evm_step_cnt = 10
        self._iter_evm_step_cnt = evm_step_cnt
        total_iteration_cnt = math.ceil(total_evm_step_cnt / evm_step_cnt)

        self.debug(
            f'Decrease EVM steps from {prev_evm_step_cnt} to {evm_step_cnt}, ' +
            f'iterations increase from {prev_total_iteration_cnt} to {total_iteration_cnt}'
        )

        return [self.build_tx(idx) for idx in range(total_iteration_cnt)]

    def build_tx(self, idx=0) -> Transaction:
        tx = TransactionWithComputeBudget(compute_units=self._compute_unit_cnt)
        # generate unique tx
        tx.add(self._builder.make_tx_step_from_data_ix(self._iter_evm_step_cnt, idx))
        return tx

    def _calc_iter_cnt(self) -> int:
        return math.ceil(self._ctx.emulated_evm_step_cnt / self._iter_evm_step_cnt) + 1

    def execute(self) -> NeonTxResultInfo:
        assert self.is_valid()
        emulated_evm_step_cnt = self._ctx.emulated_evm_step_cnt
        iter_cnt = self._calc_iter_cnt()
        self.debug(f'Total iterations {iter_cnt} for {emulated_evm_step_cnt} ({self._iter_evm_step_cnt}) EVM steps')

        tx_list_info = self._build_tx_list(iter_cnt)
        tx_sender = IterativeNeonTxSender(self, self._solana, self._signer)
        tx_sender.send(tx_list_info)
        return tx_sender.neon_tx_res


@logged_group("neon.MemPool")
class HolderNeonTxStrategy(IterativeNeonTxStrategy):
    NAME = 'TransactionStepFromAccount'

    def __init__(self, *args, **kwargs) -> None:
        super().__init__(*args, **kwargs)

    def validate(self) -> bool:
        self._validation_error_msg = None
        return (
            self._validate_tx_size() and
            self._validate_tx_has_chainid()
        )

    def build_tx(self, idx=0) -> Transaction:
        evm_step_cnt = self._iter_evm_step_cnt
        return TransactionWithComputeBudget(compute_units=self._compute_unit_cnt).add(
            self._builder.make_tx_step_from_account_ix(evm_step_cnt, idx)
        )

    def _build_prep_tx_list_before_emulate(self) -> List[SolTxListInfo]:
        assert self.is_valid()

        if self._ctx.is_holder_completed:
            self.debug(f"Using same holder account w/o rewriting")
            return []

        # write eth transaction to the holder account
        tx_list_info = SolTxListInfo([], [])
        holder_msg_offset = 0
        holder_msg = copy.copy(self._builder.holder_msg)
        neon_tx_sig = self.bin_neon_sig

        holder_msg_size = ElfParams().holder_msg_size
        while len(holder_msg):
            (holder_msg_part, holder_msg) = (holder_msg[:holder_msg_size], holder_msg[holder_msg_size:])
            tx = Transaction().add(self._builder.make_write_ix(neon_tx_sig, holder_msg_offset, holder_msg_part))
            tx_list_info.name_list.append('WriteWithHolder')
            tx_list_info.tx_list.append(tx)
            holder_msg_offset += holder_msg_size

        self._ctx.set_holder_completed()
        return [tx_list_info]


@logged_group("neon.MemPool")
class AltHolderNeonTxStrategy(HolderNeonTxStrategy):
    NAME = 'AltTransactionStepFromAccount'

    def __init__(self, *args, **kwargs) -> None:
        super().__init__(*args, **kwargs)
        self._alt_builder: Optional[AddressLookupTableTxBuilder] = None
        self._alt_info: Optional[AddressLookupTableInfo] = None
        self._alt_tx_set: Optional[AddressLookupTableTxSet] = None

    def validate(self) -> bool:
        self._validation_error_msg = None
        return (
            self._validate_tx_has_chainid() and
            self._init_alt_info() and
            self._validate_tx_size()
        )

    def _build_legacy_tx(self, idx=0) -> Transaction:
        return super().build_tx(idx)

    def _build_legacy_cancel_tx(self) -> Transaction:
        return super().build_cancel_tx()

    def _init_alt_info(self) -> bool:
        # TODO: if there are a lot of changes in the account list, the alt should be regenerated
        if self._alt_info is not None:
            return True

        legacy_tx = self._build_legacy_tx()
        try:
            alt_builder = AddressLookupTableTxBuilder(self._solana, self._builder, self._signer, self._alt_close_queue)
            self._alt_info = alt_builder.build_alt_info(legacy_tx)
            self._alt_builder = alt_builder
        except Exception as e:
            self._validation_error_msg = str(e)
            return False
        return True

    def build_tx(self, idx=0) -> Transaction:
        legacy_tx = self._build_legacy_tx(idx)
        return V0Transaction(address_table_lookups=[self._alt_info]).add(legacy_tx)

    def build_cancel_tx(self) -> Transaction:
        legacy_tx = self._build_legacy_cancel_tx()
        return V0Transaction(address_table_lookups=[self._alt_info]).add(legacy_tx)

    def _build_prep_tx_list_before_emulate(self) -> List[SolTxListInfo]:
        assert self.is_valid()
        tx_list_info_list = super()._build_prep_tx_list_before_emulate()

        self._alt_tx_set = self._alt_builder.build_alt_tx_set(self._alt_info)
        alt_tx_list_info_list = self._alt_builder.build_prep_alt_list(self._alt_tx_set)

        if len(tx_list_info_list) > 0:
            tx_list_info_list[-1].extend(alt_tx_list_info_list[0])
            alt_tx_list_info_list = alt_tx_list_info_list[1:]
        if len(alt_tx_list_info_list) > 0:
            tx_list_info_list.extend(alt_tx_list_info_list)

        return tx_list_info_list

    def prep_before_emulate(self) -> bool:
        result = super().prep_before_emulate()
        self._alt_builder.update_alt_info_list([self._alt_info])
        return result

    def _post_execute(self) -> None:
        if (self._alt_tx_set is None) or (len(self._alt_tx_set) == 0):
            return

        try:
            tx_list_info_list = self._alt_builder.build_done_alt_tx_set(self._alt_tx_set)
            self._execute_prep_tx_list(tx_list_info_list)
        except (Exception,):
            # TODO: Move this skip into solana receipt checker
            pass

    def execute(self) -> NeonTxResultInfo:
        try:
            return super().execute()
        finally:
            self._post_execute()


class BaseNoChainIdNeonStrategy:
    @staticmethod
    def _validate_tx_wo_chainid(self) -> bool:
        return not self._neon_tx.hasChainId()

    @staticmethod
    def _build_tx_wo_chainid(self, idx: int) -> Transaction:
        return TransactionWithComputeBudget(compute_units=self._compute_unit_cnt).add(
            self._builder.make_tx_step_from_account_no_chainid_ix(self._iter_evm_step_cnt, idx)
        )


@logged_group("neon.MemPool")
class NoChainIdNeonTxStrategy(HolderNeonTxStrategy, BaseNoChainIdNeonStrategy):
    NAME = 'TransactionStepFromAccountNoChainId'

    def __init__(self, *args, **kwargs):
        super().__init__(*args, **kwargs)

    def validate(self) -> bool:
        self._validation_error_msg = None
        if not self._validate_tx_wo_chainid(self):
            self._validation_error_msg = 'Normal transaction'
            return False

        return self._validate_tx_size()

    def build_tx(self, idx=0) -> Transaction:
        return self._build_tx_wo_chainid(self, idx)


@logged_group("neon.MemPool")
class AltNoChainIdNeonTxStrategy(AltHolderNeonTxStrategy, BaseNoChainIdNeonStrategy):
    NAME = 'AltTransactionStepFromAccountNoChainId'

    def __init__(self, *args, **kwargs):
        super().__init__(*args, **kwargs)

    def validate(self) -> bool:
        self._validation_error_msg = None
        if not self._validate_tx_wo_chainid(self):
            self._validation_error_msg = 'Normal transaction'
            return False

        return self._validate_tx_size()

    def _build_legacy_tx(self, idx=0) -> Transaction:
        return self._build_tx_wo_chainid(self, idx)


@logged_group("neon.MemPool")
class NeonTxSendStrategyExecutor:
    STRATEGY_LIST = [
        SimpleNeonTxStrategy,
        IterativeNeonTxStrategy, HolderNeonTxStrategy, AltHolderNeonTxStrategy,
        NoChainIdNeonTxStrategy, AltNoChainIdNeonTxStrategy
    ]

    def __init__(self, ctx: NeonTxSendCtx):
        super().__init__()
        self._ctx = ctx

    def execute(self) -> NeonTxResultInfo:
        self._validate_nonce()
        return self._execute()

    def _init_state_tx_cnt(self) -> None:
        neon_account_info = self._ctx.solana.get_neon_account_info(EthereumAddress(self._ctx.sender))
        state_tx_cnt = neon_account_info.tx_count if neon_account_info is not None else 0
        self._ctx.set_state_tx_cnt(state_tx_cnt)

    def _emulate_neon_tx(self) -> None:
        emulated_result: NeonEmulatedResult = call_trx_emulated(self._ctx.neon_tx)
        self._ctx.set_emulated_result(emulated_result)
        self._validate_nonce()

    def _validate_nonce(self) -> None:
        self._init_state_tx_cnt()
        if self._ctx.state_tx_cnt > self._ctx.neon_tx.nonce:
            raise NonceTooLowError()

    def _execute(self) -> NeonTxResultInfo:
        for Strategy in self.STRATEGY_LIST:
            try:
                strategy: BaseNeonTxStrategy = Strategy(self._ctx)
                if not strategy.validate():
                    self.debug(f'Skip strategy {Strategy.NAME}: {strategy.validation_error_msg}')
                    continue
                self.debug(f'Use strategy {Strategy.NAME}')

                strategy.prep_before_emulate()
                for i in range(RETRY_ON_FAIL):
                    self._emulate_neon_tx()

                    if not strategy.validate():
                        self.debug(f'Skip strategy {Strategy.NAME}: {strategy.validation_error_msg}')
                        continue

                    if strategy.prep_after_emulate():
                        continue
                    return strategy.execute()
                raise RuntimeError('fail to sync the emulation and the execution')

            except (BlockedAccountsError, NodeBehindError, SolanaUnavailableError, NonceTooLowError):
                raise
            except Exception as e:
                if (not Strategy.IS_SIMPLE) or (not SolReceiptParser(e).check_if_budget_exceeded()):
                    raise
            finally:
                self._init_state_tx_cnt()

        raise RuntimeError('transaction is too big for execution')<|MERGE_RESOLUTION|>--- conflicted
+++ resolved
@@ -233,21 +233,12 @@
             self._validate_tx_size()
         )
 
-<<<<<<< HEAD
-    def _validate_evm_step_cnt(self) -> bool:
-        if self._ctx.emulated_evm_step_cnt > self._iter_evm_step_cnt:
-            self._validation_error_msg = 'Too big number of EVM steps'
-            return False
-        return True
-
     def _validate_no_additional_resize_steps(self) -> bool:
         if not self._ctx.neon_tx_exec_cfg.additional_resize_steps:
             return True
         self._validation_error_msg = 'Has additional account resize steps'
         return False
 
-=======
->>>>>>> ce364a2f
     def build_tx(self, _=0) -> Transaction:
         tx = TransactionWithComputeBudget()
         tx.add(self._builder.make_tx_exec_from_data_ix())
