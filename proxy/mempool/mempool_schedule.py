import bisect
from typing import List, Dict, Set, Optional, Union, Callable, TypeVar, Sequence, Generic, cast

from logged_groups import logged_group, logging_context

from ..common_neon.eth_proto import Trx as NeonTx

from .mempool_api import MPTxRequest, MPTxSendResult, MPTxSendResultCode, MPSenderTxCntData


SortedQueueItem = TypeVar('SortedQueueItem')
SortedQueueLtKey = TypeVar('SortedQueueLtKey')
SortedQueueEqKey = TypeVar('SortedQueueEqKey')


class SortedQueue(Generic[SortedQueueItem, SortedQueueLtKey, SortedQueueEqKey]):
    class _SortedQueueImpl(Sequence[SortedQueueItem]):
        def __init__(self, lt_key_func: Callable[[SortedQueueItem], SortedQueueLtKey]):
            self.queue: List[SortedQueue] = []
            self._lt_key_func = lt_key_func

        def __getitem__(self, index: int) -> SortedQueueLtKey:
            return self._lt_key_func(self.queue[index])

        def __len__(self) -> int:
            return len(self.queue)

        def bisect_left(self, item: SortedQueueItem) -> int:
            return bisect.bisect_left(self, self._lt_key_func(item))

    def __init__(self, lt_key_func: Callable[[SortedQueueItem], SortedQueueLtKey],
                 eq_key_func: Callable[[SortedQueueItem], SortedQueueEqKey]):
        self._impl = self._SortedQueueImpl(lt_key_func)
        self._eq_key_func = eq_key_func

    def __getitem__(self, index: int) -> SortedQueueItem:
        return self._impl.queue[index]

    def __contains__(self, item: SortedQueueItem) -> bool:
        return self.find(item) is not None

    def __len__(self) -> int:
        return len(self._impl)

    def add(self, item: SortedQueueItem) -> None:
        assert self.find(item) is None, 'item is already in the queue'
        pos = self._impl.bisect_left(item)
        self._impl.queue.insert(pos, item)

    def find(self, item: SortedQueueItem) -> Optional[int]:
        start_pos = self._impl.bisect_left(item)
        for index in range(start_pos, len(self)):
            if self._eq_key_func(self._impl.queue[index]) == self._eq_key_func(item):
                return index
        return None

    def pop(self, item_or_index: Union[int, SortedQueueItem]) -> SortedQueueItem:
        assert len(self) > 0, 'queue is empty'

        index = item_or_index if isinstance(item_or_index, int) else self.find(item_or_index)
        assert index is not None, 'item is absent in the queue'

        return self._impl.queue.pop(index)


@logged_group("neon.MemPool")
class MPTxRequestDict:
    def __init__(self) -> None:
        self._tx_hash_dict: Dict[str, MPTxRequest] = {}
        self._tx_sender_nonce_dict: Dict[str, MPTxRequest] = {}
        self._tx_gas_price_queue = SortedQueue[MPTxRequest, int, str](
            lt_key_func=lambda a: -a.gas_price,
            eq_key_func=lambda a: a.signature
        )

    def __len__(self) -> int:
        return len(self._tx_hash_dict)

    @staticmethod
    def _sender_nonce(tx: MPTxRequest) -> str:
        return f'{tx.sender_address}:{tx.nonce}'

    def add(self, tx: MPTxRequest) -> None:
        sender_nonce = self._sender_nonce(tx)
        assert tx.signature not in self._tx_hash_dict, f'Tx {tx.signature} is already in the dictionary'
        assert sender_nonce not in self._tx_sender_nonce_dict, f'Tx {sender_nonce} is already in the dictionary'

        self._tx_hash_dict[tx.signature] = tx
        self._tx_sender_nonce_dict[sender_nonce] = tx
        self._tx_gas_price_queue.add(tx)
        assert len(self._tx_hash_dict) == len(self._tx_sender_nonce_dict) >= len(self._tx_gas_price_queue)

    def pop(self, tx: MPTxRequest) -> MPTxRequest:
        assert tx.signature in self._tx_hash_dict, f'Tx {tx.signature} is absent in the dictionary'

        sender_nonce = self._sender_nonce(tx)
        assert sender_nonce in self._tx_sender_nonce_dict, f'Tx {sender_nonce} is absent in the dictionary'

        pos = self._tx_gas_price_queue.find(tx)
        # tx was removed from the gas price queue on processing
        if pos is not None:
            self._tx_gas_price_queue.pop(pos)

        self._tx_sender_nonce_dict.pop(sender_nonce)
        return self._tx_hash_dict.pop(tx.signature, None)

    def get_tx_by_hash(self, tx_hash: str) -> Optional[MPTxRequest]:
        return self._tx_hash_dict.get(tx_hash, None)

    def get_tx_by_sender_nonce(self, tx: MPTxRequest) -> Optional[MPTxRequest]:
        return self._tx_sender_nonce_dict.get(self._sender_nonce(tx), None)

    def acquire_tx(self, tx: MPTxRequest) -> None:
        self._tx_gas_price_queue.pop(tx)

    def cancel_process_tx(self, tx: MPTxRequest) -> None:
        self._tx_gas_price_queue.add(tx)

    def get_tx_with_lower_gas_price(self) -> Optional[MPTxRequest]:
        return self._tx_gas_price_queue[-1] if len(self._tx_gas_price_queue) > 0 else None


@logged_group("neon.MemPool")
class MPSenderTxPool:
    _top_index = -1
    _bottom_index = 0

    def __init__(self, sender_address: Optional[str] = None) -> None:
        self._sender_address = sender_address
        self._state_tx_cnt = 0
        self._processing_tx: Optional[MPTxRequest] = None
        self._tx_nonce_queue = SortedQueue[MPTxRequest, int, str](
            lt_key_func=lambda a: -a.nonce,
            eq_key_func=lambda a: a.signature
        )

    @property
    def sender_address(self) -> str:
        return self._sender_address

    def get_queue_len(self) -> int:
        return len(self._tx_nonce_queue)

    def add_tx(self, tx: MPTxRequest) -> None:
        assert self._state_tx_cnt <= tx.nonce, f'Tx {tx.signature} has nonce {tx.nonce} less than {self._state_tx_cnt}'
        self._tx_nonce_queue.add(tx)

    def get_top_tx(self) -> Optional[MPTxRequest]:
        return self._tx_nonce_queue[self._top_index] if not self.is_empty() else None

    def is_top_tx(self, tx: MPTxRequest) -> bool:
        top_tx = self.get_top_tx()
        return top_tx.signature == tx.signature if top_tx is not None else False

    def acquire_tx(self) -> MPTxRequest:
        assert not self.is_processing()
        self._processing_tx = self.get_top_tx()
        return self._processing_tx

    def get_last_nonce(self) -> Optional[int]:
        return self._tx_nonce_queue[self._bottom_index].nonce if not self.is_empty() else None

    def get_gas_price(self) -> int:
        tx = self.get_top_tx()
        return tx.gas_price if tx is not None else 0

    def is_empty(self) -> bool:
        return self.get_queue_len() == 0

    def is_processing(self) -> bool:
        return self._processing_tx is not None

    def get_state_tx_cnt(self) -> int:
        if self.is_processing():
            assert self._state_tx_cnt == self._processing_tx.nonce
            return self._processing_tx.nonce + 1
        return self._state_tx_cnt

    def set_state_tx_cnt(self, value: int) -> None:
        assert not self.is_empty()
        assert self._state_tx_cnt <= value
        assert self.get_top_tx().nonce >= value

        self._state_tx_cnt = value

    def is_paused(self) -> bool:
        assert not self.is_empty()
        return self._state_tx_cnt != self.get_top_tx().nonce

    def _validate_processing_tx(self, tx: MPTxRequest) -> None:
        assert not self.is_empty(), f'no transactions in the sender tx pool {self.sender_address}'
        assert self._processing_tx is not None, f'sender tx pool {self.sender_address} does not process tx'

        t_tx = self.get_top_tx()
        p_tx = self._processing_tx
        assert tx.signature == p_tx.signature, f'tx {tx.signature} is not equal to the processing tx {p_tx.signature}'
        assert t_tx is p_tx, f'top tx {t_tx.signature} is not equal to the processing tx {p_tx.signature}'

    def done_tx(self, tx: MPTxRequest) -> None:
        self._validate_processing_tx(tx)

        self._tx_nonce_queue.pop(self._top_index)
        self.debug(f"Done tx {tx.signature}. The {self.get_queue_len()} txs are left in {self.sender_address} pool")
        self._processing_tx = None

    def cancel_process_tx(self, tx: MPTxRequest) -> None:
        self._validate_processing_tx(tx)

        self.debug(f"Reset processing tx {tx.signature} back to pending in {self.sender_address} pool")
        self._processing_tx.neon_tx_exec_cfg = tx.neon_tx_exec_cfg
        self._processing_tx = None

    def drop_tx(self, tx: MPTxRequest) -> None:
        if self.is_processing():
            assert tx.signature != self._processing_tx.signature, f'cannot drop processing tx {tx.signature}'
        self._tx_nonce_queue.pop(tx)
        self.debug(f"Drop tx {tx.signature}. The {self.get_queue_len()} txs are left in {self.sender_address} pool")


@logged_group("neon.MemPool")
class MPTxSchedule:
    def __init__(self, capacity: int) -> None:
        self._capacity = capacity
        self._tx_dict = MPTxRequestDict()

        self._sender_pool_dict: Dict[str, MPSenderTxPool] = {}
        self._paused_sender_set: Set[str] = set([])
        self._sender_pool_queue = SortedQueue[MPSenderTxPool, int, str](
            lt_key_func=lambda a: a.get_gas_price(),
            eq_key_func=lambda a: a.sender_address
        )

    def _add_tx_to_sender_pool(self, sender_pool: MPSenderTxPool, tx: MPTxRequest) -> None:
        self.debug(f'Add tx {tx.signature} to the pool')
        sender_pool.add_tx(tx)
        self._tx_dict.add(tx)

        # the first tx in the sender pool
        if sender_pool.get_queue_len() == 1:
            self._sender_pool_dict[sender_pool.sender_address] = sender_pool

    def _remove_empty_sender_pool(self, sender_pool: MPSenderTxPool) -> None:
        if not sender_pool.is_empty():
            return
        # No reasons to check sender_pool_queue, because sender_pool is empty
        self._sender_pool_dict.pop(sender_pool.sender_address, None)
        self._paused_sender_set.discard(sender_pool.sender_address)

    def _drop_tx_from_sender_pool(self, sender_pool: MPSenderTxPool, tx: MPTxRequest) -> None:
        self.debug(f'Drop tx {tx.signature} from the pool')
        if (not sender_pool.is_paused()) and sender_pool.is_top_tx(tx):
            self._sender_pool_queue.pop(sender_pool)
        sender_pool.drop_tx(tx)
        self._tx_dict.pop(tx)
        self._remove_empty_sender_pool(sender_pool)

    def _done_tx_in_sender_pool(self, sender_pool: MPSenderTxPool, tx: MPTxRequest) -> None:
        self.debug(f'Done tx {tx.signature} in the pool')
        sender_pool.done_tx(tx)
        self._tx_dict.pop(tx)
        self._remove_empty_sender_pool(sender_pool)

    def _find_sender_pool(self, sender_address: str) -> Optional[MPSenderTxPool]:
        return self._sender_pool_dict.get(sender_address, None)

    def _get_or_create_sender_pool(self, sender_address: str) -> MPSenderTxPool:
        sender_pool = self._find_sender_pool(sender_address)
        if sender_pool is None:
            sender_pool = MPSenderTxPool(sender_address)
        return sender_pool

<<<<<<< HEAD
        tx: Optional[MPTxRequest] = None
        for sender_txs in self._sender_tx_pools:
            tx = sender_txs.acquire_tx()
            if tx is None:
                continue
            break
=======
    def _get_sender_pool(self, sender_address: str) -> MPSenderTxPool:
        sender_pool = self._find_sender_pool(sender_address)
        assert sender_pool is not None, f'Failed to get sender tx pool by sender address {sender_address}'
        return cast(MPSenderTxPool, sender_pool)
>>>>>>> 4c066dd7

    def _schedule_sender_pool(self, sender_pool: MPSenderTxPool) -> None:
        assert not sender_pool.is_processing(), f'Cannot schedule processing pool {sender_pool.sender_address}'
        if sender_pool.is_empty():
            return

        tx = sender_pool.get_top_tx()
        with logging_context(req_id=tx.req_id):
            if not sender_pool.is_paused():
                self.debug(f'Include tx {tx.signature} into the execution queue')
                self._sender_pool_queue.add(sender_pool)
                self._paused_sender_set.discard(sender_pool.sender_address)
            else:
                # sender_pool can be already in the paused set
                self.debug(f'Include tx {tx.signature} into the paused set')
                self._paused_sender_set.add(sender_pool.sender_address)

    def _set_sender_tx_cnt(self, sender_pool: MPSenderTxPool, state_tx_cnt: int) -> None:
        assert not sender_pool.is_processing(), f'Cannot update processed pool {sender_pool.sender_address}'

        if sender_pool.get_state_tx_cnt() >= state_tx_cnt:
            return

        while not sender_pool.is_empty():
            tx = sender_pool.get_top_tx()
            if tx.nonce >= state_tx_cnt:
                break
            self._drop_tx_from_sender_pool(sender_pool, tx)

        if not sender_pool.is_empty():
            sender_pool.set_state_tx_cnt(state_tx_cnt)

    def add_tx(self, tx: MPTxRequest) -> MPTxSendResult:
        self.debug(f"Try to add tx {tx.signature} into the mempool")

        old_tx = self._tx_dict.get_tx_by_hash(tx.signature)
        if old_tx is not None:
            self.debug(f'Tx {tx.signature} is already in the pool')
            return MPTxSendResult(code=MPTxSendResultCode.AlreadyKnown, state_tx_cnt=None)

        old_tx = self._tx_dict.get_tx_by_sender_nonce(tx)
        if (old_tx is not None) and (old_tx.gas_price > tx.gas_price):
            self.debug(f'Old tx {old_tx.signature} has higher gas price {old_tx.gas_price}')
            return MPTxSendResult(code=MPTxSendResultCode.Underprice, state_tx_cnt=None)

        if self.get_tx_count() >= self._capacity:
            lower_tx = self._tx_dict.get_tx_with_lower_gas_price()
            if (lower_tx is not None) and (lower_tx.gas_price > tx.gas_price):
                self.debug(f'Lower tx {lower_tx.signature} has higher gas price {lower_tx.gas_price}')
                return MPTxSendResult(code=MPTxSendResultCode.Underprice, state_tx_cnt=None)

        sender_pool = self._get_or_create_sender_pool(tx.sender_address)
        self.debug(f"Got pool for sender {tx.sender_address} with {sender_pool.get_queue_len()} txs")

        # this condition checks the processing tx too
        state_tx_cnt = max(tx.neon_tx_exec_cfg.state_tx_cnt, sender_pool.get_state_tx_cnt())
        if state_tx_cnt > tx.nonce:
            self.debug(f'Sender {tx.sender_address} has higher tx counter {state_tx_cnt}')
            return MPTxSendResult(code=MPTxSendResultCode.NonceTooLow, state_tx_cnt=state_tx_cnt)

        # Everything is ok, let's add transaction to the pool
        if old_tx is not None:
            with logging_context(req_id=old_tx.req_id):
                self.debug(f'Replace the tx {old_tx.signature} with the tx {tx.signature}')
                self._drop_tx_from_sender_pool(sender_pool, old_tx)
        self._add_tx_to_sender_pool(sender_pool, tx)

        # don't change the status of the processed sender
        if not sender_pool.is_processing():
            self._set_sender_tx_cnt(sender_pool, state_tx_cnt)
            # the tx is the top in the sender pool
            if sender_pool.is_top_tx(tx):
                self._schedule_sender_pool(sender_pool)

        self._check_oversized_and_reduce(tx)
        return MPTxSendResult(code=MPTxSendResultCode.Success, state_tx_cnt=None)

    def get_tx_count(self):
        return len(self._tx_dict)

    def get_tx_queue_len(self) -> int:
        return len(self._sender_pool_queue)

    def _check_oversized_and_reduce(self, new_tx: MPTxRequest) -> None:
        tx_cnt_to_remove = self.get_tx_count() - self._capacity
        if tx_cnt_to_remove <= 0:
            return

        self.debug(f'Try to clear {tx_cnt_to_remove} txs by lower gas price')
        for i in range(tx_cnt_to_remove):
            tx = self._tx_dict.get_tx_with_lower_gas_price()
            if (tx is None) or (tx.signature == new_tx.signature):
                break

            with logging_context(req_id=tx.req_id):
                self.debug(f'Remove tx {tx.signature} by lower gas price')
                sender_pool = self._get_sender_pool(tx.sender_address)
                self._drop_tx_from_sender_pool(sender_pool, tx)

    def peek_tx(self) -> Optional[MPTxRequest]:
        if len(self._sender_pool_queue) == 0:
            return None
        return self._sender_pool_queue[-1].get_top_tx()

    def acquire_tx(self) -> Optional[MPTxRequest]:
        sender_pool = self._sender_pool_queue.pop(-1)
        tx = sender_pool.acquire_tx()
        self._tx_dict.acquire_tx(tx)
        return tx

    def get_pending_tx_count(self, sender_address: str) -> int:
        sender_pool = self._find_sender_pool(sender_address)
        return 0 if sender_pool is None else sender_pool.get_queue_len()

    def get_pending_tx_nonce(self, sender_address: str) -> Optional[int]:
        sender_pool = self._find_sender_pool(sender_address)
        return None if sender_pool is None else sender_pool.get_last_nonce()

    def get_pending_tx_by_hash(self, tx_hash: str) -> Optional[NeonTx]:
        tx = self._tx_dict.get_tx_by_hash(tx_hash)
        return None if tx is None else tx.neon_tx

    def _done_tx(self, tx: MPTxRequest) -> None:
        sender_pool = self._get_sender_pool(tx.sender_address)

        self._done_tx_in_sender_pool(sender_pool, tx)
        self._set_sender_tx_cnt(sender_pool, tx.neon_tx_exec_cfg.state_tx_cnt)

        # the sender pool was removed from the execution queue and from the paused set,
        #   and now should be included into the execution queue
        #                           or into the paused set
        self._schedule_sender_pool(sender_pool)

    def done_tx(self, tx: MPTxRequest) -> None:
        self._done_tx(tx)

    def fail_tx(self, tx: MPTxRequest) -> None:
        self._done_tx(tx)

    def reschedule_tx(self, tx: MPTxRequest) -> bool:
        sender_pool = self._get_sender_pool(tx.sender_address)

        sender_pool.cancel_process_tx(tx)
        self._tx_dict.cancel_process_tx(tx)
        self._set_sender_tx_cnt(sender_pool, tx.neon_tx_exec_cfg.state_tx_cnt)

        # the sender pool was removed from the execution queue and from the paused set
        #   and now should be included into the execution queue
        self._schedule_sender_pool(sender_pool)
        return True

    def get_paused_sender_list(self) -> List[str]:
        return list(self._paused_sender_set)

    def set_sender_state_tx_cnt_list(self, sender_tx_cnt_list: List[MPSenderTxCntData]) -> None:
        for sender_tx_cnt_data in sender_tx_cnt_list:
            sender_pool = self._find_sender_pool(sender_tx_cnt_data.sender)
            if (sender_pool is None) or (not sender_pool.is_paused()):
                continue

            self._set_sender_tx_cnt(sender_pool, sender_tx_cnt_data.state_tx_cnt)
            if sender_pool.is_empty():
                continue

            # the sender pool was paused,
            #   and now should be included into the execution queue
            if not sender_pool.is_paused():
                self._schedule_sender_pool(sender_pool)<|MERGE_RESOLUTION|>--- conflicted
+++ resolved
@@ -269,19 +269,10 @@
             sender_pool = MPSenderTxPool(sender_address)
         return sender_pool
 
-<<<<<<< HEAD
-        tx: Optional[MPTxRequest] = None
-        for sender_txs in self._sender_tx_pools:
-            tx = sender_txs.acquire_tx()
-            if tx is None:
-                continue
-            break
-=======
     def _get_sender_pool(self, sender_address: str) -> MPSenderTxPool:
         sender_pool = self._find_sender_pool(sender_address)
         assert sender_pool is not None, f'Failed to get sender tx pool by sender address {sender_address}'
         return cast(MPSenderTxPool, sender_pool)
->>>>>>> 4c066dd7
 
     def _schedule_sender_pool(self, sender_pool: MPSenderTxPool) -> None:
         assert not sender_pool.is_processing(), f'Cannot schedule processing pool {sender_pool.sender_address}'
