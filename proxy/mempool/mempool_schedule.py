--- conflicted
+++ resolved
@@ -148,71 +148,16 @@
         top_tx = self.get_top_tx()
         return top_tx.signature == tx.signature if top_tx is not None else False
 
-<<<<<<< HEAD
     def process_tx(self) -> MPTxRequest:
         assert not self.is_processing()
-
         self._processing_tx = self.get_top_tx()
-=======
-    def add_tx(self, mp_tx_request: MPTxRequest) -> MPSendTxResult:
-        index = bisect.bisect_left(self._tx_list, mp_tx_request)
-        last_nonce = self.last_nonce()
-        if self._processing_tx is not None and mp_tx_request.nonce == self._processing_tx.nonce:
-            tx = self._processing_tx
-            self.warning(f"Failed to replace processing tx: {tx.log_str} with: {mp_tx_request.log_str}")
-            return MPSendTxResult(success=False, last_nonce=last_nonce)
-
-        found_tx: Optional[MPTxRequest] = self._tx_list[index] if index < len(self._tx_list) else None
-        if found_tx is not None and found_tx.nonce == mp_tx_request.nonce:
-            self.debug(f"Nonce are equal: {found_tx.nonce}, found: {found_tx.log_str}, new: {mp_tx_request.log_str}")
-            if found_tx.gas_price < mp_tx_request.gas_price:
-                self._on_pop_tx(found_tx)
-                self._tx_list[index] = mp_tx_request
-                self._on_add_tx(mp_tx_request)
-                return MPSendTxResult(success=True, last_nonce=last_nonce)
-            return MPSendTxResult(success=False, last_nonce=last_nonce)
-
-        if (last_nonce is not None) and (mp_tx_request.nonce != last_nonce + 1):
-            return MPSendTxResult(success=False, last_nonce=last_nonce)
-
-        if (last_nonce is None) and (mp_tx_request.nonce != mp_tx_request.sender_tx_cnt):
-            return MPSendTxResult(success=False, last_nonce=last_nonce)
-
-        self._tx_list.insert(index, mp_tx_request)
-        self._on_add_tx(mp_tx_request)
-        self.debug(f"New mp_tx_request: {mp_tx_request.log_str} - inserted at: {index}")
-        return MPSendTxResult(success=True, last_nonce=last_nonce)
-
-    def peek_tx(self):
-        return None if self.is_empty() else self._tx_list[0]
-
-    def peek_tx_to_process(self):
-        if self.is_processing():
-            return None
-        return self.peek_tx()
-
-    def acquire_tx(self):
-        if self.is_processing():
-            return None
-        self._processing_tx = self.peek_tx()
->>>>>>> 4580f9e8
         return self._processing_tx
 
     def get_last_nonce(self) -> Optional[int]:
         return self._tx_nonce_queue[self._bottom_index] if not self.is_empty() else None
 
-<<<<<<< HEAD
     def get_gas_price(self) -> int:
         tx = self.get_top_tx()
-=======
-    def last_nonce(self) -> Optional[int]:
-        if self.len() == 0:
-            return None
-        return self._tx_list[-1].nonce
-
-    def first_tx_gas_price(self):
-        tx = self.peek_tx()
->>>>>>> 4580f9e8
         return tx.gas_price if tx is not None else 0
 
     def is_empty(self) -> bool:
@@ -287,7 +232,6 @@
         sender_tx_pool.add_tx(tx)
         self._tx_dict.add(tx)
 
-<<<<<<< HEAD
         # the first tx in the sender pool
         if len(sender_tx_pool) == 1:
             self._sender_tx_pool_dict[sender_tx_pool.sender_address] = sender_tx_pool
@@ -305,11 +249,6 @@
         sender_tx_pool.drop_tx(tx)
         self._tx_dict.pop(tx)
         self._remove_empty_sender_tx_pool(sender_tx_pool)
-=======
-    def acquire_tx_for_execution(self) -> Optional[MPTxRequest]:
-        if len(self._sender_tx_pools) == 0:
-            return None
->>>>>>> 4580f9e8
 
     def _done_sender_tx_impl(self, sender_tx_pool: MPSenderTxPool, tx: MPTxRequest) -> None:
         self.debug(f'Done tx {tx.signature} in the pool')
@@ -414,36 +353,11 @@
             if (tx is None) or (tx.signature == new_tx.signature):
                 break
 
-<<<<<<< HEAD
             with logging_context(req_id=tx.req_id):
                 self.debug(f'Remove tx {tx.signature} by lower gas price')
                 sender_tx_pool = self._get_sender_tx_pool(tx.sender_address)
                 assert sender_tx_pool.is_processing(), f'Sender tx pool {sender_tx_pool.sender_address} is processed'
                 self._drop_sender_tx_impl(sender_tx_pool, tx)
-=======
-    def peek_tx_to_process(self) -> Optional[str]:
-        if len(self._sender_tx_pools) == 0:
-            return None
-
-        tx_hash: Optional[str] = None
-        for sender_txs in self._sender_tx_pools:
-            tx = sender_txs.peek_tx_to_process()
-            if tx is None:
-                continue
-            tx_hash = tx.signature
-            break
-
-        return tx_hash
-
-    def on_request_done(self, sender_addr: str, nonce: int):
-        sender = self._pop_sender_txs(sender_addr)
-        if sender is None:
-            self.error(f"Failed to process tx done, address: {sender_addr}, nonce: {nonce} - sender not found")
-            return
-        sender.done_tx(nonce)
-        if not sender.is_empty():
-            bisect.insort_left(self._sender_tx_pools, sender)
->>>>>>> 4580f9e8
 
     def acquire_tx_for_execution(self, min_gas_price: int) -> Optional[MPTxRequest]:
         if len(self._sender_tx_pool_queue) == 0:
