--- conflicted
+++ resolved
@@ -3,22 +3,14 @@
 import math
 import traceback
 from datetime import datetime
-<<<<<<< HEAD
 from typing import Dict, Optional, List
-=======
-from typing import Optional, List, Set
->>>>>>> 104fe846
 
 from logged_groups import logged_group
 from solana.account import Account as SolanaAccount
 from solana.publickey import PublicKey
 
 from ..common_neon.address import EthereumAddress, ether2program
-<<<<<<< HEAD
-from ..common_neon.constants import STORAGE_SIZE, ACTIVE_STORAGE_TAG, FINALIZED_STORAGE_TAG, EMPTY_STORAGE_TAG
-=======
 from ..common_neon.constants import ACTIVE_STORAGE_TAG, FINALIZED_STORAGE_TAG, EMPTY_STORAGE_TAG
->>>>>>> 104fe846
 from ..common_neon.solana_tx_list_sender import SolTxListInfo, SolTxListSender
 from ..common_neon.environment_utils import get_solana_accounts
 from ..common_neon.environment_data import EVM_LOADER_ID, PERM_ACCOUNT_LIMIT, RECHECK_RESOURCE_LIST_INTERVAL
@@ -27,11 +19,7 @@
 from ..common_neon.solana_interactor import SolanaInteractor
 from ..common_neon.neon_instruction import NeonIxBuilder
 
-<<<<<<< HEAD
-from .neon_tx_stages import NeonCreateAccountTxStage, NeonCreatePermAccount, NeonTxStage
-=======
 from .neon_tx_stages import NeonTxStage, NeonCreateAccountTxStage, NeonCreatePermAccountStage, NeonDeletePermAccountStage
->>>>>>> 104fe846
 
 
 @logged_group("neon.MemPool")
@@ -51,7 +39,7 @@
         aid = self.rid.to_bytes(math.ceil(self.rid.bit_length() / 8), 'big')
         self.seed_list = [prefix + aid for prefix in [b"storage", b"holder"]]
         builder = NeonIxBuilder(self.public_key)
-        stage_list = [NeonCreatePermAccount(builder, seed, STORAGE_SIZE) for seed in self.seed_list]
+        stage_list = [NeonCreatePermAccountStage(builder, seed, STORAGE_SIZE) for seed in self.seed_list]
         self.storage, self.holder = [s.sol_account for s in stage_list]
 
     def __str__(self) -> str:
@@ -100,11 +88,7 @@
             self._validate_operator_balance(resource)
 
             builder = NeonIxBuilder(resource.public_key)
-<<<<<<< HEAD
-            stage_list = self._create_perm_accounts(builder, resource)
-=======
-            stage_list, refund_list = self._create_perm_accounts(builder, resource, seed_list)
->>>>>>> 104fe846
+            stage_list, refund_list = self._create_perm_accounts(builder, resource)
             stage_list += self._create_ether_account(builder, resource)
 
             if len(stage_list) == 0:
@@ -167,13 +151,9 @@
 
     def _create_perm_accounts(self, builder: NeonIxBuilder, resource: OperatorResourceInfo):
         result_stage_list: List[NeonTxStage] = []
-<<<<<<< HEAD
-        stage_list = [NeonCreatePermAccount(builder, seed, STORAGE_SIZE) for seed in resource.seed_list]
-=======
         refund_stage_list: List[NeonTxStage] = []
 
-        stage_list = [NeonCreatePermAccountStage(builder, seed, STORAGE_SIZE) for seed in seed_list]
->>>>>>> 104fe846
+        stage_list = [NeonCreatePermAccountStage(builder, seed, STORAGE_SIZE) for seed in resource.seed_list]
         account_list = [s.sol_account for s in stage_list]
         info_list = self._solana.get_account_info_list(account_list)
         balance = self._solana.get_multiple_rent_exempt_balances_for_size([STORAGE_SIZE])[0]
@@ -235,7 +215,6 @@
         cancel_tx_executor.add_blocked_storage_account(storage_info)
         cancel_tx_executor.execute_tx_list()
 
-<<<<<<< HEAD
 
 @logged_group("neon.MemPool")
 class OperatorResourceManager:
@@ -328,7 +307,4 @@
         del self._allocated_resource[tx_hash]
         del self._allocated_resource_access[tx_hash]
         self._resource_list[resource.idx].check_time = current_time
-=======
-    def free_resource_info(self, resource: OperatorResourceInfo) -> None:
->>>>>>> 104fe846
         self._free_resource_list.append(resource.idx)