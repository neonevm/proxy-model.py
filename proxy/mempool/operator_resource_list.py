--- conflicted
+++ resolved
@@ -1,9 +1,5 @@
-<<<<<<< HEAD
 from __future__ import annotations
 
-=======
-import ctypes
->>>>>>> 43d3aace
 import math
 import traceback
 from datetime import datetime
@@ -13,12 +9,7 @@
 from solana.account import Account as SolanaAccount
 from solana.publickey import PublicKey
 
-<<<<<<< HEAD
 from ..common_neon.address import EthereumAddress, ether2program
-from ..common_neon.compute_budget import TransactionWithComputeBudget
-=======
-from ..common_neon.address import EthereumAddress, ether2program, accountWithSeed
->>>>>>> 43d3aace
 from ..common_neon.constants import STORAGE_SIZE, ACTIVE_STORAGE_TAG, FINALIZED_STORAGE_TAG, EMPTY_STORAGE_TAG
 from ..common_neon.solana_tx_list_sender import SolTxListInfo, SolTxListSender
 from ..common_neon.environment_utils import get_solana_accounts
@@ -28,11 +19,7 @@
 from ..common_neon.solana_interactor import SolanaInteractor
 from ..common_neon.neon_instruction import NeonIxBuilder
 
-<<<<<<< HEAD
-from .neon_tx_stages import NeonCreateAccountTxStage, NeonCreatePermAccount
-=======
-from ..mempool.neon_tx_stages import NeonTxStage, NeonCreateAccountTxStage, NeonCreateAccountWithSeedStage
->>>>>>> 43d3aace
+from .neon_tx_stages import NeonCreateAccountTxStage, NeonCreatePermAccount, NeonTxStage
 
 
 @logged_group("neon.MemPool")
@@ -69,19 +56,15 @@
 @logged_group("neon.MemPool")
 class ResourceInitializer:
     def __init__(self, solana: SolanaInteractor):
-        self.solana = solana
-
-<<<<<<< HEAD
+        self._solana = solana
+
     def init_resource(self, resource: OperatorResourceInfo):
         return self._init_perm_accounts(resource)
 
-=======
->>>>>>> 43d3aace
     @staticmethod
     def _get_current_time() -> int:
         return math.ceil(datetime.now().timestamp())
 
-<<<<<<< HEAD
     @staticmethod
     def _min_operator_balance_to_err() -> int:
         return MIN_OPERATOR_BALANCE_TO_ERR
@@ -89,88 +72,6 @@
     @staticmethod
     def _min_operator_balance_to_warn() -> int:
         return MIN_OPERATOR_BALANCE_TO_WARN
-=======
-    def _init_resource_list(self):
-        if len(self._resource_list):
-            return
-
-        idx = 0
-        signer_list: List[SolanaAccount] = get_solana_accounts()
-        for rid in range(PERM_ACCOUNT_LIMIT):
-            for signer in signer_list:
-                info = OperatorResourceInfo(signer=signer, rid=rid, idx=idx)
-                self._resource_list.append(info)
-                idx += 1
-
-        with self._resource_list_len.get_lock():
-            if self._resource_list_len.value != 0:
-                return True
-
-            for idx in range(len(self._resource_list)):
-                self._free_resource_list.append(idx)
-                self._check_time_resource_list.append(0)
-
-            self._resource_list_len.value = len(self._resource_list)
-            if self._resource_list_len.value == 0:
-                raise RuntimeError('Operator has NO resources!')
-
-    def _recheck_bad_resource_list(self) -> int:
-        def is_time_come(t1: float, t2: float) -> int:
-            time_diff = t1 - t2
-            return time_diff > RECHECK_RESOURCE_LIST_INTERVAL
-
-        now = self._get_current_time()
-        prev_time = self._last_checked_time.value
-        if not is_time_come(now, prev_time):
-            return prev_time
-
-        with self._last_checked_time.get_lock():
-            prev_time = self._last_checked_time.value
-            if not is_time_come(now, prev_time):
-                return prev_time
-            self._last_checked_time.value = now
-
-        with self._resource_list_len.get_lock():
-            if not len(self._bad_resource_list):
-                return now
-
-            self._resource_list_len.value += len(self._bad_resource_list)
-            for idx in self._bad_resource_list:
-                self._free_resource_list.append(idx)
-
-            del self._bad_resource_list[:]
-        return now
-
-    def get_available_resource_info(self) -> OperatorResourceInfo:
-        self._init_resource_list()
-        check_time = self._recheck_bad_resource_list()
-
-        timeout = 0.01
-        for i in range(400_000):  # 10'000 blocks!
-            if i > 0:
-                if i % 40 == 0:  # one block time
-                    self.debug(f'Waiting for a free operator resource ({i * timeout})...')
-                time.sleep(timeout)
-
-            with self._resource_list_len.get_lock():
-                if self._resource_list_len.value == 0:
-                    raise RuntimeError('Operator has NO resources!')
-                elif len(self._free_resource_list) == 0:
-                    continue
-                idx = self._free_resource_list.pop(0)
-
-            resource = self._resource_list[idx]
-            if not self._init_perm_accounts(check_time, resource):
-                continue
-
-            self.debug(
-                f'Resource is selected: {str(resource)}, ' +
-                f'storage: {str(resource.storage)}, ' +
-                f'holder: {str(resource.holder)}, ' +
-                f'ether: {str(resource.ether)}'
-            )
-            return resource
->>>>>>> 43d3aace
 
     def _init_perm_accounts(self, resource: OperatorResourceInfo) -> bool:
         resource.fill_storage_holder()
@@ -185,12 +86,9 @@
 
         try:
             self._validate_operator_balance(resource)
+
             builder = NeonIxBuilder(resource.public_key)
-<<<<<<< HEAD
-            self._create_perm_accounts(builder, resource)
-            self._create_ether_account(builder, resource)
-=======
-            stage_list = self._create_perm_accounts(builder, resource, seed_list)
+            stage_list = self._create_perm_accounts(builder, resource)
             stage_list += self._create_ether_account(builder, resource)
 
             if len(stage_list) == 0:
@@ -201,7 +99,6 @@
                 tx_list=[s.tx for s in stage_list]
             )
             SolTxListSender(self._solana, resource.signer).send(tx_list_info)
->>>>>>> 43d3aace
             return True
         except Exception as err:
             err_tb = "".join(traceback.format_tb(err.__traceback__))
@@ -210,7 +107,7 @@
 
     def _validate_operator_balance(self, resource: OperatorResourceInfo) -> None:
         # Validate operator's account has enough SOLs
-        sol_balance = self.solana.get_sol_balance(resource.public_key)
+        sol_balance = self._solana.get_sol_balance(resource.public_key)
         min_operator_balance_to_err = self._min_operator_balance_to_err()
         if sol_balance <= min_operator_balance_to_err:
             self.error(
@@ -227,47 +124,30 @@
                 f'min_operator_balance_to_err = {min_operator_balance_to_err}; '
             )
 
-<<<<<<< HEAD
     def _create_ether_account(self, builder: NeonIxBuilder, resource: OperatorResourceInfo) -> EthereumAddress:
-        ether_address = resource.ether
-=======
-    def _create_ether_account(self, builder: NeonIxBuilder, resource: OperatorResourceInfo) -> List[NeonTxStage]:
         ether_address = EthereumAddress.from_private_key(resource.secret_key)
->>>>>>> 43d3aace
         solana_address = ether2program(ether_address)[0]
         resource.ether = ether_address
 
-        account_info = self.solana.get_account_info(solana_address)
+        account_info = self._solana.get_account_info(solana_address)
         if account_info is not None:
             self.debug(f"Use existing ether account {str(solana_address)} for resource {resource}")
             return []
 
         stage = NeonCreateAccountTxStage(builder, {"address": ether_address})
-        stage.set_balance(self.solana.get_multiple_rent_exempt_balances_for_size([stage.size])[0])
+        stage.set_balance(self._solana.get_multiple_rent_exempt_balances_for_size([stage.size])[0])
         stage.build()
 
         self.debug(f"Create new ether account {str(solana_address)} for resource {resource}")
-<<<<<<< HEAD
-        SolTxListSender(self.solana, resource.signer).send(NeonCreateAccountTxStage.NAME, [stage.tx])
-=======
->>>>>>> 43d3aace
 
         return [stage]
 
-<<<<<<< HEAD
     def _create_perm_accounts(self, builder: NeonIxBuilder, resource: OperatorResourceInfo):
-        tx = TransactionWithComputeBudget()
-        tx_name_list = set()
-
+        result_stage_list: List[NeonTxStage] = []
         stage_list = [NeonCreatePermAccount(builder, seed, STORAGE_SIZE) for seed in resource.seed_list]
-=======
-    def _create_perm_accounts(self, builder: NeonIxBuilder, resource: OperatorResourceInfo, seed_list: List[bytes]):
-        result_stage_list: List[NeonTxStage] = []
-        stage_list = [NeonCreatePermAccount(builder, seed, STORAGE_SIZE) for seed in seed_list]
->>>>>>> 43d3aace
         account_list = [s.sol_account for s in stage_list]
-        info_list = self.solana.get_account_info_list(account_list)
-        balance = self.solana.get_multiple_rent_exempt_balances_for_size([STORAGE_SIZE])[0]
+        info_list = self._solana.get_account_info_list(account_list)
+        balance = self._solana.get_multiple_rent_exempt_balances_for_size([STORAGE_SIZE])[0]
         for idx, account, stage in zip(range(len(resource.seed_list)), info_list, stage_list):
             if not account:
                 self.debug(f"Create new accounts for resource {resource}")
@@ -283,34 +163,26 @@
                 continue
 
             if account.tag == ACTIVE_STORAGE_TAG:
-                self.unlock_storage_account(stage.sol_account, resource)
+                self._unlock_storage_account(resource, stage.sol_account)
             elif account.tag not in (FINALIZED_STORAGE_TAG, EMPTY_STORAGE_TAG):
                 raise RuntimeError(f"not empty, not finalized: {str(stage.sol_account)}")
 
-<<<<<<< HEAD
-        if len(tx_name_list):
-            SolTxListSender(self.solana, resource.signer).send(' + '.join(tx_name_list), [tx])
-        else:
-=======
         if len(result_stage_list) == 0:
->>>>>>> 43d3aace
             self.debug(f"Use existing accounts for resource {resource}")
         resource.storage = account_list[0]
         resource.holder = account_list[1]
         return result_stage_list
 
-    def _unlock_storage_account(self, storage_account: PublicKey, resource: OperatorResourceInfo) -> None:
+    def _unlock_storage_account(self, resource: OperatorResourceInfo, storage_account: PublicKey) -> None:
         self.debug(f"Cancel transaction in {str(storage_account)} for resource {resource}")
-        storage_info = self.solana.get_storage_account_info(storage_account)
-        cancel_tx_executor = CancelTxExecutor(self.solana, resource.signer)
+        storage_info = self._solana.get_storage_account_info(storage_account)
+        cancel_tx_executor = CancelTxExecutor(self._solana, resource.signer)
         cancel_tx_executor.add_blocked_storage_account(storage_info)
         cancel_tx_executor.execute_tx_list()
 
 
 @logged_group("neon.MemPool")
 class OperatorResourceManager:
-    RECHECK_RESOURCE_LIST_INTERVAL = RECHECK_RESOURCE_LIST_INTERVAL
-
     _free_resource_list = list()
     _bad_resource_list = list()
     _resource_list: List[OperatorResourceInfo] = []
@@ -334,6 +206,10 @@
 
         if len(self._resource_list) == 0:
             raise RuntimeError('Operator has NO resources!')
+
+    @staticmethod
+    def recheck_resource_list_interval() -> int:
+        return RECHECK_RESOURCE_LIST_INTERVAL
 
     @staticmethod
     def _get_current_time() -> int:
@@ -372,10 +248,12 @@
                     self._allocated_resource_access[tx_hash] = current_time
                     break
 
-        self.debug(f'Resource is selected: {str(resource)}, ' +
-                    f'storage: {str(resource.storage)}, ' +
-                    f'holder: {str(resource.holder)}, ' +
-                    f'ether: {str(resource.ether)}')
+        self.debug(
+            f'Resource is selected: {str(resource)}, ' +
+            f'storage: {str(resource.storage)}, ' +
+            f'holder: {str(resource.holder)}, ' +
+            f'ether: {str(resource.ether)}'
+        )
         return resource
 
     def update_allocated_resource(self, tx_hash: str, resource: OperatorResourceInfo) -> None:
