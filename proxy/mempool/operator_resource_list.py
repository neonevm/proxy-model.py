import ctypes
import math
import multiprocessing as mp
import time
import traceback
from datetime import datetime
from typing import Optional, List, Set

from logged_groups import logged_group
from solana.account import Account as SolanaAccount
from solana.publickey import PublicKey

<<<<<<< HEAD
from ..common_neon.address import EthereumAddress, ether2program
from ..common_neon.compute_budget import TransactionWithComputeBudget
from ..common_neon.constants import ACTIVE_STORAGE_TAG, FINALIZED_STORAGE_TAG, EMPTY_STORAGE_TAG
from ..common_neon.solana_tx_list_sender import SolTxListSender
=======
from ..common_neon.address import EthereumAddress, ether2program, accountWithSeed
from ..common_neon.constants import STORAGE_SIZE, ACTIVE_STORAGE_TAG, FINALIZED_STORAGE_TAG, EMPTY_STORAGE_TAG
from ..common_neon.solana_tx_list_sender import SolTxListInfo, SolTxListSender
>>>>>>> 43d3aace
from ..common_neon.environment_utils import get_solana_accounts
from ..common_neon.environment_data import EVM_LOADER_ID, PERM_ACCOUNT_LIMIT, RECHECK_RESOURCE_LIST_INTERVAL
from ..common_neon.environment_data import MIN_OPERATOR_BALANCE_TO_WARN, MIN_OPERATOR_BALANCE_TO_ERR, STORAGE_SIZE
from ..common_neon.cancel_transaction_executor import CancelTxExecutor
from ..common_neon.solana_interactor import SolanaInteractor
from ..common_neon.neon_instruction import NeonIxBuilder

<<<<<<< HEAD
from .neon_tx_stages import NeonCreateAccountTxStage, NeonCreatePermAccount, NeonDeletePermAccountStage
=======
from ..mempool.neon_tx_stages import NeonTxStage, NeonCreateAccountTxStage, NeonCreateAccountWithSeedStage
>>>>>>> 43d3aace


class OperatorResourceInfo:
    def __init__(self, signer: SolanaAccount, rid: int, idx: int):
        self.signer = signer
        self.rid = rid
        self.idx = idx
        self.ether: Optional[EthereumAddress] = None
        self.storage: Optional[PublicKey] = None
        self.holder: Optional[PublicKey] = None

    def __str__(self) -> str:
        return f'{str(self.public_key)}:{self.rid}'

    @property
    def public_key(self) -> PublicKey:
        return self.signer.public_key()

    @property
    def secret_key(self) -> bytes:
        return self.signer.secret_key()


@logged_group("neon.MemPool")
class OperatorResourceList:
    # These variables are global for class, they will be initialized one time
    _manager = mp.Manager()
    _free_resource_list = _manager.list()
    _bad_resource_list = _manager.list()
    _check_time_resource_list = _manager.list()
    _resource_list_len = mp.Value(ctypes.c_uint, 0)
    _last_checked_time = mp.Value(ctypes.c_ulonglong, 0)
    _resource_list: List[OperatorResourceInfo] = []

    def __init__(self, solana: SolanaInteractor):
        self._solana = solana

    @staticmethod
    def _get_current_time() -> int:
        return math.ceil(datetime.now().timestamp())

    def _init_resource_list(self):
        if len(self._resource_list):
            return

        idx = 0
        signer_list: List[SolanaAccount] = get_solana_accounts()
        for rid in range(PERM_ACCOUNT_LIMIT):
            for signer in signer_list:
                info = OperatorResourceInfo(signer=signer, rid=rid, idx=idx)
                self._resource_list.append(info)
                idx += 1

        with self._resource_list_len.get_lock():
            if self._resource_list_len.value != 0:
                return True

            for idx in range(len(self._resource_list)):
                self._free_resource_list.append(idx)
                self._check_time_resource_list.append(0)

            self._resource_list_len.value = len(self._resource_list)
            if self._resource_list_len.value == 0:
                raise RuntimeError('Operator has NO resources!')

    def _recheck_bad_resource_list(self) -> int:
        def is_time_come(t1: float, t2: float) -> int:
            time_diff = t1 - t2
            return time_diff > RECHECK_RESOURCE_LIST_INTERVAL

        now = self._get_current_time()
        prev_time = self._last_checked_time.value
        if not is_time_come(now, prev_time):
            return prev_time

        with self._last_checked_time.get_lock():
            prev_time = self._last_checked_time.value
            if not is_time_come(now, prev_time):
                return prev_time
            self._last_checked_time.value = now

        with self._resource_list_len.get_lock():
            if not len(self._bad_resource_list):
                return now

            self._resource_list_len.value += len(self._bad_resource_list)
            for idx in self._bad_resource_list:
                self._free_resource_list.append(idx)

            del self._bad_resource_list[:]
        return now

    def get_available_resource_info(self) -> OperatorResourceInfo:
        self._init_resource_list()
        check_time = self._recheck_bad_resource_list()

        timeout = 0.01
        for i in range(400_000):  # 10'000 blocks!
            if i > 0:
                if i % 40 == 0:  # one block time
                    self.debug(f'Waiting for a free operator resource ({i * timeout})...')
                time.sleep(timeout)

            with self._resource_list_len.get_lock():
                if self._resource_list_len.value == 0:
                    raise RuntimeError('Operator has NO resources!')
                elif len(self._free_resource_list) == 0:
                    continue
                idx = self._free_resource_list.pop(0)

            resource = self._resource_list[idx]
            if not self._init_perm_accounts(check_time, resource):
                continue

            self.debug(
                f'Resource is selected: {str(resource)}, ' +
                f'storage: {str(resource.storage)}, ' +
                f'holder: {str(resource.holder)}, ' +
                f'ether: {str(resource.ether)}'
            )
            return resource

        raise RuntimeError('Timeout on waiting a free operator resource!')

    def _init_perm_accounts(self, check_time: float, resource: OperatorResourceInfo) -> bool:
        resource_check_time = self._check_time_resource_list[resource.idx]

        if check_time != resource_check_time:
            self._check_time_resource_list[resource.idx] = check_time
            self.debug(f'Rechecking of accounts for resource {resource} {resource_check_time} != {check_time}')
        elif resource.storage and resource.holder and resource.ether:
            return True

        aid = resource.rid.to_bytes(math.ceil(resource.rid.bit_length() / 8), 'big')
        seed_list = [prefix + aid for prefix in [b"storage", b"holder"]]

        try:
            self._validate_operator_balance(resource)

            builder = NeonIxBuilder(resource.public_key)
            stage_list = self._create_perm_accounts(builder, resource, seed_list)
            stage_list += self._create_ether_account(builder, resource)

            if len(stage_list) == 0:
                return True

            tx_list_info = SolTxListInfo(
                name_list=[s.NAME for s in stage_list],
                tx_list=[s.tx for s in stage_list]
            )
            SolTxListSender(self._solana, resource.signer).send(tx_list_info)
            return True
        except Exception as err:
            self._resource_list_len.value -= 1
            self._bad_resource_list.append(resource.idx)
            err_tb = "".join(traceback.format_tb(err.__traceback__))
            self.error(f"Fail to init accounts for resource {resource}, err({err}): {err_tb}")
            return False

    @staticmethod
    def _min_operator_balance_to_err() -> int:
        return MIN_OPERATOR_BALANCE_TO_ERR

    @staticmethod
    def _min_operator_balance_to_warn() -> int:
        return MIN_OPERATOR_BALANCE_TO_WARN

    def _validate_operator_balance(self, resource: OperatorResourceInfo) -> None:
        # Validate operator's account has enough SOLs
        sol_balance = self._solana.get_sol_balance(resource.public_key)
        min_operator_balance_to_err = self._min_operator_balance_to_err()
        if sol_balance <= min_operator_balance_to_err:
            self.error(
                f'Operator account {resource} has NOT enough SOLs; balance = {sol_balance}; ' +
                f'min_operator_balance_to_err = {min_operator_balance_to_err}'
            )
            raise RuntimeError('Not enough SOLs')

        min_operator_balance_to_warn = self._min_operator_balance_to_warn()
        if sol_balance <= min_operator_balance_to_warn:
            self.warning(
                f'Operator account {resource} SOLs are running out; balance = {sol_balance}; ' +
                f'min_operator_balance_to_warn = {min_operator_balance_to_warn}; ' +
                f'min_operator_balance_to_err = {min_operator_balance_to_err}; '
            )

    def _create_ether_account(self, builder: NeonIxBuilder, resource: OperatorResourceInfo) -> List[NeonTxStage]:
        ether_address = EthereumAddress.from_private_key(resource.secret_key)
        solana_address = ether2program(ether_address)[0]
        resource.ether = ether_address

        account_info = self._solana.get_account_info(solana_address)
        if account_info is not None:
            self.debug(f"Use existing ether account {str(solana_address)} for resource {resource}")
            return []

        stage = NeonCreateAccountTxStage(builder, {"address": ether_address})
        stage.set_balance(self._solana.get_multiple_rent_exempt_balances_for_size([stage.size])[0])
        stage.build()

        self.debug(f"Create new ether account {str(solana_address)} for resource {resource}")

        return [stage]

    def _create_perm_accounts(self, builder: NeonIxBuilder, resource: OperatorResourceInfo, seed_list: List[bytes]):
<<<<<<< HEAD
        create_acc_tx = TransactionWithComputeBudget()
        create_acc_tx_name_list = set()
        refund_tx = TransactionWithComputeBudget()
        refund_name_list = set()

=======
        result_stage_list: List[NeonTxStage] = []
>>>>>>> 43d3aace
        stage_list = [NeonCreatePermAccount(builder, seed, STORAGE_SIZE) for seed in seed_list]
        account_list = [s.sol_account for s in stage_list]
        info_list = self._solana.get_account_info_list(account_list)
        balance = self._solana.get_multiple_rent_exempt_balances_for_size([STORAGE_SIZE])[0]
        for idx, account, stage in zip(range(len(seed_list)), info_list, stage_list):
            if not account:
<<<<<<< HEAD
                self._make_create_acc_tx(resource, create_acc_tx, create_acc_tx_name_list, balance, idx, stage)
=======
                self.debug(f"Create new accounts for resource {resource}")
                stage.set_balance(balance)
                stage.build()
                result_stage_list.append(stage)
>>>>>>> 43d3aace
                continue
            elif account.lamports < balance:
                self._make_refund_tx(builder, resource, refund_tx, refund_name_list, idx, stage)
                self._make_create_acc_tx(resource, create_acc_tx, create_acc_tx_name_list, balance, idx, stage)
            elif account.owner != PublicKey(EVM_LOADER_ID):
                raise RuntimeError(f"wrong owner for: {str(stage.sol_account)}")
            elif idx != 0:
                continue

            if account.tag == ACTIVE_STORAGE_TAG:
                self._unlock_storage_account(resource, stage.sol_account)
            elif account.tag not in (FINALIZED_STORAGE_TAG, EMPTY_STORAGE_TAG):
                raise RuntimeError(f"not empty, not finalized: {str(stage.sol_account)}")

<<<<<<< HEAD
        if len(refund_name_list):
            SolTxListSender(self._solana, resource.signer).send(' + '.join(refund_name_list), [refund_tx])
        if len(create_acc_tx_name_list):
            SolTxListSender(self._solana, resource.signer).send(' + '.join(create_acc_tx_name_list), [create_acc_tx])
        else:
=======
        if len(result_stage_list) == 0:
>>>>>>> 43d3aace
            self.debug(f"Use existing accounts for resource {resource}")
        resource.storage = account_list[0]
        resource.holder = account_list[1]
        return result_stage_list

    def _make_refund_tx(
            self,
            builder: NeonIxBuilder,
            resource: OperatorResourceInfo,
            refund_tx: TransactionWithComputeBudget,
            refund_name_list: Set[str],
            idx: int,
            stage: NeonCreatePermAccount
        ):
        self.debug(f"Add refund stage for: idx: {idx}, seed: {stage.get_seed()}, resource: {resource}")
        refund_stage = NeonDeletePermAccountStage(builder, stage.get_seed())
        refund_stage.build()
        refund_name_list.add(stage.NAME)
        refund_tx.add(refund_stage.tx)

    def _make_create_acc_tx(
            self,
            resource: OperatorResourceInfo,
            create_acc_tx: TransactionWithComputeBudget,
            create_acc_tx_name_list: Set[str],
            balance: int,
            idx: int,
            stage: NeonCreatePermAccount
        ):
        self.debug(f"Add create new accounts stage for: idx: {idx}, seed: {stage.get_seed()}, resource: {resource}")
        stage.set_balance(balance)
        stage.build()
        create_acc_tx_name_list.add(stage.NAME)
        create_acc_tx.add(stage.tx)

    def _unlock_storage_account(self, resource: OperatorResourceInfo, storage_account: PublicKey) -> None:
        self.debug(f"Cancel transaction in {str(storage_account)} for resource {resource}")
        storage_info = self._solana.get_storage_account_info(storage_account)
        cancel_tx_executor = CancelTxExecutor(self._solana, resource.signer)
        cancel_tx_executor.add_blocked_storage_account(storage_info)
        cancel_tx_executor.execute_tx_list()

    def free_resource_info(self, resource: OperatorResourceInfo) -> None:
        self._free_resource_list.append(resource.idx)<|MERGE_RESOLUTION|>--- conflicted
+++ resolved
@@ -10,16 +10,9 @@
 from solana.account import Account as SolanaAccount
 from solana.publickey import PublicKey
 
-<<<<<<< HEAD
 from ..common_neon.address import EthereumAddress, ether2program
-from ..common_neon.compute_budget import TransactionWithComputeBudget
 from ..common_neon.constants import ACTIVE_STORAGE_TAG, FINALIZED_STORAGE_TAG, EMPTY_STORAGE_TAG
-from ..common_neon.solana_tx_list_sender import SolTxListSender
-=======
-from ..common_neon.address import EthereumAddress, ether2program, accountWithSeed
-from ..common_neon.constants import STORAGE_SIZE, ACTIVE_STORAGE_TAG, FINALIZED_STORAGE_TAG, EMPTY_STORAGE_TAG
 from ..common_neon.solana_tx_list_sender import SolTxListInfo, SolTxListSender
->>>>>>> 43d3aace
 from ..common_neon.environment_utils import get_solana_accounts
 from ..common_neon.environment_data import EVM_LOADER_ID, PERM_ACCOUNT_LIMIT, RECHECK_RESOURCE_LIST_INTERVAL
 from ..common_neon.environment_data import MIN_OPERATOR_BALANCE_TO_WARN, MIN_OPERATOR_BALANCE_TO_ERR, STORAGE_SIZE
@@ -27,11 +20,7 @@
 from ..common_neon.solana_interactor import SolanaInteractor
 from ..common_neon.neon_instruction import NeonIxBuilder
 
-<<<<<<< HEAD
-from .neon_tx_stages import NeonCreateAccountTxStage, NeonCreatePermAccount, NeonDeletePermAccountStage
-=======
-from ..mempool.neon_tx_stages import NeonTxStage, NeonCreateAccountTxStage, NeonCreateAccountWithSeedStage
->>>>>>> 43d3aace
+from .neon_tx_stages import NeonTxStage, NeonCreateAccountTxStage, NeonCreatePermAccount, NeonDeletePermAccountStage
 
 
 class OperatorResourceInfo:
@@ -172,11 +161,18 @@
             self._validate_operator_balance(resource)
 
             builder = NeonIxBuilder(resource.public_key)
-            stage_list = self._create_perm_accounts(builder, resource, seed_list)
+            stage_list, refund_list = self._create_perm_accounts(builder, resource, seed_list)
             stage_list += self._create_ether_account(builder, resource)
 
             if len(stage_list) == 0:
                 return True
+
+            if len(refund_list):
+                refund_tx_list_info = SolTxListInfo(
+                    name_list=[s.NAME for s in refund_list],
+                    tx_list=[s.tx for s in refund_list]
+                )
+                SolTxListSender(self._solana, resource.signer).send(refund_tx_list_info)
 
             tx_list_info = SolTxListInfo(
                 name_list=[s.NAME for s in stage_list],
@@ -237,33 +233,21 @@
         return [stage]
 
     def _create_perm_accounts(self, builder: NeonIxBuilder, resource: OperatorResourceInfo, seed_list: List[bytes]):
-<<<<<<< HEAD
-        create_acc_tx = TransactionWithComputeBudget()
-        create_acc_tx_name_list = set()
-        refund_tx = TransactionWithComputeBudget()
-        refund_name_list = set()
-
-=======
         result_stage_list: List[NeonTxStage] = []
->>>>>>> 43d3aace
+        refund_stage_list: List[NeonTxStage] = []
+
         stage_list = [NeonCreatePermAccount(builder, seed, STORAGE_SIZE) for seed in seed_list]
         account_list = [s.sol_account for s in stage_list]
         info_list = self._solana.get_account_info_list(account_list)
         balance = self._solana.get_multiple_rent_exempt_balances_for_size([STORAGE_SIZE])[0]
         for idx, account, stage in zip(range(len(seed_list)), info_list, stage_list):
             if not account:
-<<<<<<< HEAD
-                self._make_create_acc_tx(resource, create_acc_tx, create_acc_tx_name_list, balance, idx, stage)
-=======
-                self.debug(f"Create new accounts for resource {resource}")
-                stage.set_balance(balance)
-                stage.build()
-                result_stage_list.append(stage)
->>>>>>> 43d3aace
+                self._make_create_acc_tx(resource, result_stage_list, balance, idx, stage)
                 continue
             elif account.lamports < balance:
-                self._make_refund_tx(builder, resource, refund_tx, refund_name_list, idx, stage)
-                self._make_create_acc_tx(resource, create_acc_tx, create_acc_tx_name_list, balance, idx, stage)
+                self._make_refund_tx(builder ,resource, refund_stage_list, idx, stage)
+                self._make_create_acc_tx(resource, result_stage_list, balance, idx, stage)
+                continue
             elif account.owner != PublicKey(EVM_LOADER_ID):
                 raise RuntimeError(f"wrong owner for: {str(stage.sol_account)}")
             elif idx != 0:
@@ -274,40 +258,29 @@
             elif account.tag not in (FINALIZED_STORAGE_TAG, EMPTY_STORAGE_TAG):
                 raise RuntimeError(f"not empty, not finalized: {str(stage.sol_account)}")
 
-<<<<<<< HEAD
-        if len(refund_name_list):
-            SolTxListSender(self._solana, resource.signer).send(' + '.join(refund_name_list), [refund_tx])
-        if len(create_acc_tx_name_list):
-            SolTxListSender(self._solana, resource.signer).send(' + '.join(create_acc_tx_name_list), [create_acc_tx])
-        else:
-=======
         if len(result_stage_list) == 0:
->>>>>>> 43d3aace
             self.debug(f"Use existing accounts for resource {resource}")
         resource.storage = account_list[0]
         resource.holder = account_list[1]
-        return result_stage_list
+        return result_stage_list, refund_stage_list
 
     def _make_refund_tx(
             self,
             builder: NeonIxBuilder,
             resource: OperatorResourceInfo,
-            refund_tx: TransactionWithComputeBudget,
-            refund_name_list: Set[str],
+            refund_stage_list: List[NeonTxStage],
             idx: int,
             stage: NeonCreatePermAccount
         ):
         self.debug(f"Add refund stage for: idx: {idx}, seed: {stage.get_seed()}, resource: {resource}")
         refund_stage = NeonDeletePermAccountStage(builder, stage.get_seed())
         refund_stage.build()
-        refund_name_list.add(stage.NAME)
-        refund_tx.add(refund_stage.tx)
+        refund_stage_list.append(refund_stage)
 
     def _make_create_acc_tx(
             self,
             resource: OperatorResourceInfo,
-            create_acc_tx: TransactionWithComputeBudget,
-            create_acc_tx_name_list: Set[str],
+            result_stage_list: List[NeonTxStage],
             balance: int,
             idx: int,
             stage: NeonCreatePermAccount
@@ -315,8 +288,7 @@
         self.debug(f"Add create new accounts stage for: idx: {idx}, seed: {stage.get_seed()}, resource: {resource}")
         stage.set_balance(balance)
         stage.build()
-        create_acc_tx_name_list.add(stage.NAME)
-        create_acc_tx.add(stage.tx)
+        result_stage_list.append(stage)
 
     def _unlock_storage_account(self, resource: OperatorResourceInfo, storage_account: PublicKey) -> None:
         self.debug(f"Cancel transaction in {str(storage_account)} for resource {resource}")
