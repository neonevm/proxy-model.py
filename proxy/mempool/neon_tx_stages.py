--- conflicted
+++ resolved
@@ -9,12 +9,8 @@
 from ..common_neon.solana_transaction import SolLegacyTx, SolTxIx, SolPubKey
 from ..common_neon.config import Config
 from ..common_neon.address import accountWithSeed
-<<<<<<< HEAD
-from ..common_neon.constants import ACCOUNT_SEED_VERSION
-=======
-from ..common_neon.compute_budget import TransactionWithComputeBudget
+
 from ..common_neon.layouts import ACCOUNT_INFO_LAYOUT
->>>>>>> d44dcb4d
 from ..common_neon.neon_instruction import NeonIxBuilder
 
 
@@ -95,65 +91,6 @@
         self.tx.add(self._create_account())
 
 
-<<<<<<< HEAD
-class NeonCreateContractTxStage(NeonCreateAccountWithSeedStage):
-    name = 'createNeonContract'
-
-    def __init__(self, builder: NeonIxBuilder, account_desc: Dict[str, Any]):
-        super().__init__(builder)
-        self._account_desc = account_desc
-        self._address = account_desc["address"]
-        self._seed_base = ACCOUNT_SEED_VERSION + bytes.fromhex(self._address[2:])
-        self._init_sol_account()
-        self._account_desc['contract'] = self.sol_account
-        self._size = account_desc['code_size'] + Config().contract_extra_space  # will be removed ..
-
-    def _create_account(self) -> SolTxIx:
-        assert self.has_balance()
-        return self._ix_builder.make_create_eth_account_ix(self._address, self.sol_account)
-
-    def build(self) -> None:
-        assert self._is_empty()
-
-        self.debug(f'Create contact {self._address}: {self.sol_account} (size {self.size})')
-
-        self.tx.add(self._create_account_with_seed())
-        self.tx.add(self._create_account())
-
-
-class NeonResizeContractTxStage(NeonCreateAccountWithSeedStage):
-    name = 'resizeNeonContract'
-
-    def __init__(self, builder: NeonIxBuilder, account_desc: Dict[str, Any]):
-        super().__init__(builder)
-        self._account_desc = account_desc
-        self._seed_base = ACCOUNT_SEED_VERSION + os.urandom(20)
-        self._init_sol_account()
-        # Replace the old code account with the new code account
-        self._old_sol_account = account_desc['contract']
-        account_desc['contract'] = self.sol_account
-        self._size = account_desc['code_size'] + Config().contract_extra_space  # will be removed ..
-
-    def _resize_account(self) -> SolTxIx:
-        assert self.has_balance()
-        account = self._account_desc['account']
-        return self._ix_builder.make_resize_ix(account, self._old_sol_account, self.sol_account, self._seed)
-
-    def build(self) -> None:
-        assert self._is_empty()
-
-        self.debug(
-            f'Resize contact {self._account_desc["address"]}: ' +
-            f'{self._old_sol_account} (size {self._account_desc["code_size_current"]}) -> ' +
-            f'{self.sol_account} (size {self.size})'
-        )
-
-        self.tx.add(self._create_account_with_seed())
-        self.tx.add(self._resize_account())
-
-
-=======
->>>>>>> d44dcb4d
 class NeonCreateHolderAccountStage(NeonCreateAccountWithSeedStage):
     name = 'createHolderAccount'
 
