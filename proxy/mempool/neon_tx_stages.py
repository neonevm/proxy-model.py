from __future__ import annotations

import abc
import os
import base58
import sha3

from typing import Optional, Dict, Any
from logged_groups import logged_group
from solana.publickey import PublicKey
from solana.transaction import TransactionInstruction

from ..common_neon.address import accountWithSeed
from ..common_neon.compute_budget import TransactionWithComputeBudget
from ..common_neon.constants import ACCOUNT_SEED_VERSION
from ..common_neon.environment_data import CONTRACT_EXTRA_SPACE
from ..common_neon.neon_instruction import NeonIxBuilder


@logged_group("neon.Proxy")
class NeonTxStage(abc.ABC):
    NAME = 'UNKNOWN'

    def __init__(self, builder: NeonIxBuilder):
        self._builder = builder
        self._size = 0
        self._balance = 0
        self.tx = TransactionWithComputeBudget()

    def _is_empty(self) -> bool:
        return not len(self.tx.signatures)

    @abc.abstractmethod
    def build(self) -> None:
        pass

    @property
    def size(self) -> int:
        assert self._size > 0
        return self._size

    def set_balance(self, value: int) -> None:
        assert value > 0
        self._balance = value

    def has_balance(self) -> bool:
        return self._balance > 0

    @property
    def balance(self):
        assert self.has_balance()
        return self._balance


class NeonCreateAccountWithSeedStage(NeonTxStage, abc.ABC):
    def __init__(self, builder: NeonIxBuilder):
        super().__init__(builder)
        self._seed = bytes()
        self._seed_base = bytes()
        self._sol_account: Optional[PublicKey] = None

    def _init_sol_account(self) -> None:
        assert len(self._seed_base) > 0

        self._seed = base58.b58encode(self._seed_base)
        self._sol_account = accountWithSeed(bytes(self._builder.operator_account), self._seed)

    @property
    def sol_account(self) -> PublicKey:
        assert self._sol_account is not None
        return self._sol_account

    def _create_account_with_seed(self) -> TransactionInstruction:
        assert len(self._seed) > 0

        return self._builder.create_account_with_seed_instruction(self.sol_account, self._seed, self.balance, self.size)


class NeonCreateAccountTxStage(NeonTxStage):
    NAME = 'createNeonAccount'

    def __init__(self, builder: NeonIxBuilder, account_desc: Dict[str, Any]):
        super().__init__(builder)
        self._address = account_desc['address']
        self._size = 95

    def _create_account(self) -> TransactionInstruction:
        assert self.has_balance()
        return self._builder.make_create_eth_account_instruction(self._address)

    def build(self) -> None:
        assert self._is_empty()
        self.debug(f'Create user account {self._address}')
        self.tx.add(self._create_account())


class NeonCreateERC20TxStage(NeonTxStage):
    NAME = 'createERC20Account'

    def __init__(self, builder: NeonIxBuilder, token_account_desc: Dict[str, Any]):
        super().__init__(builder)
        self._token_account_desc = token_account_desc
        self._size = 124

    def _create_erc20_account(self) -> TransactionInstruction:
        assert self.has_balance()
        return self._builder.make_erc20token_account_instruction(self._token_account_desc)

    def build(self) -> None:
        assert self._is_empty()

        self.debug(
            f'Create ERC20 token account: ' +
            f'key {self._token_account_desc["key"]}, ' +
            f'owner: {self._token_account_desc["owner"]}, ' +
            f'contact: {self._token_account_desc["contract"]}, ' +
            f'mint: {self._token_account_desc["mint"]}'
        )

        self.tx.add(self._create_erc20_account())


class NeonCreateContractTxStage(NeonCreateAccountWithSeedStage):
    NAME = 'createNeonContract'

    def __init__(self, builder: NeonIxBuilder, account_desc: Dict[str, Any]):
        super().__init__(builder)
        self._account_desc = account_desc
        self._address = account_desc["address"]
        self._seed_base = ACCOUNT_SEED_VERSION + bytes.fromhex(self._address[2:])
        self._init_sol_account()
        self._account_desc['contract'] = self.sol_account
        self._size = account_desc['code_size'] + CONTRACT_EXTRA_SPACE

    def _create_account(self) -> TransactionInstruction:
        assert self.has_balance()
        return self._builder.make_create_eth_account_instruction(self._address, self.sol_account)

    def build(self) -> None:
        assert self._is_empty()

        self.debug(f'Create contact {self._address}: {self.sol_account} (size {self.size})')

        self.tx.add(self._create_account_with_seed())
        self.tx.add(self._create_account())


class NeonResizeContractTxStage(NeonCreateAccountWithSeedStage):
    NAME = 'resizeNeonContract'

    def __init__(self, builder: NeonIxBuilder, account_desc: Dict[str, Any]):
        super().__init__(builder)
        self._account_desc = account_desc
        self._seed_base = ACCOUNT_SEED_VERSION + os.urandom(20)
        self._init_sol_account()
        # Replace the old code account with the new code account
        self._old_sol_account = account_desc['contract']
        account_desc['contract'] = self.sol_account
        self._size = account_desc['code_size'] + CONTRACT_EXTRA_SPACE

    def _resize_account(self) -> TransactionInstruction:
        assert self.has_balance()
        account = self._account_desc['account']
        return self._builder.make_resize_instruction(account, self._old_sol_account, self.sol_account, self._seed)

    def build(self) -> None:
        assert self._is_empty()

        self.debug(
            f'Resize contact {self._account_desc["address"]}: ' +
            f'{self._old_sol_account} (size {self._account_desc["code_size_current"]}) -> ' +
            f'{self.sol_account} (size {self.size})'
        )

        self.tx.add(self._create_account_with_seed())
        self.tx.add(self._resize_account())


<<<<<<< HEAD
@logged_group("neon.MemPool")
class NeonCreatePermAccount(NeonCreateAccountWithSeedStage):
=======
class NeonCreatePermAccountStage(NeonCreateAccountWithSeedStage):
>>>>>>> 104fe846
    NAME = 'createPermAccount'

    def __init__(self, builder: NeonIxBuilder, seed_base: bytes, size: int):
        super().__init__(builder)
        self._seed_base = seed_base
        self._size = size
        self._init_sol_account()

    def _init_sol_account(self):
        assert len(self._seed_base) > 0
        seed = sha3.keccak_256(self._seed_base).hexdigest()[:32]
        self._seed = bytes(seed, 'utf8')
        self._sol_account = accountWithSeed(bytes(self._builder.operator_account), self._seed)

<<<<<<< HEAD
=======
    def get_seed(self):
        return self._seed_base

>>>>>>> 104fe846
    def build(self):
        assert self._is_empty()

        self.debug(f'Create perm account {self.sol_account}')
<<<<<<< HEAD
        self.tx.add(self._create_account_with_seed())
=======
        self.tx.add(self._create_account_with_seed())


@logged_group("neon.Proxy")
class NeonDeletePermAccountStage(NeonCreatePermAccountStage):
    NAME = 'refundPermAccount'

    def __init__(self, builder: NeonIxBuilder, seed_base: bytes):
        NeonCreatePermAccountStage.__init__(self, builder, seed_base, 0)

    def _delete_account(self):
        return self._builder.create_refund_instruction(self.sol_account, self._seed)

    def build(self):
        assert self._is_empty()

        self.debug(f'Refund perm account {self.sol_account}')
        self.tx.add(self._delete_account())
>>>>>>> 104fe846
<|MERGE_RESOLUTION|>--- conflicted
+++ resolved
@@ -176,12 +176,7 @@
         self.tx.add(self._resize_account())
 
 
-<<<<<<< HEAD
-@logged_group("neon.MemPool")
-class NeonCreatePermAccount(NeonCreateAccountWithSeedStage):
-=======
 class NeonCreatePermAccountStage(NeonCreateAccountWithSeedStage):
->>>>>>> 104fe846
     NAME = 'createPermAccount'
 
     def __init__(self, builder: NeonIxBuilder, seed_base: bytes, size: int):
@@ -196,23 +191,16 @@
         self._seed = bytes(seed, 'utf8')
         self._sol_account = accountWithSeed(bytes(self._builder.operator_account), self._seed)
 
-<<<<<<< HEAD
-=======
     def get_seed(self):
         return self._seed_base
 
->>>>>>> 104fe846
     def build(self):
         assert self._is_empty()
 
         self.debug(f'Create perm account {self.sol_account}')
-<<<<<<< HEAD
         self.tx.add(self._create_account_with_seed())
-=======
-        self.tx.add(self._create_account_with_seed())
-
-
-@logged_group("neon.Proxy")
+
+
 class NeonDeletePermAccountStage(NeonCreatePermAccountStage):
     NAME = 'refundPermAccount'
 
@@ -226,5 +214,4 @@
         assert self._is_empty()
 
         self.debug(f'Refund perm account {self.sol_account}')
-        self.tx.add(self._delete_account())
->>>>>>> 104fe846
+        self.tx.add(self._delete_account())