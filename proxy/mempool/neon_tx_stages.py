from __future__ import annotations

import abc
import base58

from typing import Optional, Dict, Any
from logged_groups import logged_group
from solana.publickey import PublicKey
from solana.transaction import TransactionInstruction

from ..common_neon.address import accountWithSeed
from ..common_neon.compute_budget import TransactionWithComputeBudget
from ..common_neon.layouts import ACCOUNT_INFO_LAYOUT
from ..common_neon.neon_instruction import NeonIxBuilder


@logged_group("neon.MemPool")
class NeonTxStage(abc.ABC):
    NAME = 'UNKNOWN'

    def __init__(self, builder: NeonIxBuilder):
        self._builder = builder
        self._size = 0
        self._balance = 0
        self.tx = TransactionWithComputeBudget()

    def _is_empty(self) -> bool:
        return not len(self.tx.signatures)

    @abc.abstractmethod
    def build(self) -> None:
        pass

    @property
    def size(self) -> int:
        assert self._size > 0
        return self._size

    def set_balance(self, value: int) -> None:
        assert value > 0
        self._balance = value

    def has_balance(self) -> bool:
        return self._balance > 0

    @property
    def balance(self):
        assert self.has_balance()
        return self._balance


class NeonCreateAccountWithSeedStage(NeonTxStage, abc.ABC):
    def __init__(self, builder: NeonIxBuilder):
        super().__init__(builder)
        self._seed = bytes()
        self._seed_base = bytes()
        self._sol_account: Optional[PublicKey] = None

    def _init_sol_account(self) -> None:
        assert len(self._seed_base) > 0

        self._seed = base58.b58encode(self._seed_base)
        self._sol_account = accountWithSeed(self._builder.operator_account, self._seed)

    @property
    def sol_account(self) -> PublicKey:
        assert self._sol_account is not None
        return self._sol_account

    def _create_account_with_seed(self) -> TransactionInstruction:
        assert len(self._seed) > 0

        return self._builder.make_create_account_with_seed_ix(self.sol_account, self._seed, self.balance, self.size)


class NeonCreateAccountTxStage(NeonTxStage):
    NAME = 'createNeonAccount'

    def __init__(self, builder: NeonIxBuilder, account_desc: Dict[str, Any]):
        super().__init__(builder)
        self._address = account_desc['address']
        self._size = ACCOUNT_INFO_LAYOUT.sizeof()

    def _create_account(self) -> TransactionInstruction:
        assert self.has_balance()
        return self._builder.make_create_eth_account_ix(self._address)

    def build(self) -> None:
        assert self._is_empty()
        self.debug(f'Create user account {self._address}')
        self.tx.add(self._create_account())


<<<<<<< HEAD
class NeonCreateERC20TxStage(NeonTxStage):
    NAME = 'createERC20Account'

    def __init__(self, builder: NeonIxBuilder, token_account_desc: Dict[str, Any]):
        super().__init__(builder)
        self._token_account_desc = token_account_desc
        self._size = 124

    def _create_erc20_account(self) -> TransactionInstruction:
        assert self.has_balance()
        return self._builder.make_erc20token_account_instruction(self._token_account_desc)
=======
class NeonCreateContractTxStage(NeonCreateAccountWithSeedStage):
    NAME = 'createNeonContract'

    def __init__(self, builder: NeonIxBuilder, account_desc: Dict[str, Any]):
        super().__init__(builder)
        self._account_desc = account_desc
        self._address = account_desc["address"]
        self._seed_base = ACCOUNT_SEED_VERSION + bytes.fromhex(self._address[2:])
        self._init_sol_account()
        self._account_desc['contract'] = self.sol_account
        self._size = account_desc['code_size'] + CONTRACT_EXTRA_SPACE

    def _create_account(self) -> TransactionInstruction:
        assert self.has_balance()
        return self._builder.make_create_eth_account_ix(self._address, self.sol_account)

    def build(self) -> None:
        assert self._is_empty()

        self.debug(f'Create contact {self._address}: {self.sol_account} (size {self.size})')

        self.tx.add(self._create_account_with_seed())
        self.tx.add(self._create_account())


class NeonResizeContractTxStage(NeonCreateAccountWithSeedStage):
    NAME = 'resizeNeonContract'

    def __init__(self, builder: NeonIxBuilder, account_desc: Dict[str, Any]):
        super().__init__(builder)
        self._account_desc = account_desc
        self._seed_base = ACCOUNT_SEED_VERSION + os.urandom(20)
        self._init_sol_account()
        # Replace the old code account with the new code account
        self._old_sol_account = account_desc['contract']
        account_desc['contract'] = self.sol_account
        self._size = account_desc['code_size'] + CONTRACT_EXTRA_SPACE

    def _resize_account(self) -> TransactionInstruction:
        assert self.has_balance()
        account = self._account_desc['account']
        return self._builder.make_resize_ix(account, self._old_sol_account, self.sol_account, self._seed)
>>>>>>> 8b01820f

    def build(self) -> None:
        assert self._is_empty()

        self.debug(
<<<<<<< HEAD
            f'Create ERC20 token account: ' +
            f'key {self._token_account_desc["key"]}, ' +
            f'owner: {self._token_account_desc["owner"]}, ' +
            f'contact: {self._token_account_desc["contract"]}, ' +
            f'mint: {self._token_account_desc["mint"]}'
        )

        self.tx.add(self._create_erc20_account())


class NeonCreatePermAccountStage(NeonCreateAccountWithSeedStage):
    NAME = 'createPermAccount'
=======
            f'Resize contact {self._account_desc["address"]}: ' +
            f'{self._old_sol_account} (size {self._account_desc["code_size_current"]}) -> ' +
            f'{self.sol_account} (size {self.size})'
        )

        self.tx.add(self._create_account_with_seed())
        self.tx.add(self._resize_account())


class NeonCreateHolderAccountStage(NeonCreateAccountWithSeedStage):
    NAME = 'createHolderAccount'
>>>>>>> 8b01820f

    def __init__(self, builder: NeonIxBuilder, seed: bytes, size: int, balance: int):
        super().__init__(builder)
        self._seed = seed
        self._size = size
        self.set_balance(balance)
        self._init_sol_account()

    def _init_sol_account(self):
        assert len(self._seed) > 0
        self._sol_account = accountWithSeed(self._builder.operator_account, self._seed)

    def build(self):
        assert self._is_empty()

        self.debug(f'Create perm account {self.sol_account}')
        self.tx.add(self._create_account_with_seed())
        self.tx.add(self._builder.create_holder_ix(self.sol_account))


class NeonDeleteHolderAccountStage(NeonTxStage):
    NAME = 'deleteHolderAccount'

    def __init__(self, builder: NeonIxBuilder, seed: bytes):
        super().__init__(builder)
        self._seed = seed
        self._init_sol_account()

    def _init_sol_account(self):
        assert len(self._seed) > 0
        self._sol_account = accountWithSeed(self._builder.operator_account, self._seed)

    def _delete_account(self):
        return self._builder.make_delete_holder_ix(self.sol_account)

    def build(self):
        assert self._is_empty()

        self.debug(f'Delete holder account {self.sol_account}')
        self.tx.add(self._delete_account())<|MERGE_RESOLUTION|>--- conflicted
+++ resolved
@@ -91,93 +91,8 @@
         self.tx.add(self._create_account())
 
 
-<<<<<<< HEAD
-class NeonCreateERC20TxStage(NeonTxStage):
-    NAME = 'createERC20Account'
-
-    def __init__(self, builder: NeonIxBuilder, token_account_desc: Dict[str, Any]):
-        super().__init__(builder)
-        self._token_account_desc = token_account_desc
-        self._size = 124
-
-    def _create_erc20_account(self) -> TransactionInstruction:
-        assert self.has_balance()
-        return self._builder.make_erc20token_account_instruction(self._token_account_desc)
-=======
-class NeonCreateContractTxStage(NeonCreateAccountWithSeedStage):
-    NAME = 'createNeonContract'
-
-    def __init__(self, builder: NeonIxBuilder, account_desc: Dict[str, Any]):
-        super().__init__(builder)
-        self._account_desc = account_desc
-        self._address = account_desc["address"]
-        self._seed_base = ACCOUNT_SEED_VERSION + bytes.fromhex(self._address[2:])
-        self._init_sol_account()
-        self._account_desc['contract'] = self.sol_account
-        self._size = account_desc['code_size'] + CONTRACT_EXTRA_SPACE
-
-    def _create_account(self) -> TransactionInstruction:
-        assert self.has_balance()
-        return self._builder.make_create_eth_account_ix(self._address, self.sol_account)
-
-    def build(self) -> None:
-        assert self._is_empty()
-
-        self.debug(f'Create contact {self._address}: {self.sol_account} (size {self.size})')
-
-        self.tx.add(self._create_account_with_seed())
-        self.tx.add(self._create_account())
-
-
-class NeonResizeContractTxStage(NeonCreateAccountWithSeedStage):
-    NAME = 'resizeNeonContract'
-
-    def __init__(self, builder: NeonIxBuilder, account_desc: Dict[str, Any]):
-        super().__init__(builder)
-        self._account_desc = account_desc
-        self._seed_base = ACCOUNT_SEED_VERSION + os.urandom(20)
-        self._init_sol_account()
-        # Replace the old code account with the new code account
-        self._old_sol_account = account_desc['contract']
-        account_desc['contract'] = self.sol_account
-        self._size = account_desc['code_size'] + CONTRACT_EXTRA_SPACE
-
-    def _resize_account(self) -> TransactionInstruction:
-        assert self.has_balance()
-        account = self._account_desc['account']
-        return self._builder.make_resize_ix(account, self._old_sol_account, self.sol_account, self._seed)
->>>>>>> 8b01820f
-
-    def build(self) -> None:
-        assert self._is_empty()
-
-        self.debug(
-<<<<<<< HEAD
-            f'Create ERC20 token account: ' +
-            f'key {self._token_account_desc["key"]}, ' +
-            f'owner: {self._token_account_desc["owner"]}, ' +
-            f'contact: {self._token_account_desc["contract"]}, ' +
-            f'mint: {self._token_account_desc["mint"]}'
-        )
-
-        self.tx.add(self._create_erc20_account())
-
-
-class NeonCreatePermAccountStage(NeonCreateAccountWithSeedStage):
-    NAME = 'createPermAccount'
-=======
-            f'Resize contact {self._account_desc["address"]}: ' +
-            f'{self._old_sol_account} (size {self._account_desc["code_size_current"]}) -> ' +
-            f'{self.sol_account} (size {self.size})'
-        )
-
-        self.tx.add(self._create_account_with_seed())
-        self.tx.add(self._resize_account())
-
-
 class NeonCreateHolderAccountStage(NeonCreateAccountWithSeedStage):
     NAME = 'createHolderAccount'
->>>>>>> 8b01820f
 
     def __init__(self, builder: NeonIxBuilder, seed: bytes, size: int, balance: int):
         super().__init__(builder)
