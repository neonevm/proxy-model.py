--- conflicted
+++ resolved
@@ -3,7 +3,6 @@
 import abc
 import os
 import base58
-import sha3
 
 from typing import Optional, Dict, Any
 from logged_groups import logged_group
@@ -187,17 +186,8 @@
 
     def _init_sol_account(self):
         assert len(self._seed_base) > 0
-<<<<<<< HEAD
-        seed = sha3.keccak_256(self._seed_base).hexdigest()[:32]
-        self._seed = bytes(seed, 'utf8')
-        self._sol_account = accountWithSeed(bytes(self._builder.operator_account), self._seed)
-
-    def get_seed(self):
-        return self._seed_base
-=======
         self._seed = self._seed_base
         self._sol_account = accountWithSeed(self._builder.operator_account, self._seed)
->>>>>>> 4c066dd7
 
     def build(self):
         assert self._is_empty()
@@ -206,10 +196,6 @@
         self.tx.add(self._create_account_with_seed())
 
 
-<<<<<<< HEAD
-@logged_group("neon.Proxy")
-=======
->>>>>>> 4c066dd7
 class NeonDeletePermAccountStage(NeonCreatePermAccountStage):
     NAME = 'refundPermAccount'
 
@@ -217,11 +203,7 @@
         NeonCreatePermAccountStage.__init__(self, builder, seed_base, 0)
 
     def _delete_account(self):
-<<<<<<< HEAD
-        return self._builder.create_refund_instruction(self.sol_account, self._seed)
-=======
         return self._builder.create_refund_instruction(self.sol_account, self._seed_base)
->>>>>>> 4c066dd7
 
     def build(self):
         assert self._is_empty()
