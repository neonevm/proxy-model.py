--- conflicted
+++ resolved
@@ -18,7 +18,6 @@
 
 @logged_group("neon.MemPool")
 class MPService(IPickableDataServerUser, IMPExecutorMngUser, IOperatorResourceMngUser):
-
     MP_SERVICE_ADDR = ("0.0.0.0", 9091)
     MP_MAINTENANCE_ADDR = ("0.0.0.0", 9092)
 
@@ -67,26 +66,17 @@
         self.error(f"Failed to process maintenance mp_reqeust, unknown command: {request.command}")
 
     def run(self):
-<<<<<<< HEAD
-        self._mempool_srv = AddrPickableDataSrv(user=self, address=self.MP_SERVICE_ADDR)
-        self._mempool_maintenance_srv = AddrPickableDataSrv(user=self, address=self.MP_MAINTENANCE_ADDR)
-        self._mp_executor_mng = MPExecutorMng(self, self.EXECUTOR_COUNT, self._config)
-        mempool_capacity = self._config.get_mempool_capacity()
-        self.event_loop.run_until_complete(self._mp_executor_mng.async_init())
-        self._mempool = MemPool(self._mp_executor_mng, mempool_capacity)
-        self.event_loop.run_forever()
-=======
         try:
-            self._mempool_server = AddrPickableDataSrv(user=self, address=self.MP_SERVICE_ADDR)
+            self._mempool_srv = AddrPickableDataSrv(user=self, address=self.MP_SERVICE_ADDR)
             self._mempool_maintenance_srv = AddrPickableDataSrv(user=self, address=self.MP_MAINTENANCE_ADDR)
             self._mp_executor_mng = MPExecutorMng(self, self.EXECUTOR_COUNT, self._config)
             self._resource_mng = OperatorResourceMng(self, self._config)
-            self._mempool = MemPool(self._resource_mng, self._mp_executor_mng, self._config.get_mempool_capacity())
+            mempool_capacity = self._config.get_mempool_capacity()
+            self._mempool = MemPool(self._resource_mng, self._mp_executor_mng, mempool_capacity)
             self.event_loop.run_until_complete(self._mp_executor_mng.async_init())
             self.event_loop.run_forever()
         except Exception as err:
             self.error(f"Failed to run mempool_service: {err}")
->>>>>>> 4580f9e8
 
     def on_resource_released(self, resource_id: int):
         self._mempool.on_resource_got_available(resource_id)
