import traceback

from logged_groups import logged_group
import asyncio
from multiprocessing import Process
<<<<<<< HEAD
from typing import Any, cast, Union
=======
from typing import Any, Optional, cast
>>>>>>> dcc4e504

from neon_py.network import AddrPickableDataSrv, IPickableDataServerUser
from neon_py.maintenance_api import MaintenanceRequest, MaintenanceCommand, ReplicationRequest, ReplicationBunch
from neon_py.data import Result
<<<<<<< HEAD
=======

>>>>>>> dcc4e504
from ..common_neon.config import IConfig

from .mempool import MemPool
from .executor_mng import MPExecutorMng, IMPExecutorMngUser
from .operator_resource_mng import OperatorResourceMng

<<<<<<< HEAD
from .mempool_api import MPRequest, MPRequestType, MPTxRequest, MPPendingTxNonceReq, MPPendingTxByHashReq
from .mempool_replicator import MemPoolReplicator
from .operator_resource_mng import OperatorResourceMng, IOperatorResourceMngUser
=======
from .mempool_api import MPRequest, MPRequestType, MPTxRequest, MPPendingTxNonceRequest, MPPendingTxByHashRequest
>>>>>>> dcc4e504


@logged_group("neon.MemPool")
class MPService(IPickableDataServerUser, IMPExecutorMngUser):
    MP_SERVICE_ADDR = ("0.0.0.0", 9091)
    MP_MAINTENANCE_ADDR = ("0.0.0.0", 9092)

    EXECUTOR_COUNT = 8

    def __init__(self, config: IConfig):
        self.event_loop = asyncio.new_event_loop()
        asyncio.set_event_loop(self.event_loop)
<<<<<<< HEAD
        self._mempool_server = None
        self._mempool: MemPool = None
        self._replicator: MemPoolReplicator = None
        self._mp_executor_mng = None
=======
        self._mempool_srv: Optional[AddrPickableDataSrv] = None
        self._mempool_maintenance_srv: Optional[AddrPickableDataSrv] = None
        self._mempool: Optional[MemPool] = None
        self._mp_executor_mng: Optional[MPExecutorMng] = None
>>>>>>> dcc4e504
        self._process = Process(target=self.run)
        self._config = config

    def start(self):
        self.info("Run until complete")
        self._process.start()

<<<<<<< HEAD
    async def on_data_received(self, mp_request: Union[MPRequest, MaintenanceRequest]) -> Any:
        try:
            self.info(f"RequestType: {type(mp_request)}, is it subtype of MaintenanceRequest: {issubclass(type(mp_request), (MaintenanceRequest,))}")
            if issubclass(type(mp_request), (MPRequest,)):
                return await self.process_mp_request(mp_request)
            elif issubclass(type(mp_request), (MaintenanceRequest,)):
                return self.process_maintenance_request(mp_request)
            self.error(f"Failed to process mp_request, unknown type: {type(mp_request)}")
        except Exception as err:
            log_ctx = {"context": {"req_id": mp_request.req_id}}
            err_tb = "".join(traceback.format_tb(err.__traceback__))
            self.error(f"Failed to process maintenance request: {mp_request.command}, {err}, traceback: {err_tb}", extra=log_ctx)
            return Result("Request failed")

        return Result("Unexpected problem")
=======
    async def on_data_received(self, mp_request: Any) -> Any:
        if issubclass(type(mp_request), (MPRequest,)):
            return await self.process_mp_request(cast(MPRequest, mp_request))
        elif isinstance(mp_request, MaintenanceRequest):
            return self.process_maintenance_request(cast(MaintenanceRequest, mp_request))
        self.error(f"Failed to process mp_request, unknown type: {type(mp_request)}")
>>>>>>> dcc4e504

    async def process_mp_request(self, mp_request: MPRequest) -> Any:
        if mp_request.type == MPRequestType.SendTransaction:
            tx_request = cast(MPTxRequest, mp_request)
            return await self._mempool.schedule_mp_tx_request(tx_request)
        elif mp_request.type == MPRequestType.GetLastTxNonce:
            pending_nonce_req = cast(MPPendingTxNonceRequest, mp_request)
            return self._mempool.get_pending_tx_nonce(pending_nonce_req.sender)
        elif mp_request.type == MPRequestType.GetTxByHash:
            pending_tx_by_hash_req = cast(MPPendingTxByHashRequest, mp_request)
            return self._mempool.get_pending_tx_by_hash(pending_tx_by_hash_req.tx_hash)
        elif mp_request.type == MPRequestType.GetGasPrice:
            return self._mempool.get_gas_price()
        self.error(f"Failed to process mp_request, unknown type: {mp_request.type}")

    def process_maintenance_request(self, request: MaintenanceRequest) -> Result:
        if request.command == MaintenanceCommand.SuspendMemPool:
            return self._mempool.suspend_processing()
        elif request.command == MaintenanceCommand.ResumeMemPool:
            return self._mempool.resume_processing()
        elif request.command == MaintenanceCommand.ReplicateRequests:
            repl_req = cast(ReplicationRequest, request)
            return self._replicator.replicate(repl_req.peers)
        elif request.command == MaintenanceCommand.ReplicateTxsBunch:
            mp_tx_bunch: ReplicationBunch = cast(ReplicationBunch, request)
            self.info(f"Got replication txs bunch, sender: {mp_tx_bunch.sender_addr}, txs: {len(mp_tx_bunch.mp_tx_requests)}")
            return self._replicator.on_mp_tx_bunch(mp_tx_bunch.sender_addr, mp_tx_bunch.mp_tx_requests)
        self.error(f"Failed to process maintenance mp_reqeust, unknown command: {request.command}")

    def run(self):
        try:
<<<<<<< HEAD
=======
            self._mempool_srv = AddrPickableDataSrv(user=self, address=self.MP_SERVICE_ADDR)
>>>>>>> dcc4e504
            self._mempool_maintenance_srv = AddrPickableDataSrv(user=self, address=self.MP_MAINTENANCE_ADDR)
            self._mempool_server = AddrPickableDataSrv(user=self, address=self.MP_SERVICE_ADDR)

            self._mp_executor_mng = MPExecutorMng(self, self.EXECUTOR_COUNT, self._config)
<<<<<<< HEAD
            self._resource_mng = OperatorResourceMng(self, self._config)
            mempool_capacity = self._config.get_mempool_capacity()
            self._mempool = MemPool(self._resource_mng, self._mp_executor_mng, mempool_capacity)
            self._replicator = MemPoolReplicator(self._mempool)

=======
            self._operator_resource_mng = OperatorResourceMng(self._config)
>>>>>>> dcc4e504
            self.event_loop.run_until_complete(self._mp_executor_mng.async_init())
            self._mempool = MemPool(self._config, self._operator_resource_mng, self._mp_executor_mng)
            self.event_loop.run_forever()
        except Exception as err:
            self.error(f"Failed to run mempool_service: {err}")

    def on_resource_released(self, resource_id: int):
        self._mempool.on_resource_got_available(resource_id)<|MERGE_RESOLUTION|>--- conflicted
+++ resolved
@@ -3,33 +3,21 @@
 from logged_groups import logged_group
 import asyncio
 from multiprocessing import Process
-<<<<<<< HEAD
-from typing import Any, cast, Union
-=======
-from typing import Any, Optional, cast
->>>>>>> dcc4e504
+from typing import Any, Optional, cast, Union
 
 from neon_py.network import AddrPickableDataSrv, IPickableDataServerUser
 from neon_py.maintenance_api import MaintenanceRequest, MaintenanceCommand, ReplicationRequest, ReplicationBunch
 from neon_py.data import Result
-<<<<<<< HEAD
-=======
 
->>>>>>> dcc4e504
 from ..common_neon.config import IConfig
 
 from .mempool import MemPool
 from .executor_mng import MPExecutorMng, IMPExecutorMngUser
 from .operator_resource_mng import OperatorResourceMng
 
-<<<<<<< HEAD
 from .mempool_api import MPRequest, MPRequestType, MPTxRequest, MPPendingTxNonceReq, MPPendingTxByHashReq
+from .mempool_api import MPRequest, MPRequestType, MPTxRequest, MPPendingTxNonceRequest, MPPendingTxByHashRequest
 from .mempool_replicator import MemPoolReplicator
-from .operator_resource_mng import OperatorResourceMng, IOperatorResourceMngUser
-=======
-from .mempool_api import MPRequest, MPRequestType, MPTxRequest, MPPendingTxNonceRequest, MPPendingTxByHashRequest
->>>>>>> dcc4e504
-
 
 @logged_group("neon.MemPool")
 class MPService(IPickableDataServerUser, IMPExecutorMngUser):
@@ -41,17 +29,10 @@
     def __init__(self, config: IConfig):
         self.event_loop = asyncio.new_event_loop()
         asyncio.set_event_loop(self.event_loop)
-<<<<<<< HEAD
-        self._mempool_server = None
-        self._mempool: MemPool = None
-        self._replicator: MemPoolReplicator = None
-        self._mp_executor_mng = None
-=======
         self._mempool_srv: Optional[AddrPickableDataSrv] = None
         self._mempool_maintenance_srv: Optional[AddrPickableDataSrv] = None
         self._mempool: Optional[MemPool] = None
         self._mp_executor_mng: Optional[MPExecutorMng] = None
->>>>>>> dcc4e504
         self._process = Process(target=self.run)
         self._config = config
 
@@ -59,14 +40,12 @@
         self.info("Run until complete")
         self._process.start()
 
-<<<<<<< HEAD
-    async def on_data_received(self, mp_request: Union[MPRequest, MaintenanceRequest]) -> Any:
+    async def on_data_received(self, mp_request: Any) -> Any:
         try:
-            self.info(f"RequestType: {type(mp_request)}, is it subtype of MaintenanceRequest: {issubclass(type(mp_request), (MaintenanceRequest,))}")
             if issubclass(type(mp_request), (MPRequest,)):
-                return await self.process_mp_request(mp_request)
+                return await self.process_mp_request(cast(MPRequest, mp_request))
             elif issubclass(type(mp_request), (MaintenanceRequest,)):
-                return self.process_maintenance_request(mp_request)
+                return self.process_maintenance_request(cast(MaintenanceRequest, mp_request))
             self.error(f"Failed to process mp_request, unknown type: {type(mp_request)}")
         except Exception as err:
             log_ctx = {"context": {"req_id": mp_request.req_id}}
@@ -75,14 +54,6 @@
             return Result("Request failed")
 
         return Result("Unexpected problem")
-=======
-    async def on_data_received(self, mp_request: Any) -> Any:
-        if issubclass(type(mp_request), (MPRequest,)):
-            return await self.process_mp_request(cast(MPRequest, mp_request))
-        elif isinstance(mp_request, MaintenanceRequest):
-            return self.process_maintenance_request(cast(MaintenanceRequest, mp_request))
-        self.error(f"Failed to process mp_request, unknown type: {type(mp_request)}")
->>>>>>> dcc4e504
 
     async def process_mp_request(self, mp_request: MPRequest) -> Any:
         if mp_request.type == MPRequestType.SendTransaction:
@@ -96,7 +67,7 @@
             return self._mempool.get_pending_tx_by_hash(pending_tx_by_hash_req.tx_hash)
         elif mp_request.type == MPRequestType.GetGasPrice:
             return self._mempool.get_gas_price()
-        self.error(f"Failed to process mp_request, unknown type: {mp_request.type}")
+        self.error(f"Failed to process mp_reqeust, unknown type: {mp_request.type}")
 
     def process_maintenance_request(self, request: MaintenanceRequest) -> Result:
         if request.command == MaintenanceCommand.SuspendMemPool:
@@ -114,28 +85,19 @@
 
     def run(self):
         try:
-<<<<<<< HEAD
-=======
             self._mempool_srv = AddrPickableDataSrv(user=self, address=self.MP_SERVICE_ADDR)
->>>>>>> dcc4e504
             self._mempool_maintenance_srv = AddrPickableDataSrv(user=self, address=self.MP_MAINTENANCE_ADDR)
-            self._mempool_server = AddrPickableDataSrv(user=self, address=self.MP_SERVICE_ADDR)
-
             self._mp_executor_mng = MPExecutorMng(self, self.EXECUTOR_COUNT, self._config)
-<<<<<<< HEAD
-            self._resource_mng = OperatorResourceMng(self, self._config)
-            mempool_capacity = self._config.get_mempool_capacity()
-            self._mempool = MemPool(self._resource_mng, self._mp_executor_mng, mempool_capacity)
-            self._replicator = MemPoolReplicator(self._mempool)
-
-=======
             self._operator_resource_mng = OperatorResourceMng(self._config)
->>>>>>> dcc4e504
             self.event_loop.run_until_complete(self._mp_executor_mng.async_init())
             self._mempool = MemPool(self._config, self._operator_resource_mng, self._mp_executor_mng)
+            self._replicator = MemPoolReplicator(self._mempool)
             self.event_loop.run_forever()
         except Exception as err:
             self.error(f"Failed to run mempool_service: {err}")
 
     def on_resource_released(self, resource_id: int):
-        self._mempool.on_resource_got_available(resource_id)+        self._mempool.on_resource_got_available(resource_id)
+
+    def on_operator_resource_released(self):
+        self._mempool.on_operator_resource_released()