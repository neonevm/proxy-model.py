from logged_groups import logged_group
import asyncio
from multiprocessing import Process
<<<<<<< HEAD
from typing import Any, cast
=======
from typing import Any, Optional, cast
>>>>>>> 4c066dd7

from neon_py.network import AddrPickableDataSrv, IPickableDataServerUser
from neon_py.maintenance_api import MaintenanceRequest, MaintenanceCommand
from neon_py.data import Result

from ..common_neon.config import IConfig

from .mempool import MemPool
from .executor_mng import MPExecutorMng, IMPExecutorMngUser
from .operator_resource_mng import OperatorResourceMng

from .mempool_api import MPRequest, MPRequestType, MPTxRequest, MPPendingTxNonceRequest, MPPendingTxByHashRequest

from .mempool_api import MPRequest, MPRequestType, MPTxRequest, MPPendingTxNonceReq, MPPendingTxByHashReq


@logged_group("neon.MemPool")
class MPService(IPickableDataServerUser, IMPExecutorMngUser):
    MP_SERVICE_ADDR = ("0.0.0.0", 9091)
    MP_MAINTENANCE_ADDR = ("0.0.0.0", 9092)

<<<<<<< HEAD
    MP_SERVICE_ADDR = ("0.0.0.0", 9091)
    MP_MAINTENANCE_ADDR = ("0.0.0.0", 9092)

=======
>>>>>>> 4c066dd7
    EXECUTOR_COUNT = 8

    def __init__(self, config: IConfig):
        self.event_loop = asyncio.new_event_loop()
        asyncio.set_event_loop(self.event_loop)
        self._mempool_srv: Optional[AddrPickableDataSrv] = None
        self._mempool_maintenance_srv: Optional[AddrPickableDataSrv] = None
        self._mempool: Optional[MemPool] = None
        self._mp_executor_mng: Optional[MPExecutorMng] = None
        self._process = Process(target=self.run)
        self._config = config

    def start(self):
        self.info("Run until complete")
        self._process.start()

<<<<<<< HEAD
    async def on_data_received(self, mp_request: MPRequest) -> Any:
        if issubclass(type(mp_request), (MPRequest,)):
            return await self.process_mp_request(mp_request)
        elif isinstance(mp_request, MaintenanceRequest):
            return self.process_maintenance_request(mp_request)
=======
    async def on_data_received(self, mp_request: Any) -> Any:
        if issubclass(type(mp_request), (MPRequest,)):
            return await self.process_mp_request(cast(MPRequest, mp_request))
        elif isinstance(mp_request, MaintenanceRequest):
            return self.process_maintenance_request(cast(MaintenanceRequest, mp_request))
>>>>>>> 4c066dd7
        self.error(f"Failed to process mp_request, unknown type: {type(mp_request)}")

    async def process_mp_request(self, mp_request: MPRequest) -> Any:
        if mp_request.type == MPRequestType.SendTransaction:
            tx_request = cast(MPTxRequest, mp_request)
            return await self._mempool.schedule_mp_tx_request(tx_request)
        elif mp_request.type == MPRequestType.GetLastTxNonce:
<<<<<<< HEAD
            pending_nonce_req = cast(MPPendingTxNonceReq, mp_request)
            return self._mempool.get_pending_tx_nonce(pending_nonce_req.sender)
        elif mp_request.type == MPRequestType.GetTxByHash:
            pending_tx_by_hash_req = cast(MPPendingTxByHashReq, mp_request)
            return self._mempool.get_pending_tx_by_hash(pending_tx_by_hash_req.tx_hash)
        self.error(f"Failed to process mp_reqeust, unknown type: {mp_request.type}")
=======
            pending_nonce_req = cast(MPPendingTxNonceRequest, mp_request)
            return self._mempool.get_pending_tx_nonce(pending_nonce_req.sender)
        elif mp_request.type == MPRequestType.GetTxByHash:
            pending_tx_by_hash_req = cast(MPPendingTxByHashRequest, mp_request)
            return self._mempool.get_pending_tx_by_hash(pending_tx_by_hash_req.tx_hash)
        elif mp_request.type == MPRequestType.GetGasPrice:
            return self._mempool.get_gas_price()
        self.error(f"Failed to process mp_request, unknown type: {mp_request.type}")
>>>>>>> 4c066dd7

    def process_maintenance_request(self, request: MaintenanceRequest) -> Result:
        if request.command == MaintenanceCommand.SuspendMemPool:
            return self._mempool.suspend_processing()
        elif request.command == MaintenanceCommand.ResumeMemPool:
            return self._mempool.resume_processing()
        self.error(f"Failed to process maintenance mp_reqeust, unknown command: {request.command}")

    def run(self):
<<<<<<< HEAD
        self._mempool_server = AddrPickableDataSrv(user=self, address=self.MP_SERVICE_ADDR)
        self._mempool_maintenance_srv = AddrPickableDataSrv(user=self, address=self.MP_MAINTENANCE_ADDR)
        self._mp_executor_mng = MPExecutorMng(self, self.EXECUTOR_COUNT, self._config)
        mempool_capacity = self._config.get_mempool_capacity()
        self._mempool = MemPool(self._mp_executor_mng, mempool_capacity)
        self.event_loop.run_until_complete(self._mp_executor_mng.async_init())
        self.event_loop.run_forever()
=======
        try:
            self._mempool_srv = AddrPickableDataSrv(user=self, address=self.MP_SERVICE_ADDR)
            self._mempool_maintenance_srv = AddrPickableDataSrv(user=self, address=self.MP_MAINTENANCE_ADDR)
            self._mp_executor_mng = MPExecutorMng(self, self.EXECUTOR_COUNT, self._config)
            self._operator_resource_mng = OperatorResourceMng(self._config)
            self.event_loop.run_until_complete(self._mp_executor_mng.async_init())
            self._mempool = MemPool(self._config, self._operator_resource_mng, self._mp_executor_mng)
            self.event_loop.run_forever()
        except Exception as err:
            self.error(f"Failed to run mempool_service: {err}")
>>>>>>> 4c066dd7

    def on_resource_released(self, resource_id: int):
        self._mempool.on_resource_got_available(resource_id)<|MERGE_RESOLUTION|>--- conflicted
+++ resolved
@@ -1,11 +1,7 @@
 from logged_groups import logged_group
 import asyncio
 from multiprocessing import Process
-<<<<<<< HEAD
-from typing import Any, cast
-=======
 from typing import Any, Optional, cast
->>>>>>> 4c066dd7
 
 from neon_py.network import AddrPickableDataSrv, IPickableDataServerUser
 from neon_py.maintenance_api import MaintenanceRequest, MaintenanceCommand
@@ -19,20 +15,12 @@
 
 from .mempool_api import MPRequest, MPRequestType, MPTxRequest, MPPendingTxNonceRequest, MPPendingTxByHashRequest
 
-from .mempool_api import MPRequest, MPRequestType, MPTxRequest, MPPendingTxNonceReq, MPPendingTxByHashReq
-
 
 @logged_group("neon.MemPool")
 class MPService(IPickableDataServerUser, IMPExecutorMngUser):
     MP_SERVICE_ADDR = ("0.0.0.0", 9091)
     MP_MAINTENANCE_ADDR = ("0.0.0.0", 9092)
 
-<<<<<<< HEAD
-    MP_SERVICE_ADDR = ("0.0.0.0", 9091)
-    MP_MAINTENANCE_ADDR = ("0.0.0.0", 9092)
-
-=======
->>>>>>> 4c066dd7
     EXECUTOR_COUNT = 8
 
     def __init__(self, config: IConfig):
@@ -49,19 +37,11 @@
         self.info("Run until complete")
         self._process.start()
 
-<<<<<<< HEAD
-    async def on_data_received(self, mp_request: MPRequest) -> Any:
-        if issubclass(type(mp_request), (MPRequest,)):
-            return await self.process_mp_request(mp_request)
-        elif isinstance(mp_request, MaintenanceRequest):
-            return self.process_maintenance_request(mp_request)
-=======
     async def on_data_received(self, mp_request: Any) -> Any:
         if issubclass(type(mp_request), (MPRequest,)):
             return await self.process_mp_request(cast(MPRequest, mp_request))
         elif isinstance(mp_request, MaintenanceRequest):
             return self.process_maintenance_request(cast(MaintenanceRequest, mp_request))
->>>>>>> 4c066dd7
         self.error(f"Failed to process mp_request, unknown type: {type(mp_request)}")
 
     async def process_mp_request(self, mp_request: MPRequest) -> Any:
@@ -69,14 +49,6 @@
             tx_request = cast(MPTxRequest, mp_request)
             return await self._mempool.schedule_mp_tx_request(tx_request)
         elif mp_request.type == MPRequestType.GetLastTxNonce:
-<<<<<<< HEAD
-            pending_nonce_req = cast(MPPendingTxNonceReq, mp_request)
-            return self._mempool.get_pending_tx_nonce(pending_nonce_req.sender)
-        elif mp_request.type == MPRequestType.GetTxByHash:
-            pending_tx_by_hash_req = cast(MPPendingTxByHashReq, mp_request)
-            return self._mempool.get_pending_tx_by_hash(pending_tx_by_hash_req.tx_hash)
-        self.error(f"Failed to process mp_reqeust, unknown type: {mp_request.type}")
-=======
             pending_nonce_req = cast(MPPendingTxNonceRequest, mp_request)
             return self._mempool.get_pending_tx_nonce(pending_nonce_req.sender)
         elif mp_request.type == MPRequestType.GetTxByHash:
@@ -85,7 +57,6 @@
         elif mp_request.type == MPRequestType.GetGasPrice:
             return self._mempool.get_gas_price()
         self.error(f"Failed to process mp_request, unknown type: {mp_request.type}")
->>>>>>> 4c066dd7
 
     def process_maintenance_request(self, request: MaintenanceRequest) -> Result:
         if request.command == MaintenanceCommand.SuspendMemPool:
@@ -95,15 +66,6 @@
         self.error(f"Failed to process maintenance mp_reqeust, unknown command: {request.command}")
 
     def run(self):
-<<<<<<< HEAD
-        self._mempool_server = AddrPickableDataSrv(user=self, address=self.MP_SERVICE_ADDR)
-        self._mempool_maintenance_srv = AddrPickableDataSrv(user=self, address=self.MP_MAINTENANCE_ADDR)
-        self._mp_executor_mng = MPExecutorMng(self, self.EXECUTOR_COUNT, self._config)
-        mempool_capacity = self._config.get_mempool_capacity()
-        self._mempool = MemPool(self._mp_executor_mng, mempool_capacity)
-        self.event_loop.run_until_complete(self._mp_executor_mng.async_init())
-        self.event_loop.run_forever()
-=======
         try:
             self._mempool_srv = AddrPickableDataSrv(user=self, address=self.MP_SERVICE_ADDR)
             self._mempool_maintenance_srv = AddrPickableDataSrv(user=self, address=self.MP_MAINTENANCE_ADDR)
@@ -114,7 +76,6 @@
             self.event_loop.run_forever()
         except Exception as err:
             self.error(f"Failed to run mempool_service: {err}")
->>>>>>> 4c066dd7
 
     def on_resource_released(self, resource_id: int):
         self._mempool.on_resource_got_available(resource_id)