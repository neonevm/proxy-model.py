--- conflicted
+++ resolved
@@ -26,20 +26,11 @@
         self._task_loop = asyncio.get_event_loop().create_task(self._process_task_loop())
 
     def _generate_req_id(self, name: Optional[str] = None) -> str:
-<<<<<<< HEAD
-        now = time.time()
-        now_sec = math.ceil(now)
-        now_msec = math.ceil(now * 1000 % 1000)
-        if name is None:
-            name = self._name
-        return f'{name}-{now_sec}.{now_msec:03d}'
-=======
         if name is None:
             name = self._name
         req_id = f'{name}-{self._task_idx}'
         self._task_idx += 1
         return req_id
->>>>>>> f51d5864
 
     def _try_to_submit_request(self) -> None:
         if not self._executor.is_available():
