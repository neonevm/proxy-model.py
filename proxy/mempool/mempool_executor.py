--- conflicted
+++ resolved
@@ -5,13 +5,6 @@
 
 
 from logged_groups import logged_group, logging_context
-<<<<<<< HEAD
-from typing import Optional, Any
-from neon_py.network import PipePickableDataSrv, IPickableDataServerUser
-
-from ..common_neon.gas_price_calculator import GasPriceCalculator
-from ..common_neon.errors import BlockedAccountsError, NodeBehindError, SolanaUnavailableError
-=======
 from typing import Optional, Any, List, cast
 from neon_py.network import PipePickableDataSrv, IPickableDataServerUser
 
@@ -19,7 +12,6 @@
 from ..common_neon.data import NeonTxExecCfg
 from ..common_neon.errors import BlockedAccountsError
 from ..common_neon.errors import NodeBehindError, SolanaUnavailableError, NonceTooLowError
->>>>>>> 4c066dd7
 from ..common_neon.solana_interactor import SolanaInteractor
 from ..common_neon.address import EthereumAddress
 from ..common_neon.config import IConfig
@@ -106,32 +98,6 @@
             return MPOpResInitResult(code=MPOpResInitResultCode.Failed)
 
     def execute_neon_tx(self, mp_tx_request: MPTxRequest):
-<<<<<<< HEAD
-        with logging_context(req_id=mp_tx_request.req_id, exectr=self._id):
-            try:
-                if mp_tx_request.gas_price < self._gas_price_calculator.get_min_gas_price():
-                    self.debug(f"Failed to execute neon_tx: {mp_tx_request.log_str}, got low gas price error")
-                    return MPTxResult(MPResultCode.LowGasPrice, None)
-                self.execute_neon_tx_impl(mp_tx_request)
-            except BlockedAccountsError:
-                self.debug(f"Failed to execute neon_tx: {mp_tx_request.log_str}, got blocked accounts result")
-                return MPTxResult(MPResultCode.BlockedAccount, None)
-            except NodeBehindError:
-                self.debug(f"Failed to execute neon_tx: {mp_tx_request.log_str}, got node behind error")
-                return MPTxResult(MPResultCode.SolanaUnavailable, None)
-            except SolanaUnavailableError:
-                self.debug(f"Failed to execute neon_tx: {mp_tx_request.log_str}, got solana unavailable error")
-                return MPTxResult(MPResultCode.SolanaUnavailable, None)
-            except Exception as err:
-                err_tb = "".join(traceback.format_tb(err.__traceback__))
-                self.error(f"Failed to execute neon_tx: {mp_tx_request.log_str}, got error: {err}: {err_tb}")
-                return MPTxResult(MPResultCode.Unspecified, None)
-            return MPTxResult(MPResultCode.Done, None)
-
-    def execute_neon_tx_impl(self, mp_tx_request: MPTxRequest):
-        neon_tx = mp_tx_request.neon_tx
-=======
->>>>>>> 4c066dd7
         neon_tx_exec_cfg = mp_tx_request.neon_tx_exec_cfg
         try:
             assert neon_tx_exec_cfg is not None
