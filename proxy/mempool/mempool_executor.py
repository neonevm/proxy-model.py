--- conflicted
+++ resolved
@@ -63,18 +63,15 @@
             except BlockedAccountsError:
                 self.debug(f"Failed to execute neon_tx: {mp_tx_request.log_str}, got blocked accounts result")
                 return MPTxResult(MPResultCode.BlockedAccount, None)
-<<<<<<< HEAD
             except BadResourceError:
                 self.debug(f"Failed to execute neon_tx: {mp_tx_request.log_str}, got bad resource error")
                 return MPTxResult(MPResultCode.BadResourceError, None)
-=======
             except NodeBehindError:
                 self.debug(f"Failed to execute neon_tx: {mp_tx_request.log_str}, got node behind error")
                 return MPTxResult(MPResultCode.SolanaUnavailable, None)
             except SolanaUnavailableError:
                 self.debug(f"Failed to execute neon_tx: {mp_tx_request.log_str}, got solana unavailable error")
                 return MPTxResult(MPResultCode.SolanaUnavailable, None)
->>>>>>> 9e131a2a
             except Exception as err:
                 err_tb = "".join(traceback.format_tb(err.__traceback__))
                 self.error(f"Failed to execute neon_tx: {mp_tx_request.log_str}, got error: {err}: {err_tb}")
