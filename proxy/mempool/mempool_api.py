--- conflicted
+++ resolved
@@ -86,13 +86,9 @@
     Done = 0
     BlockedAccount = 1,
     SolanaUnavailable = 2,
-<<<<<<< HEAD
     BadResourceError = 3,
-    Unspecified = 4,
-=======
     LowGasPrice = 4,
     Unspecified = 255,
->>>>>>> 9e131a2a
     Dummy = -1
 
 
