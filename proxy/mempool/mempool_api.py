--- conflicted
+++ resolved
@@ -8,13 +8,6 @@
 from enum import IntEnum
 from typing import Any, Optional, List, Dict
 
-<<<<<<< HEAD
-import asyncio
-import time
-
-from ..common_neon.eth_proto import NeonTx
-=======
->>>>>>> f51d5864
 from ..common_neon.data import NeonTxExecCfg
 from ..common_neon.eth_proto import NeonTx
 
