from __future__ import annotations

from dataclasses import dataclass
from enum import IntEnum

from typing import Any, Optional, List
from abc import ABC, abstractmethod

import asyncio

from ..common_neon.eth_proto import Trx as NeonTx
from ..common_neon.data import NeonTxExecCfg


@dataclass
class MPTask:
    resource_id: int
    aio_task: asyncio.Task
    mp_request: MPRequest


class IMPExecutor(ABC):
    @abstractmethod
    def submit_mp_request(self, mp_request: MPRequest) -> MPTask:
        pass

    @abstractmethod
    def is_available(self) -> bool:
        pass

    # TODO: drop it away
    @abstractmethod
    def on_no_liquidity(self, resource_id: int):
        pass

    @abstractmethod
    def release_resource(self, resource_id: int):
        pass


class MPRequestType(IntEnum):
    SendTransaction = 0,
    GetLastTxNonce = 1,
    GetTxByHash = 2,
    GetGasPrice = 3,
    GetStateTxCnt = 4,
    InitOperatorResource = 5,
    Dummy = -1


@dataclass
class MPRequest:
    req_id: str
    type: MPRequestType = MPRequestType.Dummy


@dataclass
class MPTxRequest(MPRequest):
    signature: str = None
    neon_tx: Optional[NeonTx] = None
    neon_tx_exec_cfg: Optional[NeonTxExecCfg] = None
    sender_address: str = None
    gas_price: int = 0

    def __post_init__(self):
        self.gas_price = self.neon_tx.gasPrice
        self.sender_address = "0x" + self.neon_tx.sender()
        self.type = MPRequestType.SendTransaction

<<<<<<< HEAD

@dataclass
class MPPendingTxNonceReq(MPRequest):
=======
    @property
    def nonce(self) -> int:
        return self.neon_tx.nonce

    def has_chain_id(self) -> bool:
        return self.neon_tx.hasChainId()

>>>>>>> 4c066dd7

@dataclass
class MPPendingTxNonceRequest(MPRequest):
    sender: str = None

    def __post_init__(self):
        self.type = MPRequestType.GetLastTxNonce


@dataclass
class MPPendingTxByHashRequest(MPRequest):
    tx_hash: str = None

    def __post_init__(self):
        self.type = MPRequestType.GetTxByHash


@dataclass
class MPGasPriceRequest(MPRequest):
    def __post_init__(self):
        self.type = MPRequestType.GetGasPrice


@dataclass
class MPSenderTxCntRequest(MPRequest):
    sender_list: List[str] = None

    def __post_init__(self):
        self.type = MPRequestType.GetStateTxCnt


@dataclass
class MPOpResInitRequest(MPRequest):
    resource_ident: str = ''

    def __post_init__(self):
        self.type = MPRequestType.InitOperatorResource


class MPTxExecResultCode(IntEnum):
    Done = 0
    BlockedAccount = 1,
    SolanaUnavailable = 2,
<<<<<<< HEAD
    LowGasPrice = 4,
=======
    NodeBehind = 3,
    NonceTooLow = 4,
>>>>>>> 4c066dd7
    Unspecified = 255,
    Dummy = -1


@dataclass
class MPTxExecResult:
    code: MPTxExecResultCode
    data: Any


class MPTxSendResultCode(IntEnum):
    Success = 0
    NonceTooLow = 1
    Underprice = 2
    AlreadyKnown = 3
    Unspecified = 255


@dataclass
class MPTxSendResult:
    code: MPTxSendResultCode
    state_tx_cnt: Optional[int]


@dataclass
class MPGasPriceResult:
    suggested_gas_price: int
    min_gas_price: int


@dataclass
class MPSenderTxCntData:
    sender: str
    state_tx_cnt: int


@dataclass
class MPSenderTxCntResult:
    sender_tx_cnt_list: List[MPSenderTxCntData]


class MPOpResInitResultCode(IntEnum):
    Success = 0
    Failed = 1
    Unspecified = 255


@dataclass
class MPOpResInitResult:
    code: MPOpResInitResultCode<|MERGE_RESOLUTION|>--- conflicted
+++ resolved
@@ -67,11 +67,6 @@
         self.sender_address = "0x" + self.neon_tx.sender()
         self.type = MPRequestType.SendTransaction
 
-<<<<<<< HEAD
-
-@dataclass
-class MPPendingTxNonceReq(MPRequest):
-=======
     @property
     def nonce(self) -> int:
         return self.neon_tx.nonce
@@ -79,7 +74,6 @@
     def has_chain_id(self) -> bool:
         return self.neon_tx.hasChainId()
 
->>>>>>> 4c066dd7
 
 @dataclass
 class MPPendingTxNonceRequest(MPRequest):
@@ -123,12 +117,8 @@
     Done = 0
     BlockedAccount = 1,
     SolanaUnavailable = 2,
-<<<<<<< HEAD
-    LowGasPrice = 4,
-=======
     NodeBehind = 3,
     NonceTooLow = 4,
->>>>>>> 4c066dd7
     Unspecified = 255,
     Dummy = -1
 
