--- conflicted
+++ resolved
@@ -57,29 +57,4 @@
         if self.senders[0].len() == 0:
             del self.senders[0]
         self.senders.sort()
-<<<<<<< HEAD
-        return tx.mp_request
-
-
-class MPTransaction:
-    # mp_request: MPTxRequest = None
-    # signature: str = None
-    # nonce: int = 0
-    # address: str = None
-    # gas_price: int = 0
-
-    def __init__(self, mp_request: MPTxRequest):
-        self.mp_request: MPTxRequest = mp_request
-        self.signature: str = mp_request.signature
-        self.nonce: int = mp_request.neon_tx.nonce
-        self.address: str = mp_request.neon_tx.toAddress
-        self.gas_price: int = mp_request.neon_tx.gasPrice
-
-    def __eq__(self, other):
-        return self.nonce == other.nonce
-
-    def __lt__(self, other):
-        return self.nonce < other.nonce
-=======
-        return tx
->>>>>>> ce1c8064
+        return tx