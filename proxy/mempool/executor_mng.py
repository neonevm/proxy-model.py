import asyncio
import dataclasses
import socket
from abc import ABC, abstractmethod
from collections import deque
from typing import List, Tuple, Deque, Set, cast

from logged_groups import logged_group, logging_context
from neon_py.network import PipePickableDataClient

from ..common_neon.config import IConfig

from .mempool_api import MPRequest, IMPExecutor, MPTask, MPRequestType, MPTxRequest
from .mempool_executor import MPExecutor
from .operator_resource_mng import OperatorResourceInfo


class MPExecutorClient(PipePickableDataClient):

    def __init__(self, client_sock: socket.socket):
        PipePickableDataClient.__init__(self, client_sock=client_sock)


class IMPExecutorMngUser(ABC):

    @abstractmethod
    def on_resource_released(self, resource_id: int):
        assert False


@logged_group("neon.MemPool")
class MPExecutorMng(IMPExecutor):

    BRING_BACK_EXECUTOR_TIMEOUT_SEC = 1800

    @dataclasses.dataclass
    class ExecutorInfo:
        executor: MPExecutor
        client: MPExecutorClient
        id: int

    def __init__(self, user: IMPExecutorMngUser, executor_count: int, config: IConfig):
        self.info(f"Initialize executor mng with executor_count: {executor_count}")
        self._available_executor_pool: Deque[int] = deque()
        self._busy_executor_pool: Set[int] = set()
        self._executors: List[MPExecutorMng.ExecutorInfo] = list()
        self._user = user
        for i in range(executor_count):
            executor_info = MPExecutorMng._create_executor(i, config)
            self._executors.append(executor_info)
            self._available_executor_pool.appendleft(i)
            executor_info.executor.start()

    async def async_init(self):
        for ex_info in self._executors:
            await ex_info.client.async_init()

<<<<<<< HEAD
    def submit_mp_request(self, mp_request: MPRequest) -> MPTask:
        with logging_context(req_id=mp_request.req_id):
            executor_id, executor = self._get_executor()
            if mp_request.type == MPRequestType.SendTransaction:
                tx_hash = cast(MPTxRequest, mp_request).signature
                self.debug(f"Tx: {tx_hash} - scheduled on executor: {executor_id}")
            elif mp_request.type == MPRequestType.GetGasPrice:
                self.debug(f"Calculate gas price scheduled on executor: {executor_id}")
        task = asyncio.get_event_loop().create_task(executor.send_data_async(mp_request))
        return MPTask(resource_id=executor_id, aio_task=task, mp_request=mp_request)
=======
    def submit_mp_request(self, mp_request: MPRequest, operator_resource_info: OperatorResourceInfo) -> Tuple[int, asyncio.Task]:
        executor_id, executor = self._get_executor()
        if mp_request.type == MPRequestType.SendTransaction:
            tx_hash = cast(MPTxRequest, mp_request).signature
            self.debug(f"Tx: {tx_hash} - scheduled on executor: {executor_id}")
        executor_msg = mp_request, operator_resource_info
        task = asyncio.get_event_loop().create_task(executor.send_data_async(executor_msg))
        return executor_id, task
>>>>>>> 4580f9e8

    def is_available(self) -> bool:
        return self._has_available()

    def _has_available(self) -> bool:
        return len(self._available_executor_pool) > 0

    def _get_executor(self) -> Tuple[int, MPExecutorClient]:
        executor_id = self._available_executor_pool.pop()
        self.debug(f"Acquire executor: {executor_id}")
        self._busy_executor_pool.add(executor_id)
        executor_info = self._executors[executor_id]
        return executor_id, executor_info.client

    def on_no_liquidity(self, resource_id: int):
        self.debug(f"No liquidity, executor: {resource_id} - will be unblocked in: {MPExecutorMng.BRING_BACK_EXECUTOR_TIMEOUT_SEC} sec")
        asyncio.get_event_loop().create_task(self._release_executor_later(resource_id))

    async def _release_executor_later(self, executor_id: int):
        await asyncio.sleep(MPExecutorMng.BRING_BACK_EXECUTOR_TIMEOUT_SEC)
        self.release_resource(executor_id)

    def release_resource(self, resource_id: int):
        self.debug(f"Release executor: {resource_id}")
        self._busy_executor_pool.remove(resource_id)
        self._available_executor_pool.appendleft(resource_id)
        self._user.on_resource_released(resource_id)

    @staticmethod
    def _create_executor(executor_id: int, config: IConfig) -> ExecutorInfo:
        client_sock, srv_sock = socket.socketpair()
        executor = MPExecutor(executor_id, srv_sock, config)
        client = MPExecutorClient(client_sock)
        return MPExecutorMng.ExecutorInfo(executor=executor, client=client, id=executor_id)

    def __del__(self):
        for executor_info in self._executors:
            executor_info.executor.kill()
        self._busy_executor_pool.clear()
        self._available_executor_pool.clear()<|MERGE_RESOLUTION|>--- conflicted
+++ resolved
@@ -10,9 +10,8 @@
 
 from ..common_neon.config import IConfig
 
-from .mempool_api import MPRequest, IMPExecutor, MPTask, MPRequestType, MPTxRequest
+from .mempool_api import MPRequest, IMPExecutor, MPTask
 from .mempool_executor import MPExecutor
-from .operator_resource_mng import OperatorResourceInfo
 
 
 class MPExecutorClient(PipePickableDataClient):
@@ -55,27 +54,11 @@
         for ex_info in self._executors:
             await ex_info.client.async_init()
 
-<<<<<<< HEAD
     def submit_mp_request(self, mp_request: MPRequest) -> MPTask:
         with logging_context(req_id=mp_request.req_id):
             executor_id, executor = self._get_executor()
-            if mp_request.type == MPRequestType.SendTransaction:
-                tx_hash = cast(MPTxRequest, mp_request).signature
-                self.debug(f"Tx: {tx_hash} - scheduled on executor: {executor_id}")
-            elif mp_request.type == MPRequestType.GetGasPrice:
-                self.debug(f"Calculate gas price scheduled on executor: {executor_id}")
         task = asyncio.get_event_loop().create_task(executor.send_data_async(mp_request))
         return MPTask(resource_id=executor_id, aio_task=task, mp_request=mp_request)
-=======
-    def submit_mp_request(self, mp_request: MPRequest, operator_resource_info: OperatorResourceInfo) -> Tuple[int, asyncio.Task]:
-        executor_id, executor = self._get_executor()
-        if mp_request.type == MPRequestType.SendTransaction:
-            tx_hash = cast(MPTxRequest, mp_request).signature
-            self.debug(f"Tx: {tx_hash} - scheduled on executor: {executor_id}")
-        executor_msg = mp_request, operator_resource_info
-        task = asyncio.get_event_loop().create_task(executor.send_data_async(executor_msg))
-        return executor_id, task
->>>>>>> 4580f9e8
 
     def is_available(self) -> bool:
         return self._has_available()
