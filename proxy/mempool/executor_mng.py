import asyncio
import dataclasses
import socket
from abc import ABC, abstractmethod
from collections import deque
from typing import List, Tuple, Deque, Set, cast

<<<<<<< HEAD
from logged_groups import logged_group
=======
from logged_groups import logged_group, logging_context
>>>>>>> 4c066dd7
from neon_py.network import PipePickableDataClient

from ..common_neon.config import IConfig

from .mempool_api import MPRequest, IMPExecutor, MPTask
from .mempool_executor import MPExecutor


class MPExecutorClient(PipePickableDataClient):

    def __init__(self, client_sock: socket.socket):
        PipePickableDataClient.__init__(self, client_sock=client_sock)


class IMPExecutorMngUser(ABC):

    @abstractmethod
    def on_resource_released(self, resource_id: int):
        assert False


@logged_group("neon.MemPool")
class MPExecutorMng(IMPExecutor):

    BRING_BACK_EXECUTOR_TIMEOUT_SEC = 1800

    @dataclasses.dataclass
    class ExecutorInfo:
        executor: MPExecutor
        client: MPExecutorClient
        id: int

    def __init__(self, user: IMPExecutorMngUser, executor_count: int, config: IConfig):
        self.info(f"Initialize executor mng with executor_count: {executor_count}")
        self._available_executor_pool: Deque[int] = deque()
        self._busy_executor_pool: Set[int] = set()
        self._executors: List[MPExecutorMng.ExecutorInfo] = list()
        self._user = user
        for i in range(executor_count):
            executor_info = MPExecutorMng._create_executor(i, config)
            self._executors.append(executor_info)
            self._available_executor_pool.appendleft(i)
            executor_info.executor.start()

    async def async_init(self):
        for ex_info in self._executors:
            await ex_info.client.async_init()

    def submit_mp_request(self, mp_request: MPRequest) -> MPTask:
        with logging_context(req_id=mp_request.req_id):
            executor_id, executor = self._get_executor()
        task = asyncio.get_event_loop().create_task(executor.send_data_async(mp_request))
        return MPTask(resource_id=executor_id, aio_task=task, mp_request=mp_request)

    def is_available(self) -> bool:
        return self._has_available()

    def _has_available(self) -> bool:
        return len(self._available_executor_pool) > 0

    def _get_executor(self) -> Tuple[int, MPExecutorClient]:
        executor_id = self._available_executor_pool.pop()
        self.debug(f"Acquire executor: {executor_id}")
        self._busy_executor_pool.add(executor_id)
        executor_info = self._executors[executor_id]
        return executor_id, executor_info.client

    def on_no_liquidity(self, resource_id: int):
        self.debug(f"No liquidity, executor: {resource_id} - will be unblocked in: {MPExecutorMng.BRING_BACK_EXECUTOR_TIMEOUT_SEC} sec")
        asyncio.get_event_loop().create_task(self._release_executor_later(resource_id))

    async def _release_executor_later(self, executor_id: int):
        await asyncio.sleep(MPExecutorMng.BRING_BACK_EXECUTOR_TIMEOUT_SEC)
        self.release_resource(executor_id)

    def release_resource(self, resource_id: int):
        self.debug(f"Release executor: {resource_id}")
        self._busy_executor_pool.remove(resource_id)
        self._available_executor_pool.appendleft(resource_id)
        self._user.on_resource_released(resource_id)

    @staticmethod
    def _create_executor(executor_id: int, config: IConfig) -> ExecutorInfo:
        client_sock, srv_sock = socket.socketpair()
        executor = MPExecutor(executor_id, srv_sock, config)
        client = MPExecutorClient(client_sock)
        return MPExecutorMng.ExecutorInfo(executor=executor, client=client, id=executor_id)

    def __del__(self):
        for executor_info in self._executors:
            executor_info.executor.kill()
        self._busy_executor_pool.clear()
        self._available_executor_pool.clear()<|MERGE_RESOLUTION|>--- conflicted
+++ resolved
@@ -5,11 +5,7 @@
 from collections import deque
 from typing import List, Tuple, Deque, Set, cast
 
-<<<<<<< HEAD
-from logged_groups import logged_group
-=======
 from logged_groups import logged_group, logging_context
->>>>>>> 4c066dd7
 from neon_py.network import PipePickableDataClient
 
 from ..common_neon.config import IConfig
