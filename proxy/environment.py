<<<<<<< HEAD
from decimal import Decimal
=======
import json
>>>>>>> 700ad267
import os
import subprocess
from logged_groups import logged_group, LogMng
from solana.publickey import PublicKey
from solana.account import Account as sol_Account
from typing import Optional

SOLANA_URL = os.environ.get("SOLANA_URL", "http://localhost:8899")
PP_SOLANA_URL = os.environ.get("PP_SOLANA_URL", SOLANA_URL)
EVM_LOADER_ID = os.environ.get("EVM_LOADER")
neon_cli_timeout = float(os.environ.get("NEON_CLI_TIMEOUT", "0.1"))

NEW_USER_AIRDROP_AMOUNT = int(os.environ.get("NEW_USER_AIRDROP_AMOUNT", "0"))
CONFIRMATION_CHECK_DELAY = float(os.environ.get("NEON_CONFIRMATION_CHECK_DELAY", "0.1"))
CONTINUE_COUNT_FACTOR = int(os.environ.get("CONTINUE_COUNT_FACTOR", "3"))
TIMEOUT_TO_RELOAD_NEON_CONFIG = int(os.environ.get("TIMEOUT_TO_RELOAD_NEON_CONFIG", "3600"))

MINIMAL_GAS_PRICE=os.environ.get("MINIMAL_GAS_PRICE", None)
if MINIMAL_GAS_PRICE is not None:
    MINIMAL_GAS_PRICE = int(MINIMAL_GAS_PRICE)*10**9

EXTRA_GAS = int(os.environ.get("EXTRA_GAS", "0"))
LOG_SENDING_SOLANA_TRANSACTION = os.environ.get("LOG_SENDING_SOLANA_TRANSACTION", "NO") == "YES"
LOG_NEON_CLI_DEBUG = os.environ.get("LOG_NEON_CLI_DEBUG", "NO") == "YES"
WRITE_TRANSACTION_COST_IN_DB = os.environ.get("WRITE_TRANSACTION_COST_IN_DB", "NO") == "YES"
RETRY_ON_FAIL = int(os.environ.get("RETRY_ON_FAIL", "10"))
RETRY_ON_FAIL_ON_GETTING_CONFIRMED_TRANSACTION = max(int(os.environ.get("RETRY_ON_FAIL_ON_GETTING_CONFIRMED_TRANSACTION", "1000")), 1)
FUZZING_BLOCKHASH = os.environ.get("FUZZING_BLOCKHASH", "NO") == "YES"
CONFIRM_TIMEOUT = max(int(os.environ.get("CONFIRM_TIMEOUT", 10)), 10)
PARALLEL_REQUESTS = int(os.environ.get("PARALLEL_REQUESTS", "2"))
DEVNET_HISTORY_START = "7BdwyUQ61RUZP63HABJkbW66beLk22tdXnP69KsvQBJekCPVaHoJY47Rw68b3VV1UbQNHxX3uxUSLfiJrfy2bTn"
HISTORY_START = [DEVNET_HISTORY_START]
START_SLOT = os.environ.get('START_SLOT', 0)
FINALIZED = os.environ.get('FINALIZED', 'finalized')
CANCEL_TIMEOUT = int(os.environ.get("CANCEL_TIMEOUT", "60"))
ACCOUNT_PERMISSION_UPDATE_INT = int(os.environ.get("ACCOUNT_PERMISSION_UPDATE_INT", 60 * 5))
OPERATOR_FEE = Decimal(os.environ.get("OPERATOR_FEE", "0.1"))
NEON_PRICE_USD = Decimal('0.25')
SOL_PRICE_UPDATE_INTERVAL = int(os.environ.get("SOL_PRICE_UPDATE_INTERVAL", 60))
GET_SOL_PRICE_MAX_RETRIES = int(os.environ.get("GET_SOL_PRICE_MAX_RETRIES", 3))
GET_SOL_PRICE_RETRY_INTERVAL = int(os.environ.get("GET_SOL_PRICE_RETRY_INTERVAL", 1))

@logged_group("neon.Proxy")
class solana_cli:
    def call(self, *args):
        try:
            cmd = ["solana",
                   "--url", SOLANA_URL,
                   ] + list(args)
            self.debug("Calling: " + " ".join(cmd))
            return subprocess.check_output(cmd, universal_newlines=True)
        except subprocess.CalledProcessError as err:
            self.error("ERR: solana error {}".format(err))
            raise


@logged_group("neon.Proxy")
def get_solana_accounts(*, logger) -> [sol_Account]:
    def read_sol_account(name) -> Optional[sol_Account]:
        if not os.path.isfile(name):
            return None

        with open(name.strip(), mode='r') as d:
            pkey = (d.read())
            num_list = [int(v) for v in pkey.strip("[] \n").split(',')]
            value_list = bytes(num_list[0:32])
            return sol_Account(value_list)

    res = solana_cli().call('config', 'get')
    substr = "Keypair Path: "
    path = ""
    for line in res.splitlines():
        if line.startswith(substr):
            path = line[len(substr):].strip()
    if path == "":
        raise Exception("cannot get keypair path")

    path = path.strip()

    signer_list = []
    (file_name, file_ext) = os.path.splitext(path)
    i = -1
    while True:
        i += 1
        full_path = file_name + (str(i) if i > 0 else '') + file_ext
        signer = read_sol_account(full_path)
        if not signer:
            break
        signer_list.append(signer)

    if not len(signer_list):
        raise Exception("not keypairs")

    return signer_list


@logged_group("neon.Proxy")
class neon_cli:
    def call(self, *args):
        try:
            ctx = json.dumps(LogMng.get_logging_context())
            cmd = ["neon-cli",
                   "--commitment=recent",
                   "--url", SOLANA_URL,
                   f"--evm_loader={EVM_LOADER_ID}",
                   f"--logging_ctx={ctx}"
                   ]\
                  + (["-vvv"] if LOG_NEON_CLI_DEBUG else [])\
                  + list(args)
            self.debug("Calling: " + " ".join(cmd))
            return subprocess.check_output(cmd, timeout=neon_cli_timeout, universal_newlines=True)
        except subprocess.CalledProcessError as err:
            self.error("ERR: neon-cli error {}".format(err))
            raise

    def version(self):
        try:
            cmd = ["neon-cli",
                   "--version"]
            self.debug("Calling: " + " ".join(cmd))
            return subprocess.check_output(cmd, timeout=neon_cli_timeout, universal_newlines=True).split()[1]
        except subprocess.CalledProcessError as err:
            self.error("ERR: neon-cli error {}".format(err))
            raise


def read_elf_params(out_dict):
    for param in neon_cli().call("neon-elf-params").splitlines():
        if param.startswith('NEON_') and '=' in param:
            v = param.split('=')
            out_dict[v[0]] = v[1]


ELF_PARAMS = {}
read_elf_params(ELF_PARAMS)
COLLATERAL_POOL_BASE = ELF_PARAMS.get("NEON_POOL_BASE")
ETH_TOKEN_MINT_ID: PublicKey = PublicKey(ELF_PARAMS.get("NEON_TOKEN_MINT"))<|MERGE_RESOLUTION|>--- conflicted
+++ resolved
@@ -1,8 +1,5 @@
-<<<<<<< HEAD
 from decimal import Decimal
-=======
 import json
->>>>>>> 700ad267
 import os
 import subprocess
 from logged_groups import logged_group, LogMng
