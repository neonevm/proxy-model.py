--- conflicted
+++ resolved
@@ -124,14 +124,6 @@
 
 @logged_group("neon.Proxy")
 def get_operator_ethereum_accounts(*, logger) -> [EthereumAddress]:
-<<<<<<< HEAD
-    list = [] # TODO read from config
-    for _ in range(1, 15):
-        account = EthereumAddress.random()
-        list.append(account)
-    
-    return list
-=======
     accounts = []
 
     for account in OPERATOR_GAS_ACCOUNTS.split(';'):
@@ -141,7 +133,6 @@
         accounts.append(address)
 
     return accounts
->>>>>>> e9cfb575
 
 @logged_group("neon.Proxy")
 class neon_cli(CliBase):
