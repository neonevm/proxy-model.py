--- conflicted
+++ resolved
@@ -149,8 +149,6 @@
         response_list = self._send_rpc_batch_request("getMinimumBalanceForRentExemption", request_list)
         return [r['result'] for r in response_list]
 
-<<<<<<< HEAD
-=======
     def get_block_slot_list(self, last_block_slot, limit: int, commitment='confirmed') -> [int]:
         opts = {
             "commitment": commitment,
@@ -191,7 +189,6 @@
             block_list.append(block)
         return block_list
 
->>>>>>> 797ddaf1
     def get_recent_blockslot(self) -> int:
         blockhash_resp = self.client.get_recent_blockhash(commitment=Confirmed)
         if not blockhash_resp["result"]:
