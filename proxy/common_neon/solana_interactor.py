--- conflicted
+++ resolved
@@ -15,7 +15,6 @@
 from solana.transaction import Transaction
 from urllib.parse import urlparse
 from itertools import zip_longest
-
 from logged_groups import logged_group
 
 
@@ -23,18 +22,14 @@
 from .utils import get_from_dict
 from ..environment import EVM_LOADER_ID, CONFIRMATION_CHECK_DELAY, LOG_SENDING_SOLANA_TRANSACTION, RETRY_ON_FAIL
 
-<<<<<<< HEAD
-=======
 from typing import Any, List, NamedTuple, Union, cast
 
-logger = logging.getLogger(__name__)
-logger.setLevel(logging.DEBUG)
 
 class AccountInfo(NamedTuple):
     tag: int
     lamports: int
     owner: PublicKey
->>>>>>> fe8a463f
+
 
 @logged_group("Proxy")
 class SolanaInteractor:
@@ -44,7 +39,7 @@
 
     def _send_rpc_batch_request(self, method: str, params_list: List[Any]) -> List[RPCResponse]:
         request_data = []
-        for params in params_list:      
+        for params in params_list:
             request_id = next(self.client._provider._request_counter) + 1
             request = {"jsonrpc": "2.0", "id": request_id, "method": method, "params": params}
             request_data.append(request)
@@ -60,7 +55,7 @@
                 raise Exception("Invalid RPC response: request {} response {}", request, response)
 
         return response_data
-    
+
 
     def get_operator_key(self):
         return self.signer.public_key()
@@ -98,10 +93,10 @@
             "dataSlice": { "offset": 0, "length": 16 }
         }
         result = self.client._provider.make_request("getMultipleAccounts", list(map(str, accounts)), options)
-        logger.debug("\n{}".format(json.dumps(result, indent=4, sort_keys=True)))
+        self.debug("\n{}".format(json.dumps(result, indent=4, sort_keys=True)))
 
         if result['result']['value'] is None:
-            logger.debug("Can't get information about {}".format(accounts))
+            self.debug("Can't get information about {}".format(accounts))
             return None
 
         accounts_info = []
@@ -179,7 +174,7 @@
         for transaction in transactions:
             transaction.recent_blockhash = blockhash
             transaction.sign(self.signer)
-        
+
             base64_transaction = base64.b64encode(transaction.serialize()).decode("utf-8")
             request.append((base64_transaction, {"skipPreflight": skip_preflight, "encoding": "base64", "preflightCommitment": "confirmed"}))
 
@@ -209,18 +204,8 @@
         TIMEOUT = 30  # 30 seconds  pylint: disable=invalid-name
         elapsed_time = 0
         while elapsed_time < TIMEOUT:
-<<<<<<< HEAD
-            self.debug('confirm_transaction for %s', tx_sig)
-            resp = self.client.get_signature_statuses([tx_sig])
-            self.debug('confirm_transaction: %s', resp)
-            if resp["result"]:
-                status = resp['result']['value'][0]
-                if status and (status['confirmationStatus'] == 'finalized' or \
-                status['confirmationStatus'] == 'confirmed' and status['confirmations'] >= confirmations):
-                    return
-=======
             response = self.client.get_signature_statuses(signatures)
-            logger.debug('confirm_transactions: %s', response)
+            self.debug('confirm_transactions: %s', response)
             if response['result'] is None:
                 continue
 
@@ -232,7 +217,6 @@
             else:
                 return
 
->>>>>>> fe8a463f
             time.sleep(CONFIRMATION_CHECK_DELAY)
             elapsed_time += CONFIRMATION_CHECK_DELAY
 
