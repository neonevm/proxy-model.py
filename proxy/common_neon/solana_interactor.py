from __future__ import annotations

import base58
import base64
import time
import traceback
import requests

from typing import Optional

from solana.blockhash import Blockhash
from solana.publickey import PublicKey
from solana.rpc.api import Client as SolanaClient
from solana.account import Account as SolanaAccount
from solana.rpc.types import RPCResponse
from solana.transaction import Transaction
from itertools import zip_longest
from logged_groups import logged_group
from typing import Dict, Union, Any, List, NamedTuple, cast
from base58 import b58decode, b58encode

from .utils import SolanaBlockInfo
from ..environment import EVM_LOADER_ID, CONFIRMATION_CHECK_DELAY
from ..environment import FUZZING_BLOCKHASH, CONFIRM_TIMEOUT, FINALIZED
from ..environment import RETRY_ON_FAIL

from ..common_neon.layouts import ACCOUNT_INFO_LAYOUT
from ..common_neon.address import EthereumAddress, ether2program
from ..common_neon.address import AccountInfoLayout
from ..common_neon.utils import get_from_dict


class AccountInfo(NamedTuple):
    tag: int
    lamports: int
    owner: PublicKey
    data: bytes


class SendResult(NamedTuple):
    error: dict
    result: dict


@logged_group("neon.Proxy")
class SolanaInteractor:
    def __init__(self, solana_url: str) -> None:
        self._client = SolanaClient(solana_url)._provider
        self._fuzzing_hash_cycle = False

    def _make_request(self, request) -> RPCResponse:
        """This method is used to make retries to send request to Solana"""

        headers = {
            "Content-Type": "application/json"
        }
        client = self._client

        retry = 0
        while True:
            try:
                retry += 1
                raw_response = client.session.post(client.endpoint_uri, headers=headers, json=request)
                raw_response.raise_for_status()
                return raw_response

            except requests.exceptions.RequestException as err:
                if retry > RETRY_ON_FAIL:
                    raise

                err_tb = "".join(traceback.format_tb(err.__traceback__))
                self.error(f'Connection exception({retry}) on send request to Solana. ' +
                           f'Type(err): {type(err)}, Error: {err}, Traceback: {err_tb}')
                time.sleep(1)

            except Exception as err:
                err_tb = "".join(traceback.format_tb(err.__traceback__))
                self.error('Unknown exception on send request to Solana. ' +
                           f'Type(err): {type(err)}, Error: {err}, Traceback: {err_tb}')
                raise

    def _send_rpc_request(self, method: str, *params: Any) -> RPCResponse:
        request_id = next(self._client._request_counter) + 1

        request = {
            "jsonrpc": "2.0",
            "id": request_id,
            "method": method,
            "params": params
        }
        raw_response = self._make_request(request)
        return cast(RPCResponse, raw_response.json())

    def _send_rpc_batch_request(self, method: str, params_list: List[Any]) -> List[RPCResponse]:
        full_request_data = []
        full_response_data = []
        request_data = []
        client = self._client

        for params in params_list:
            request_id = next(client._request_counter) + 1
            request = {"jsonrpc": "2.0", "id": request_id, "method": method, "params": params}
            request_data.append(request)
            full_request_data.append(request)

            # Protection from big payload
            if len(request_data) >= 25 or len(full_request_data) == len(params_list):
                raw_response = self._make_request(request_data)
                response_data = cast(List[RPCResponse], raw_response.json())

                full_response_data += response_data
                request_data.clear()

        full_response_data.sort(key=lambda r: r["id"])

        for request, response in zip_longest(full_request_data, full_response_data):
            # self.debug(f'Request: {request}')
            # self.debug(f'Response: {response}')
            if request["id"] != response["id"]:
                raise RuntimeError(f"Invalid RPC response: request {request} response {response}")

        return full_response_data

    def get_cluster_nodes(self) -> [dict]:
        return self._send_rpc_request("getClusterNodes").get('result', [])

    def is_health(self) -> bool:
        status = self._send_rpc_request('getHealth').get('result', 'bad')
        return status == 'ok'

    def get_signatures_for_address(self, before: Optional[str], limit: int, commitment='confirmed') -> []:
        opts: Dict[str, Union[int, str]] = {}
        if before is not None:
            opts["before"] = before
        opts["limit"] = limit
        opts["commitment"] = commitment

        return self._send_rpc_request("getSignaturesForAddress", EVM_LOADER_ID, opts)

    def get_confirmed_transaction(self, sol_sign: str, encoding: str = "json"):
        return self._send_rpc_request("getConfirmedTransaction", sol_sign, encoding)

    def get_slot(self, commitment='confirmed') -> RPCResponse:
        opts = {
            'commitment': commitment
        }
        return self._send_rpc_request('getSlot', opts)

    def get_account_info(self, pubkey: PublicKey, length=256, commitment='confirmed') -> Optional[AccountInfo]:
        opts = {
            "encoding": "base64",
            "commitment": commitment,
        }

        if length != 0:
            opts['dataSlice'] = {
                'offset': 0,
                'length': length
            }

        result = self._send_rpc_request('getAccountInfo', str(pubkey), opts)
        # self.debug(f"{json.dumps(result, sort_keys=True)}")

        info = result['result']['value']
        if info is None:
            self.debug(f"Can't get information about {str(pubkey)}")
            return None

        data = base64.b64decode(info['data'][0])

        account_tag = data[0]
        lamports = info['lamports']
        owner = info['owner']

        return AccountInfo(account_tag, lamports, owner, data)

    def get_account_info_list(self, accounts: [PublicKey], length=256, commitment='confirmed') -> [AccountInfo]:
        opts = {
            "encoding": "base64",
            "commitment": commitment,
        }

        if length != 0:
            opts['dataSlice'] = {
                'offset': 0,
                'length': length
            }

        result = self._send_rpc_request("getMultipleAccounts", [str(a) for a in accounts], opts)
        # self.debug(f"{json.dumps(result, sort_keys=True)}")

        if result['result']['value'] is None:
            self.debug(f"Can't get information about {accounts}")
            return []

        accounts_info = []
        for pubkey, info in zip(accounts, result['result']['value']):
            if info is None:
                accounts_info.append(None)
            else:
                data = base64.b64decode(info['data'][0])
                account = AccountInfo(tag=data[0], lamports=info['lamports'], owner=info['owner'], data=data)
                accounts_info.append(account)

        return accounts_info

    def get_sol_balance(self, account, commitment='confirmed'):
        opts = {
            "commitment": commitment
        }
        return self._send_rpc_request('getBalance', str(account), opts)['result']['value']

    def get_token_account_balance(self, pubkey: Union[str, PublicKey], commitment='confirmed') -> int:
        opts = {
            "commitment": commitment
        }
        response = self._send_rpc_request("getTokenAccountBalance", str(pubkey), opts)
        result = response.get('result', None)
        if result is None:
            return 0
        return int(result['value']['amount'])

    def get_token_account_balance_list(self, pubkey_list: [Union[str, PublicKey]], commitment: object = 'confirmed') -> [int]:
        opts = {
            "commitment": commitment
        }
        request_list = []
        for pubkey in pubkey_list:
            request_list.append((str(pubkey), opts))

        balance_list = []
        response_list = self._send_rpc_batch_request('getTokenAccountBalance', request_list)
        for response in response_list:
            result = response.get('result', None)
            balance = int(result['value']['amount']) if result else 0
            balance_list.append(balance)

        return balance_list

    def get_account_info_layout(self, eth_account: EthereumAddress) -> Optional[AccountInfoLayout]:
        account_sol, nonce = ether2program(eth_account)
        info = self.get_account_info(account_sol)
        if info is None:
            return None
        elif len(info.data) < ACCOUNT_INFO_LAYOUT.sizeof():
            raise RuntimeError(f"Wrong data length for account data {account_sol}: " +
                               f"{len(info.data)} < {ACCOUNT_INFO_LAYOUT.sizeof()}")
        return AccountInfoLayout.frombytes(info.data)

    def get_multiple_rent_exempt_balances_for_size(self, size_list: [int], commitment='confirmed') -> [int]:
        opts = {
            "commitment": commitment
        }
        request_list = [(size, opts) for size in size_list]
        response_list = self._send_rpc_batch_request("getMinimumBalanceForRentExemption", request_list)
        return [r['result'] for r in response_list]

    def get_block_slot_list(self, last_block_slot, limit: int, commitment='confirmed') -> [int]:
        opts = {
            "commitment": commitment,
            "enconding": "json",
        }
        return self._send_rpc_request("getBlocksWithLimit", last_block_slot, limit, opts)['result']

    def get_block_info(self, slot: int, commitment='confirmed') -> [SolanaBlockInfo]:
        opts = {
            "commitment": commitment,
            "encoding": "json",
            "transactionDetails": "signatures",
            "rewards": False
        }

        response = self._send_rpc_request('getBlock', slot, opts)
        net_block = response.get('result', None)
        if not net_block:
            return SolanaBlockInfo(slot=slot)

        return SolanaBlockInfo(
            slot=slot,
            is_finalized=(commitment == FINALIZED),
            hash='0x' + base58.b58decode(net_block['blockhash']).hex(),
            parent_hash='0x' + base58.b58decode(net_block['previousBlockhash']).hex(),
            time=net_block['blockTime'],
            signs=net_block['signatures']
        )

    def get_block_info_list(self, block_slot_list: [int], commitment='confirmed') -> [SolanaBlockInfo]:
        block_list = []
        if not len(block_slot_list):
            return block_list

        opts = {
            "commitment": commitment,
            "encoding": "json",
            "transactionDetails": "signatures",
            "rewards": False
        }

        request_list = []
        for slot in block_slot_list:
            request_list.append((slot, opts))

        response_list = self._send_rpc_batch_request('getBlock', request_list)
        for slot, response in zip(block_slot_list, response_list):
            if (not response) or ('result' not in response):
                block = SolanaBlockInfo(
                    slot=slot,
                    is_finalized=(commitment == FINALIZED),
                )
            else:
                net_block = response['result']
                block = SolanaBlockInfo(
                    slot=slot,
                    is_finalized=(commitment == FINALIZED),
                    hash='0x' + base58.b58decode(net_block['blockhash']).hex(),
                    parent_hash='0x' + base58.b58decode(net_block['previousBlockhash']).hex(),
                    time=net_block['blockTime'],
                    signs=net_block['signatures']
                )
            block_list.append(block)
        return block_list

    def get_recent_blockslot(self, commitment='confirmed') -> int:
        opts = {
            'commitment': commitment
        }
        blockhash_resp = self._send_rpc_request('getRecentBlockhash', opts)
        if not blockhash_resp["result"]:
            raise RuntimeError("failed to get recent blockhash")
        return blockhash_resp['result']['context']['slot']

    def get_recent_blockhash(self, commitment='confirmed') -> Blockhash:
        opts = {
            'commitment': commitment
        }
        blockhash_resp = self._send_rpc_request('getRecentBlockhash', opts)
        if not blockhash_resp["result"]:
            raise RuntimeError("failed to get recent blockhash")
        blockhash = blockhash_resp["result"]["value"]["blockhash"]
        return Blockhash(blockhash)

    def _fuzzing_transactions(self, signer: SolanaAccount, tx_list, tx_opts, request_list):
        """
        Make each second transaction a bad one.
        This is used to test a transaction sending on a live cluster (testnet/devnet).
        """
        if not FUZZING_BLOCKHASH:
            return request_list

        self._fuzzing_hash_cycle = not self._fuzzing_hash_cycle
        if not self._fuzzing_hash_cycle:
            return request_list

        # get bad block slot for sent transactions
        slot = self.get_recent_blockslot()
        # blockhash = '4NCYB3kRT8sCNodPNuCZo8VUh4xqpBQxsxed2wd9xaD4'
        block_opts = {
            "encoding": "json",
            "transactionDetails": "none",
            "rewards": False
        }
        slot = max(slot - 500, 10)
        block = self._send_rpc_request("getBlock", slot, block_opts)
        fuzzing_blockhash = Blockhash(block['result']['blockhash'])
        self.debug(f"fuzzing block {fuzzing_blockhash} for slot {slot}")

        # sign half of transactions with a bad blockhash
        for idx, tx in enumerate(tx_list):
            if idx % 2 == 1:
                continue
            tx.recent_blockhash = fuzzing_blockhash
            tx.sign(signer)
            base64_tx = base64.b64encode(tx.serialize()).decode('utf-8')
            request_list[idx] = (base64_tx, tx_opts)
        return request_list

    def _send_multiple_transactions(self, signer: SolanaAccount, tx_list: [Transaction],
                                    skip_preflight: bool, preflight_commitment: str) -> [str]:
        opts = {
            "skipPreflight": skip_preflight,
            "encoding": "base64",
            "preflightCommitment": preflight_commitment
        }

        blockhash = None
        request_list = []

        for tx in tx_list:
            if not tx.recent_blockhash:
                if not blockhash:
                    blockhash = self.get_recent_blockhash()
                tx.recent_blockhash = blockhash
                tx.signatures.clear()
            if not tx.signatures:
                tx.sign(signer)
            base64_tx = base64.b64encode(tx.serialize()).decode('utf-8')
            request_list.append((base64_tx, opts))

        request_list = self._fuzzing_transactions(signer, tx_list, opts, request_list)
        response_list = self._send_rpc_batch_request('sendTransaction', request_list)
        result_list = []
        for response, tx in zip(response_list, tx_list):
            result = response.get('result')
            error = response.get('error')
            if error and get_from_dict('data', 'err') == 'AlreadyProcessed':
                error = None
                result = tx.signature()
            result_list.append(SendResult(result=result, error=error))
        return result_list

    def send_multiple_transactions(self, signer: SolanaAccount, tx_list: [], waiter,
                                   skip_preflight: bool, preflight_commitment: str) -> [{}]:
        send_result_list = self._send_multiple_transactions(signer, tx_list, skip_preflight, preflight_commitment)
        # Filter good transactions and wait the confirmations for them
        sign_list = [s.result for s in send_result_list if s.result]
        self._confirm_multiple_transactions(sign_list, waiter)
        # Get receipts for good transactions
        confirmed_list = self._get_multiple_receipts(sign_list)
        # Mix errors with receipts for good transactions
        receipt_list = []
        for s in send_result_list:
            if s.error:
                self.debug(f'Got error on preflight check of transaction: {s.error}')
                receipt_list.append(s.error)
            else:
                receipt_list.append(confirmed_list.pop(0))

        return receipt_list

    def _confirm_multiple_transactions(self, sign_list: [str], waiter=None):
        """Confirm a transaction."""
        if not len(sign_list):
            self.debug('No confirmations, because transaction list is empty')
            return

        base58_sign_list: List[str] = []
        for sign in sign_list:
            if isinstance(sign, str):
                base58_sign_list.append(b58encode(b58decode(sign)).decode("utf-8"))
            else:
                base58_sign_list.append(b58encode(sign).decode("utf-8"))

        opts = {
            "searchTransactionHistory": False
        }

        elapsed_time = 0
        while elapsed_time < CONFIRM_TIMEOUT:
            if elapsed_time > 0:
                time.sleep(CONFIRMATION_CHECK_DELAY)
            elapsed_time += CONFIRMATION_CHECK_DELAY

            response = self._send_rpc_request("getSignatureStatuses", base58_sign_list, opts)
            result = response.get('result', None)
            if not result:
                continue

            if waiter:
                slot = result['context']['slot']
                waiter.on_wait_confirm(elapsed_time, slot)

            for status in result['value']:
                if not status:
                    break
                if status['confirmationStatus'] == 'processed':
                    break
            else:
                self.debug(f'Got confirmed status for transactions: {sign_list}')
                return

        self.warning(f'No confirmed status for transactions: {sign_list}')

    def _get_multiple_receipts(self, sign_list: [str]) -> [Any]:
        if not len(sign_list):
            return []
        opts = {"encoding": "json", "commitment": "confirmed"}
        request_list = [(sign, opts) for sign in sign_list]
        response_list = self._send_rpc_batch_request("getTransaction", request_list)
<<<<<<< HEAD
        return [r.get('result') for r in response_list]



=======
        return [r.get('result') for r in response_list]
>>>>>>> 80c51c47
<|MERGE_RESOLUTION|>--- conflicted
+++ resolved
@@ -476,11 +476,4 @@
         opts = {"encoding": "json", "commitment": "confirmed"}
         request_list = [(sign, opts) for sign in sign_list]
         response_list = self._send_rpc_batch_request("getTransaction", request_list)
-<<<<<<< HEAD
-        return [r.get('result') for r in response_list]
-
-
-
-=======
-        return [r.get('result') for r in response_list]
->>>>>>> 80c51c47
+        return [r.get('result') for r in response_list]