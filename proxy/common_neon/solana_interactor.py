from __future__ import annotations

import base58
import base64
import time
import traceback
import requests
import json

from typing import Optional

from solana.blockhash import Blockhash
from solana.publickey import PublicKey
from solana.rpc.api import Client as SolanaClient
from solana.account import Account as SolanaAccount
from solana.rpc.types import RPCResponse
from solana.transaction import Transaction
from itertools import zip_longest
from logged_groups import logged_group
from typing import Dict, Union, Any, List, NamedTuple, cast
from base58 import b58decode, b58encode

from .utils import SolanaBlockInfo
from ..environment import EVM_LOADER_ID, CONFIRMATION_CHECK_DELAY
from ..environment import FUZZING_BLOCKHASH, CONFIRM_TIMEOUT, FINALIZED
from ..environment import RETRY_ON_FAIL

from ..common_neon.layouts import ACCOUNT_INFO_LAYOUT, STORAGE_ACCOUNT_INFO_LAYOUT
from ..common_neon.address import EthereumAddress, ether2program
from ..common_neon.utils import get_from_dict


class AccountInfo(NamedTuple):
    tag: int
    lamports: int
    owner: PublicKey
    data: bytes


class NeonAccountInfo(NamedTuple):
    ether: str
    nonce: int
    trx_count: int
    balance: int
    code_account: PublicKey
    is_rw_blocked: bool
    ro_blocked_cnt: int

    @staticmethod
    def frombytes(data) -> NeonAccountInfo:
        cont = ACCOUNT_INFO_LAYOUT.parse(data)
        return NeonAccountInfo(
            ether=cont.ether.hex(),
            nonce=cont.nonce,
            trx_count=int.from_bytes(cont.trx_count, "little"),
            balance=int.from_bytes(cont.balance, "little"),
            code_account=PublicKey(cont.code_account),
            is_rw_blocked=(cont.is_rw_blocked != 0),
            ro_blocked_cnt=cont.ro_blocked_cnt
        )


class StorageAccountInfo(NamedTuple):
    tag: int
    caller: str
    nonce: int
    gas_limit: int
    gas_price: int
    slot: int
    operator: PublicKey
    account_list_len: int
    executor_data_size: int
    evm_data_size: int
    gas_used_and_paid: int
    number_of_payments: int
    sign: bytes
    account_list: [str]

    @staticmethod
    def frombytes(data) -> StorageAccountInfo:
        storage = STORAGE_ACCOUNT_INFO_LAYOUT.parse(data)

        account_list = []
        offset = STORAGE_ACCOUNT_INFO_LAYOUT.sizeof()
        for _ in range(storage.account_list_len):
            writable = (data[offset] > 0)
            offset += 1

            some_pubkey = PublicKey(data[offset:offset + 32])
            offset += 32

            account_list.append((writable, str(some_pubkey)))

        return StorageAccountInfo(
            tag=storage.tag,
            caller=storage.caller.hex(),
            nonce=storage.nonce,
            gas_limit=int.from_bytes(storage.gas_limit, "little"),
            gas_price=int.from_bytes(storage.gas_price, "little"),
            slot=storage.slot,
            operator=PublicKey(storage.operator),
            account_list_len=storage.account_list_len,
            executor_data_size=storage.executor_data_size,
            evm_data_size=storage.evm_data_size,
            gas_used_and_paid=int.from_bytes(storage.gas_used_and_paid, "little"),
            number_of_payments=storage.number_of_payments,
            sign=storage.sign,
            account_list=account_list
        )


class SendResult(NamedTuple):
    error: dict
    result: Union[str, bytes, None]


@logged_group("neon.Proxy")
class SolanaInteractor:
    def __init__(self, solana_url: str) -> None:
        self._client = SolanaClient(solana_url)._provider
        self._fuzzing_hash_cycle = False

    def _make_request(self, request) -> RPCResponse:
        """This method is used to make retries to send request to Solana"""

        headers = {
            "Content-Type": "application/json"
        }
        client = self._client

        retry = 0
        while True:
            try:
                retry += 1
                raw_response = client.session.post(client.endpoint_uri, headers=headers, json=request)
                raw_response.raise_for_status()
                return raw_response

            except requests.exceptions.RequestException as err:
                if retry > RETRY_ON_FAIL:
                    raise

                err_tb = "".join(traceback.format_tb(err.__traceback__))
                self.error(f'Connection exception({retry}) on send request to Solana. ' +
                           f'Type(err): {type(err)}, Error: {err}, Traceback: {err_tb}')
                time.sleep(1)

            except Exception as err:
                err_tb = "".join(traceback.format_tb(err.__traceback__))
                self.error('Unknown exception on send request to Solana. ' +
                           f'Type(err): {type(err)}, Error: {err}, Traceback: {err_tb}')
                raise

    def _send_rpc_request(self, method: str, *params: Any) -> RPCResponse:
        request_id = next(self._client._request_counter) + 1

        request = {
            "jsonrpc": "2.0",
            "id": request_id,
            "method": method,
            "params": params
        }
        raw_response = self._make_request(request)
        return cast(RPCResponse, raw_response.json())

    def _send_rpc_batch_request(self, method: str, params_list: List[Any]) -> List[RPCResponse]:
        full_request_data = []
        full_response_data = []
        request_data = []
        client = self._client

        for params in params_list:
            request_id = next(client._request_counter) + 1
            request = {"jsonrpc": "2.0", "id": request_id, "method": method, "params": params}
            request_data.append(request)
            full_request_data.append(request)

            # Protection from big payload
            if len(request_data) >= 25 or len(full_request_data) == len(params_list):
                raw_response = self._make_request(request_data)
                response_data = cast(List[RPCResponse], raw_response.json())

                full_response_data += response_data
                request_data.clear()

        full_response_data.sort(key=lambda r: r["id"])

        for request, response in zip_longest(full_request_data, full_response_data):
            # self.debug(f'Request: {request}')
            # self.debug(f'Response: {response}')
            if request["id"] != response["id"]:
                raise RuntimeError(f"Invalid RPC response: request {request} response {response}")

        return full_response_data

    def get_cluster_nodes(self) -> [dict]:
        return self._send_rpc_request("getClusterNodes").get('result', [])

    def get_slots_behind(self) -> Optional[int]:
        response = self._send_rpc_request('getHealth')
        status = response.get('result')
        if status == 'ok':
            return 0
        slots_behind = get_from_dict(response, 'error', 'data', 'numSlotsBehind')
        if slots_behind:
            return int(slots_behind)
        return None

    def get_signatures_for_address(self, before: Optional[str], limit: int, commitment='confirmed') -> []:
        opts: Dict[str, Union[int, str]] = {}
        if before is not None:
            opts["before"] = before
        opts["limit"] = limit
        opts["commitment"] = commitment

        return self._send_rpc_request("getSignaturesForAddress", EVM_LOADER_ID, opts)

    def get_confirmed_transaction(self, sol_sign: str, encoding: str = "json"):
        return self._send_rpc_request("getConfirmedTransaction", sol_sign, encoding)

    def get_slot(self, commitment='confirmed') -> RPCResponse:
        opts = {
            'commitment': commitment
        }
        return self._send_rpc_request('getSlot', opts)

    def get_account_info(self, pubkey: PublicKey, length=256, commitment='confirmed') -> Optional[AccountInfo]:
        opts = {
            "encoding": "base64",
            "commitment": commitment,
        }

        if length != 0:
            opts['dataSlice'] = {
                'offset': 0,
                'length': length
            }

        result = self._send_rpc_request('getAccountInfo', str(pubkey), opts)
        # self.debug(f"{json.dumps(result, sort_keys=True)}")

        info = result['result']['value']
        if info is None:
            self.debug(f"Can't get information about {str(pubkey)}")
            return None

        data = base64.b64decode(info['data'][0])

        account_tag = data[0]
        lamports = info['lamports']
        owner = info['owner']

        return AccountInfo(account_tag, lamports, owner, data)

    def get_account_info_list(self, accounts: [PublicKey], length=256, commitment='confirmed') -> [AccountInfo]:
        opts = {
            "encoding": "base64",
            "commitment": commitment,
        }

        if length != 0:
            opts['dataSlice'] = {
                'offset': 0,
                'length': length
            }

        result = self._send_rpc_request("getMultipleAccounts", [str(a) for a in accounts], opts)
        # self.debug(f"{json.dumps(result, sort_keys=True)}")

        if result['result']['value'] is None:
            self.debug(f"Can't get information about {accounts}")
            return []

        accounts_info = []
        for pubkey, info in zip(accounts, result['result']['value']):
            if info is None:
                accounts_info.append(None)
            else:
                data = base64.b64decode(info['data'][0])
                account = AccountInfo(tag=data[0], lamports=info['lamports'], owner=info['owner'], data=data)
                accounts_info.append(account)

        return accounts_info

    def get_sol_balance(self, account, commitment='confirmed'):
        opts = {
            "commitment": commitment
        }
        return self._send_rpc_request('getBalance', str(account), opts)['result']['value']

    def get_token_account_balance(self, pubkey: Union[str, PublicKey], commitment='confirmed') -> int:
        opts = {
            "commitment": commitment
        }
        response = self._send_rpc_request("getTokenAccountBalance", str(pubkey), opts)
        result = response.get('result', None)
        if result is None:
            return 0
        return int(result['value']['amount'])

    def get_token_account_balance_list(self, pubkey_list: [Union[str, PublicKey]], commitment: object = 'confirmed') -> [int]:
        opts = {
            "commitment": commitment
        }
        request_list = []
        for pubkey in pubkey_list:
            request_list.append((str(pubkey), opts))

        balance_list = []
        response_list = self._send_rpc_batch_request('getTokenAccountBalance', request_list)
        for response in response_list:
            result = response.get('result', None)
            balance = int(result['value']['amount']) if result else 0
            balance_list.append(balance)

        return balance_list

    def get_neon_account_info(self, eth_account: EthereumAddress) -> Optional[NeonAccountInfo]:
        account_sol, nonce = ether2program(eth_account)
        info = self.get_account_info(account_sol)
        if info is None:
            return None
        elif len(info.data) < ACCOUNT_INFO_LAYOUT.sizeof():
            raise RuntimeError(f"Wrong data length for account data {account_sol}: " +
                               f"{len(info.data)} < {ACCOUNT_INFO_LAYOUT.sizeof()}")
        return NeonAccountInfo.frombytes(info.data)

    def get_storage_account_info(self, storage_account: PublicKey) -> Optional[StorageAccountInfo]:
        info = self.get_account_info(storage_account, length=0)
        if info is None:
            return None
        elif info.tag != 30:
            return None
        elif len(info.data) < STORAGE_ACCOUNT_INFO_LAYOUT.sizeof():
            raise RuntimeError(f"Wrong data length for storage data {storage_account}: " +
                               f"{len(info.data)} < {STORAGE_ACCOUNT_INFO_LAYOUT.sizeof()}")
        return StorageAccountInfo.frombytes(info.data)

    def get_multiple_rent_exempt_balances_for_size(self, size_list: [int], commitment='confirmed') -> [int]:
        opts = {
            "commitment": commitment
        }
        request_list = [(size, opts) for size in size_list]
        response_list = self._send_rpc_batch_request("getMinimumBalanceForRentExemption", request_list)
        return [r['result'] for r in response_list]

    def get_block_slot_list(self, last_block_slot, limit: int, commitment='confirmed') -> [int]:
        opts = {
            "commitment": commitment,
            "enconding": "json",
        }
        return self._send_rpc_request("getBlocksWithLimit", last_block_slot, limit, opts)['result']

    def get_block_info(self, slot: int, commitment='confirmed') -> [SolanaBlockInfo]:
        opts = {
            "commitment": commitment,
            "encoding": "json",
            "transactionDetails": "signatures",
            "rewards": False
        }

        response = self._send_rpc_request('getBlock', slot, opts)
        net_block = response.get('result', None)
        if not net_block:
            return SolanaBlockInfo(slot=slot)

        return SolanaBlockInfo(
            slot=slot,
            is_finalized=(commitment == FINALIZED),
            hash='0x' + base58.b58decode(net_block['blockhash']).hex(),
            parent_hash='0x' + base58.b58decode(net_block['previousBlockhash']).hex(),
            time=net_block['blockTime'],
            signs=net_block['signatures']
        )

    def get_block_info_list(self, block_slot_list: [int], commitment='confirmed') -> [SolanaBlockInfo]:
        block_list = []
        if not len(block_slot_list):
            return block_list

        opts = {
            "commitment": commitment,
            "encoding": "json",
            "transactionDetails": "signatures",
            "rewards": False
        }

        request_list = []
        for slot in block_slot_list:
            request_list.append((slot, opts))

        response_list = self._send_rpc_batch_request('getBlock', request_list)
        for slot, response in zip(block_slot_list, response_list):
            if (not response) or ('result' not in response):
                block = SolanaBlockInfo(
                    slot=slot,
                    is_finalized=(commitment == FINALIZED),
                )
            else:
                net_block = response['result']
                block = SolanaBlockInfo(
                    slot=slot,
                    is_finalized=(commitment == FINALIZED),
                    hash='0x' + base58.b58decode(net_block['blockhash']).hex(),
                    parent_hash='0x' + base58.b58decode(net_block['previousBlockhash']).hex(),
                    time=net_block['blockTime'],
                    signs=net_block['signatures']
                )
            block_list.append(block)
        return block_list

    def get_recent_blockslot(self, commitment='confirmed') -> int:
        opts = {
            'commitment': commitment
        }
        blockhash_resp = self._send_rpc_request('getRecentBlockhash', opts)
        if not blockhash_resp["result"]:
            raise RuntimeError("failed to get recent blockhash")
        return blockhash_resp['result']['context']['slot']

    def get_recent_blockhash(self, commitment='confirmed') -> Blockhash:
        opts = {
            'commitment': commitment
        }
        blockhash_resp = self._send_rpc_request('getRecentBlockhash', opts)
        if not blockhash_resp["result"]:
            raise RuntimeError("failed to get recent blockhash")
        blockhash = blockhash_resp["result"]["value"]["blockhash"]
        return Blockhash(blockhash)

    def _fuzzing_transactions(self, signer: SolanaAccount, tx_list, tx_opts, request_list):
        """
        Make each second transaction a bad one.
        This is used to test a transaction sending on a live cluster (testnet/devnet).
        """
        if not FUZZING_BLOCKHASH:
            return request_list

        self._fuzzing_hash_cycle = not self._fuzzing_hash_cycle
        if not self._fuzzing_hash_cycle:
            return request_list

        # get bad block slot for sent transactions
        slot = self.get_recent_blockslot()
        # blockhash = '4NCYB3kRT8sCNodPNuCZo8VUh4xqpBQxsxed2wd9xaD4'
        block_opts = {
            "encoding": "json",
            "transactionDetails": "none",
            "rewards": False
        }
        slot = max(slot - 500, 10)
        block = self._send_rpc_request("getBlock", slot, block_opts)
        fuzzing_blockhash = Blockhash(block['result']['blockhash'])
        self.debug(f"fuzzing block {fuzzing_blockhash} for slot {slot}")

        # sign half of transactions with a bad blockhash
        for idx, tx in enumerate(tx_list):
            if idx % 2 == 1:
                continue
            tx.recent_blockhash = fuzzing_blockhash
            tx.sign(signer)
            base64_tx = base64.b64encode(tx.serialize()).decode('utf-8')
            request_list[idx] = (base64_tx, tx_opts)
        return request_list

    def _send_multiple_transactions(self, signer: SolanaAccount, tx_list: [Transaction],
                                    skip_preflight: bool, preflight_commitment: str) -> [str]:
        opts = {
            "skipPreflight": skip_preflight,
            "encoding": "base64",
            "preflightCommitment": preflight_commitment
        }

        blockhash = None
        request_list = []

        for tx in tx_list:
            if not tx.recent_blockhash:
                if not blockhash:
                    blockhash = self.get_recent_blockhash()
                tx.recent_blockhash = blockhash
                tx.signatures.clear()
            if not tx.signatures:
                tx.sign(signer)
            base64_tx = base64.b64encode(tx.serialize()).decode('utf-8')
            request_list.append((base64_tx, opts))

        request_list = self._fuzzing_transactions(signer, tx_list, opts, request_list)
        response_list = self._send_rpc_batch_request('sendTransaction', request_list)
        result_list = []

        for response, tx in zip(response_list, tx_list):
            raw_result = response.get('result')

            result = None
            if isinstance(raw_result, dict):
                self.debug(f'Got strange result on transaction execution: {json.dumps(raw_result)}')
            elif isinstance(raw_result, str):
                result = str(raw_result)
            elif isinstance(raw_result, bytes):
                result = bytes(raw_result)
            elif raw_result is not None:
                self.debug(f'Got strange result on transaction execution: {str(raw_result)}')

            error = response.get('error')
<<<<<<< HEAD
            if error and get_from_dict(error, 'data', 'err') == 'AlreadyProcessed':
                error = None
                result = tx.signature()
=======
            if error:
                if get_from_dict(error, 'data', 'err') == 'AlreadyProcessed':
                    result = tx.signature()
                    error = None
                else:
                    self.debug(f'Got error on transaction execution: {json.dumps(error)}')

>>>>>>> c6aab0b1
            result_list.append(SendResult(result=result, error=error))
        return result_list

    def send_multiple_transactions(self, signer: SolanaAccount, tx_list: [], waiter,
                                   skip_preflight: bool, preflight_commitment: str) -> [{}]:
        send_result_list = self._send_multiple_transactions(signer, tx_list, skip_preflight, preflight_commitment)
        # Filter good transactions and wait the confirmations for them

        sign_list: List[str] = []
        for sign in [s.result for s in send_result_list if s.result]:
            if isinstance(sign, str):
                sign_list.append(b58encode(b58decode(sign)).decode("utf-8"))
            elif isinstance(sign, bytes):
                sign_list.append(b58encode(sign).decode("utf-8"))

        self._confirm_multiple_transactions(sign_list, waiter)
        # Get receipts for good transactions
        confirmed_list = self._get_multiple_receipts(sign_list)
        # Mix errors with receipts for good transactions
        receipt_list = []
        for s in send_result_list:
            if s.error:
<<<<<<< HEAD
                self.debug(f'Got error on preflight check of transaction: {json.dumps(s.error, sort_keys=True)}')
=======
>>>>>>> c6aab0b1
                receipt_list.append(s.error)
            else:
                receipt_list.append(confirmed_list.pop(0))

        return receipt_list

    def _confirm_multiple_transactions(self, sign_list: [str], waiter=None):
        """Confirm a transaction."""
        if not len(sign_list):
            self.debug('No confirmations, because transaction list is empty')
            return

        base58_sign_list: List[str] = []
        for sign in sign_list:
            if isinstance(sign, str):
                base58_sign_list.append(b58encode(b58decode(sign)).decode("utf-8"))
            else:
                base58_sign_list.append(b58encode(sign).decode("utf-8"))

        opts = {
            "searchTransactionHistory": False
        }

        elapsed_time = 0
        while elapsed_time < CONFIRM_TIMEOUT:
            if elapsed_time > 0:
                time.sleep(CONFIRMATION_CHECK_DELAY)
            elapsed_time += CONFIRMATION_CHECK_DELAY

            response = self._send_rpc_request("getSignatureStatuses", base58_sign_list, opts)
            result = response.get('result', None)
            if not result:
                continue

            if waiter:
                slot = result['context']['slot']
                waiter.on_wait_confirm(elapsed_time, slot)

            for status in result['value']:
                if not status:
                    break
                if status['confirmationStatus'] == 'processed':
                    break
            else:
                self.debug(f'Got confirmed status for transactions: {sign_list}')
                return

        self.warning(f'No confirmed status for transactions: {sign_list}')

    def _get_multiple_receipts(self, sign_list: [str]) -> [Any]:
        if not len(sign_list):
            return []
        opts = {"encoding": "json", "commitment": "confirmed"}
        request_list = [(sign, opts) for sign in sign_list]
        response_list = self._send_rpc_batch_request("getTransaction", request_list)
        return [r.get('result') for r in response_list]<|MERGE_RESOLUTION|>--- conflicted
+++ resolved
@@ -503,11 +503,6 @@
                 self.debug(f'Got strange result on transaction execution: {str(raw_result)}')
 
             error = response.get('error')
-<<<<<<< HEAD
-            if error and get_from_dict(error, 'data', 'err') == 'AlreadyProcessed':
-                error = None
-                result = tx.signature()
-=======
             if error:
                 if get_from_dict(error, 'data', 'err') == 'AlreadyProcessed':
                     result = tx.signature()
@@ -515,7 +510,6 @@
                 else:
                     self.debug(f'Got error on transaction execution: {json.dumps(error)}')
 
->>>>>>> c6aab0b1
             result_list.append(SendResult(result=result, error=error))
         return result_list
 
@@ -538,10 +532,6 @@
         receipt_list = []
         for s in send_result_list:
             if s.error:
-<<<<<<< HEAD
-                self.debug(f'Got error on preflight check of transaction: {json.dumps(s.error, sort_keys=True)}')
-=======
->>>>>>> c6aab0b1
                 receipt_list.append(s.error)
             else:
                 receipt_list.append(confirmed_list.pop(0))
