import base58
import base64
import json
import logging
import re
import time

from solana.rpc.api import Client as SolanaClient
from solana.rpc.commitment import Confirmed
from solana.rpc.types import TxOpts

from .costs import update_transaction_cost
from .utils import get_from_dict
from ..environment import EVM_LOADER_ID, CONFIRMATION_CHECK_DELAY, LOG_SENDING_SOLANA_TRANSACTION

logger = logging.getLogger(__name__)
logger.setLevel(logging.DEBUG)


class SolanaInteractor:
    def __init__(self, signer, client: SolanaClient) -> None:
        self.signer = signer
        self.client = client


    def get_operator_key(self):
        return self.signer.public_key()


    def get_account_info(self, storage_account):
        opts = {
            "encoding": "base64",
            "commitment": "confirmed",
            "dataSlice": {
                "offset": 0,
                "length": 16,
            }
        }

        result = self.client._provider.make_request("getAccountInfo", str(storage_account), opts)
        logger.debug("\n{}".format(json.dumps(result, indent=4, sort_keys=True)))

        info = result['result']['value']
        if info is None:
            logger.debug("Can't get information about {}".format(storage_account))
            return None

        data = base64.b64decode(info['data'][0])

        account_tag = data[0]
        lamports = info['lamports']
        owner = info['owner']

        return (account_tag, lamports, owner)


    def get_sol_balance(self, account):
        return self.client.get_balance(account, commitment=Confirmed)['result']['value']


    def get_rent_exempt_balance_for_size(self, size):
        return self.client.get_minimum_balance_for_rent_exemption(size, commitment=Confirmed)["result"]


    def _getAccountData(self, account, expected_length, owner=None):
        info = self.client.get_account_info(account, commitment=Confirmed)['result']['value']
        if info is None:
            raise Exception("Can't get information about {}".format(account))

        data = base64.b64decode(info['data'][0])
        if len(data) < expected_length:
            raise Exception("Wrong data length for account data {}".format(account))
        return data


    def send_transaction(self, trx, eth_trx, reason=None):
        reciept = self.send_transaction_unconfirmed(trx)
        result = self.collect_result(reciept, eth_trx, reason)
        return result


    def send_transaction_unconfirmed(self, trx):
        result = self.client.send_transaction(trx, self.signer, opts=TxOpts(preflight_commitment=Confirmed))["result"]
        return result

    def collect_result(self, reciept, eth_trx, reason=None):
        self.confirm_transaction(reciept)
        result = self.client.get_confirmed_transaction(reciept)
        update_transaction_cost(result, eth_trx, reason)
        return result

    def send_measured_transaction(self, trx, eth_trx, reason):
        if LOG_SENDING_SOLANA_TRANSACTION:
            logger.debug("send_measured_transaction for reason %s: %s ", reason, trx.__dict__)
        result = self.send_transaction(trx, eth_trx, reason=reason)
        self.get_measurements(result)
        return result

    # Do not rename this function! This name used in CI measurements (see function `cleanup_docker` in
    # .buildkite/steps/deploy-test.sh)
    def get_measurements(self, result):
        try:
            measurements = self.extract_measurements_from_receipt(result)
            for m in measurements: logger.info(json.dumps(m))
        except Exception as err:
            logger.error("Can't get measurements %s"%err)
            logger.info("Failed result: %s"%json.dumps(result, indent=3))


    def confirm_transaction(self, tx_sig, confirmations=0):
        """Confirm a transaction."""
        TIMEOUT = 30  # 30 seconds  pylint: disable=invalid-name
        elapsed_time = 0
        while elapsed_time < TIMEOUT:
            logger.debug('confirm_transaction for %s', tx_sig)
            resp = self.client.get_signature_statuses([tx_sig])
            logger.debug('confirm_transaction: %s', resp)
            if resp["result"]:
                status = resp['result']['value'][0]
                if status and (status['confirmationStatus'] == 'finalized' or \
                status['confirmationStatus'] == 'confirmed' and status['confirmations'] >= confirmations):
                    return
            time.sleep(CONFIRMATION_CHECK_DELAY)
            elapsed_time += CONFIRMATION_CHECK_DELAY
        raise RuntimeError("could not confirm transaction: ", tx_sig)


    def collect_results(self, receipts, eth_trx=None, reason=None):
        results = []
        for rcpt in receipts:
            results.append(self.collect_result(rcpt, eth_trx, reason))
        return results

    @staticmethod
    def extract_measurements_from_receipt(receipt):
        if check_for_errors(receipt):
            logger.warning("Can't get measurements from receipt with error")
            logger.info("Failed result: %s"%json.dumps(receipt, indent=3))
            return []

        log_messages = receipt['result']['meta']['logMessages']
        transaction = receipt['result']['transaction']
        accounts = transaction['message']['accountKeys']
        instructions = []
        for instr in transaction['message']['instructions']:
            program = accounts[instr['programIdIndex']]
            instructions.append({
                'accs': [accounts[acc] for acc in instr['accounts']],
                'program': accounts[instr['programIdIndex']],
                'data': base58.b58decode(instr['data']).hex()
            })

        pattern = re.compile('Program ([0-9A-Za-z]+) (.*)')
        messages = []
        for log in log_messages:
            res = pattern.match(log)
            if res:
                (program, reason) = res.groups()
                if reason == 'invoke [1]': messages.append({'program':program,'logs':[]})
            messages[-1]['logs'].append(log)

        for instr in instructions:
            if instr['program'] in ('KeccakSecp256k11111111111111111111111111111',): continue
            if messages[0]['program'] != instr['program']:
                raise Exception('Invalid program in log messages: expect %s, actual %s' % (messages[0]['program'], instr['program']))
            instr['logs'] = messages.pop(0)['logs']
            exit_result = re.match(r'Program %s (success)'%instr['program'], instr['logs'][-1])
            if not exit_result: raise Exception("Can't get exit result")
            instr['result'] = exit_result.group(1)

            if instr['program'] == EVM_LOADER_ID:
                memory_result = re.match(r'Program log: Total memory occupied: ([0-9]+)', instr['logs'][-3])
                instruction_result = re.match(r'Program %s consumed ([0-9]+) of ([0-9]+) compute units'%instr['program'], instr['logs'][-2])
                if not (memory_result and instruction_result):
                    raise Exception("Can't parse measurements for evm_loader")
                instr['measurements'] = {
                        'instructions': instruction_result.group(1),
                        'memory': memory_result.group(1)
                    }

        result = []
        for instr in instructions:
            if instr['program'] == EVM_LOADER_ID:
                result.append({
                        'program':instr['program'],
                        'measurements':instr['measurements'],
                        'result':instr['result'],
                        'data':instr['data']
                    })
        return result


<<<<<<< HEAD
def check_if_program_exceeded_instructions(err_result):
    error_arr = get_from_dict(err_result, "err", "InstructionError")
    if error_arr is not None and isinstance(error_arr, list):
        error_type = error_arr[1]
        if isinstance(error_type, str):
            if error_type == 'ProgramFailedToComplete':
                return True
            if error_type == 'ComputationalBudgetExceeded':
                return True
    return False


def check_if_storage_is_empty_error(err_result):
    error_arr = get_from_dict(err_result, "err", "InstructionError")
=======
def get_error_definition_from_reciept(receipt):
    err_from_reciept = get_from_dict(receipt, 'result', 'meta', 'err', 'InstructionError')
    if err_from_reciept is not None:
        return err_from_reciept

    err_from_reciept_result = get_from_dict(receipt, 'meta', 'err', 'InstructionError')
    if err_from_reciept_result is not None:
        return err_from_reciept_result

    err_from_send_trx_error = get_from_dict(receipt, 'data', 'err', 'InstructionError')
    if err_from_send_trx_error is not None:
        return err_from_send_trx_error

    err_from_prepared_receipt = get_from_dict(receipt, 'err', 'InstructionError')
    if err_from_prepared_receipt is not None:
        return err_from_prepared_receipt

    return None



def check_for_errors(receipt):
    if get_error_definition_from_reciept(receipt) is not None:
        return True
    return False


def check_if_program_exceeded_instructions(receipt):
    error_arr = get_error_definition_from_reciept(receipt)
    if error_arr is not None and isinstance(error_arr, list):
        error_type = error_arr[1]
        if isinstance(error_type, str):
            if error_type == 'ProgramFailedToComplete':
                return True
            if error_type == 'ComputationalBudgetExceeded':
                return True
    return False


def check_if_storage_is_empty_error(receipt):
    error_arr = get_error_definition_from_reciept(receipt)
>>>>>>> fff455e7
    if error_arr is not None and isinstance(error_arr, list):
        error_dict = error_arr[1]
        if isinstance(error_dict, dict) and 'Custom' in error_dict:
            if error_dict['Custom'] == 1 or error_dict['Custom'] == 4:
                return True
    return False


def check_if_continue_returned(result):
    tx_info = result['result']
    accounts = tx_info["transaction"]["message"]["accountKeys"]
    evm_loader_instructions = []

    for idx, instruction in enumerate(tx_info["transaction"]["message"]["instructions"]):
        if accounts[instruction["programIdIndex"]] == EVM_LOADER_ID:
            evm_loader_instructions.append(idx)

    for inner in (tx_info['meta']['innerInstructions']):
        if inner["index"] in evm_loader_instructions:
            for event in inner['instructions']:
                if accounts[event['programIdIndex']] == EVM_LOADER_ID:
                    instruction = base58.b58decode(event['data'])[:1]
                    if int().from_bytes(instruction, "little") == 6:  # OnReturn evmInstruction code
                        return tx_info['transaction']['signatures'][0]

    return None<|MERGE_RESOLUTION|>--- conflicted
+++ resolved
@@ -190,22 +190,6 @@
         return result
 
 
-<<<<<<< HEAD
-def check_if_program_exceeded_instructions(err_result):
-    error_arr = get_from_dict(err_result, "err", "InstructionError")
-    if error_arr is not None and isinstance(error_arr, list):
-        error_type = error_arr[1]
-        if isinstance(error_type, str):
-            if error_type == 'ProgramFailedToComplete':
-                return True
-            if error_type == 'ComputationalBudgetExceeded':
-                return True
-    return False
-
-
-def check_if_storage_is_empty_error(err_result):
-    error_arr = get_from_dict(err_result, "err", "InstructionError")
-=======
 def get_error_definition_from_reciept(receipt):
     err_from_reciept = get_from_dict(receipt, 'result', 'meta', 'err', 'InstructionError')
     if err_from_reciept is not None:
@@ -247,7 +231,6 @@
 
 def check_if_storage_is_empty_error(receipt):
     error_arr = get_error_definition_from_reciept(receipt)
->>>>>>> fff455e7
     if error_arr is not None and isinstance(error_arr, list):
         error_dict = error_arr[1]
         if isinstance(error_dict, dict) and 'Custom' in error_dict:
