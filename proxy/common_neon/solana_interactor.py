--- conflicted
+++ resolved
@@ -1,21 +1,13 @@
 from __future__ import annotations
 
-<<<<<<< HEAD
-import base58
-=======
->>>>>>> 92cd5b47
 import base64
 import dataclasses
 import itertools
 import json
 import time
-<<<<<<< HEAD
-import traceback
-=======
 from typing import Dict, Union, Any, List, Optional, Tuple, cast
 import logging
 import base58
->>>>>>> 92cd5b47
 import requests
 
 from ..common_neon.address import NeonAddress, neon_2program
@@ -28,48 +20,15 @@
 from ..common_neon.utils import SolanaBlockInfo
 from ..common_neon.layouts import HolderAccountInfo, AccountInfo, NeonAccountInfo, ALTAccountInfo
 
-<<<<<<< HEAD
-from solana.blockhash import Blockhash
-from solana.publickey import PublicKey
-from solana.rpc.api import Client as SolanaClient
-from solana.account import Account as SolanaAccount
-from solana.rpc.types import RPCResponse
-from solana.transaction import Transaction
-from itertools import zip_longest
-from logged_groups import logged_group
-from typing import Dict, Union, Any, List, NamedTuple, cast
-from base58 import b58decode, b58encode
-
-from .costs import update_transaction_cost
-from .utils import get_from_dict, SolanaBlockInfo
-from ..environment import EVM_LOADER_ID, CONFIRMATION_CHECK_DELAY, WRITE_TRANSACTION_COST_IN_DB, SKIP_PREFLIGHT
-from ..environment import LOG_SENDING_SOLANA_TRANSACTION, FUZZING_BLOCKHASH, CONFIRM_TIMEOUT, FINALIZED
-from ..environment import RETRY_ON_FAIL
-=======
 
 LOG = logging.getLogger(__name__)
 RPCResponse = Dict[str, Any]
->>>>>>> 92cd5b47
-
-
-<<<<<<< HEAD
-
-class SolTxError(Exception):
-    def __init__(self, receipt):
-        self.result = receipt
-        error = get_error_definition_from_receipt(receipt)
-        if isinstance(error, list) and isinstance(error[1], str):
-            super().__init__(str(error[1]))
-            self.error = str(error[1])
-        else:
-            super().__init__('Unknown error')
-            self.error = json.dumps(receipt)
-=======
+
+
 @dataclasses.dataclass
 class SolSendResult:
     error: Dict[str, Any]
     result: Optional[str]
->>>>>>> 92cd5b47
 
 
 class SolInteractor:
@@ -131,74 +90,16 @@
         raw_response = self._send_post_request(request)
         return cast(RPCResponse, raw_response.json())
 
-<<<<<<< HEAD
-@logged_group("neon.Proxy")
-class SolanaInteractor:
-    def __init__(self, solana_url: str) -> None:
-        self._client = SolanaClient(solana_url)._provider
-        self._fuzzing_hash_cycle = False
-=======
     def _simple_send_rpc_request(self, method: str, *param_list: Any) -> RPCResponse:
         request = self._build_rpc_request(method, *param_list)
         raw_response = self._simple_send_post_request(request)
         return cast(RPCResponse, raw_response.json())
->>>>>>> 92cd5b47
-
-    def _make_request(self, request) -> RPCResponse:
-        """This method is used to make retries to send request to Solana"""
-
-        headers = {
-            "Content-Type": "application/json"
-        }
-        client = self._client
-
-        retry = 0
-        while True:
-            try:
-                retry += 1
-                raw_response = client.session.post(client.endpoint_uri, headers=headers, json=request)
-                raw_response.raise_for_status()
-                return raw_response
-
-            except requests.exceptions.ConnectionError as err:
-                if retry > RETRY_ON_FAIL:
-                    raise
-
-                err_tb = "".join(traceback.format_tb(err.__traceback__))
-                self.error(f'ConnectionError({retry}) on send request to Solana. ' +
-                           f'Type(err): {type(err)}, Error: {err}, Traceback: {err_tb}')
-                time.sleep(1)
-
-            except Exception as err:
-                err_tb = "".join(traceback.format_tb(err.__traceback__))
-                self.error('Unknown exception on send request to Solana. ' +
-                           f'Type(err): {type(err)}, Error: {err}, Traceback: {err_tb}')
-                raise
-
-    def _send_rpc_request(self, method: str, *params: Any) -> RPCResponse:
-        request_id = next(self._client._request_counter) + 1
-
-        request = {
-            "jsonrpc": "2.0",
-            "id": request_id,
-            "method": method,
-            "params": params
-        }
-        raw_response = self._make_request(request)
-        return cast(RPCResponse, raw_response.json())
 
     def _send_rpc_batch_request(self, method: str, params_list: List[Any]) -> List[RPCResponse]:
-<<<<<<< HEAD
-        full_request_data = []
-        full_response_data = []
-        request_data = []
-        client = self._client
-=======
         full_request_list = []
         full_response_list = []
         request_list = []
         request_data = ''
->>>>>>> 92cd5b47
 
         for params in params_list:
             request_id = next(self._request_counter) + 1
@@ -208,13 +109,8 @@
             full_request_list.append(request)
 
             # Protection from big payload
-<<<<<<< HEAD
-            if len(request_data) == 30 or len(full_request_data) == len(params_list):
-                raw_response = self._make_request(request_data)
-=======
             if len(request_data) >= 48 * 1024 or len(full_request_list) == len(params_list):
                 raw_response = self._send_post_request(request_list)
->>>>>>> 92cd5b47
                 response_data = cast(List[RPCResponse], raw_response.json())
 
                 full_response_list += response_data
@@ -260,27 +156,6 @@
 
         response = self._send_rpc_request("getSignaturesForAddress", str(address), opts)
 
-<<<<<<< HEAD
-    def get_signatures_for_address(self, before, until, commitment='confirmed'):
-        opts: Dict[str, Union[int, str]] = {}
-        if until is not None:
-            opts["until"] = until
-        if before is not None:
-            opts["before"] = before
-        opts["commitment"] = commitment
-        return self._send_rpc_request("getSignaturesForAddress", EVM_LOADER_ID, opts)
-
-    def get_confirmed_transaction(self, sol_sign: str, encoding: str = "json"):
-        return self._send_rpc_request("getConfirmedTransaction", sol_sign, encoding)
-
-    def get_slot(self, commitment='confirmed') -> RPCResponse:
-        opts = {
-            'commitment': commitment
-        }
-        return self._send_rpc_request('getSlot', opts)
-
-    def get_account_info(self, pubkey: PublicKey, length=256, commitment='confirmed') -> Optional[AccountInfo]:
-=======
         error = response.get('error')
         if error:
             LOG.warning(f'fail to get solana signatures: {error}')
@@ -302,37 +177,22 @@
         return AccountInfo(address, account_tag, lamports, owner, data)
 
     def get_account_info(self, pubkey: SolPubKey, length=None, commitment='processed') -> Optional[AccountInfo]:
->>>>>>> 92cd5b47
         opts = {
             "encoding": "base64",
             "commitment": commitment,
         }
 
-<<<<<<< HEAD
-        if length != 0:
-=======
         if not (length is None):
->>>>>>> 92cd5b47
             opts['dataSlice'] = {
                 'offset': 0,
                 'length': length
             }
-<<<<<<< HEAD
-
-        result = self._send_rpc_request('getAccountInfo', str(pubkey), opts)
-        self.debug(f"{json.dumps(result, sort_keys=True)}")
-
-        info = result['result']['value']
-        if info is None:
-            self.debug(f"Can't get information about {str(pubkey)}")
-=======
 
         result = self._send_rpc_request('getAccountInfo', str(pubkey), opts)
         # LOG.debug(f"{json.dumps(result, sort_keys=True)}")
         error = result.get('error')
         if error is not None:
             LOG.debug(f"Can't get information about account {str(pubkey)}: {error}")
->>>>>>> 92cd5b47
             return None
 
         raw_account = result.get('result', {}).get('value', None)
@@ -349,22 +209,6 @@
             "commitment": commitment,
         }
 
-<<<<<<< HEAD
-    def get_account_info_list(self, accounts: [PublicKey], length=256, commitment='confirmed') -> [AccountInfo]:
-        opts = {
-            "encoding": "base64",
-            "commitment": commitment,
-        }
-
-        if length != 0:
-            opts['dataSlice'] = {
-                'offset': 0,
-                'length': length
-            }
-
-        result = self._send_rpc_request("getMultipleAccounts", [str(a) for a in accounts], opts)
-        self.debug(f"{json.dumps(result, sort_keys=True)}")
-=======
         if not (length is None):
             opts['dataSlice'] = {
                 'offset': 0,
@@ -407,7 +251,6 @@
                 }
             }]
         }
->>>>>>> 92cd5b47
 
         try:
             response = self._simple_send_rpc_request("getProgramAccounts", str(program), opts)
@@ -434,16 +277,6 @@
         }
         return self._send_rpc_request('getBalance', str(account), opts).get('result', {}).get('value', 0)
 
-<<<<<<< HEAD
-        accounts_info = []
-        for pubkey, info in zip(accounts, result['result']['value']):
-            if info is None:
-                accounts_info.append(None)
-            else:
-                data = base64.b64decode(info['data'][0])
-                account = AccountInfo(tag=data[0], lamports=info['lamports'], owner=info['owner'], data=data)
-                accounts_info.append(account)
-=======
     def get_sol_balance_list(self, accounts_list: List[Union[str, SolPubKey]], commitment='processed') -> List[int]:
         opts = {
             'commitment': commitment
@@ -451,7 +284,6 @@
         requests_list = []
         for account in accounts_list:
             requests_list.append((str(account), opts))
->>>>>>> 92cd5b47
 
         balances_list = []
         response_list = self._send_rpc_batch_request('getBalance', requests_list)
@@ -514,46 +346,11 @@
             accounts_list.append(NeonAccountInfo.from_account_info(info))
         return accounts_list
 
-<<<<<<< HEAD
-    def get_sol_balance(self, account, commitment='confirmed'):
-        opts = {
-            "commitment": commitment
-        }
-        return self._send_rpc_request('getBalance', str(account), opts)['result']['value']
-
-    def get_token_account_balance(self, pubkey: Union[str, PublicKey], commitment='confirmed') -> int:
-        opts = {
-            "commitment": commitment
-        }
-        response = self._send_rpc_request("getTokenAccountBalance", str(pubkey), opts)
-        result = response.get('result', None)
-        if result is None:
-            return 0
-        return int(result['value']['amount'])
-
-    def get_token_account_balance_list(self, pubkey_list: [Union[str, PublicKey]], commitment: object = 'confirmed') -> [int]:
-        opts = {
-            "commitment": commitment
-        }
-        request_list = []
-        for pubkey in pubkey_list:
-            request_list.append((str(pubkey), opts))
-
-        balance_list = []
-        response_list = self._send_rpc_batch_request('getTokenAccountBalance', request_list)
-        for response in response_list:
-            result = response.get('result', None)
-            balance = int(result['value']['amount']) if result else 0
-            balance_list.append(balance)
-
-        return balance_list
-=======
     def get_holder_account_info(self, holder_account: SolPubKey) -> Optional[HolderAccountInfo]:
         info = self.get_account_info(holder_account)
         if info is None:
             return None
         return HolderAccountInfo.from_account_info(info)
->>>>>>> 92cd5b47
 
     def get_account_lookup_table_info(self, table_account: SolPubKey) -> Optional[ALTAccountInfo]:
         info = self.get_account_info(table_account)
@@ -561,11 +358,7 @@
             return None
         return ALTAccountInfo.from_account_info(info)
 
-<<<<<<< HEAD
-    def get_multiple_rent_exempt_balances_for_size(self, size_list: [int], commitment='confirmed') -> [int]:
-=======
     def get_multiple_rent_exempt_balances_for_size(self, size_list: List[int], commitment='confirmed') -> List[int]:
->>>>>>> 92cd5b47
         opts = {
             "commitment": commitment
         }
@@ -590,32 +383,6 @@
             "transactionDetails": "none",
             "rewards": False
         }
-<<<<<<< HEAD
-        return self._send_rpc_request("getBlocksWithLimit", last_block_slot, limit, opts)['result']
-
-    def get_block_info(self, slot: int, commitment='confirmed') -> [SolanaBlockInfo]:
-        opts = {
-            "commitment": commitment,
-            "encoding": "json",
-            "transactionDetails": "signatures",
-            "rewards": False
-        }
-
-        response = self._send_rpc_request('getBlock', slot, opts)
-        net_block = response.get('result', None)
-        if not net_block:
-            return SolanaBlockInfo(slot=slot)
-
-        return SolanaBlockInfo(
-            slot=slot,
-            finalized=(commitment == FINALIZED),
-            hash='0x' + base58.b58decode(net_block['blockhash']).hex(),
-            parent_hash='0x' + base58.b58decode(net_block['previousBlockhash']).hex(),
-            time=net_block['blockTime'],
-            signs=net_block['signatures']
-        )
-=======
->>>>>>> 92cd5b47
 
         response = self._send_rpc_request('getBlock', block_slot, opts)
         net_block = response.get('result', None)
@@ -641,33 +408,6 @@
             request_list.append((slot, opts))
 
         response_list = self._send_rpc_batch_request('getBlock', request_list)
-<<<<<<< HEAD
-        for slot, response in zip(block_slot_list, response_list):
-            if (not response) or ('result' not in response):
-                block = SolanaBlockInfo(
-                    slot=slot,
-                    finalized=(commitment == FINALIZED),
-                )
-            else:
-                net_block = response['result']
-                block = SolanaBlockInfo(
-                    slot=slot,
-                    finalized=(commitment == FINALIZED),
-                    hash='0x' + base58.b58decode(net_block['blockhash']).hex(),
-                    parent_hash='0x' + base58.b58decode(net_block['previousBlockhash']).hex(),
-                    time=net_block['blockTime'],
-                    signs=net_block['signatures']
-                )
-            block_list.append(block)
-        return block_list
-
-    def get_recent_blockslot(self, commitment='confirmed') -> int:
-        opts = {
-            'commitment': commitment
-        }
-        blockhash_resp = self._send_rpc_request('getRecentBlockhash', opts)
-        if not blockhash_resp["result"]:
-=======
         for block_slot, response in zip(block_slot_list, response_list):
             if response is None:
                 block = SolanaBlockInfo(block_slot=block_slot)
@@ -699,68 +439,16 @@
         }
         blockhash_resp = self._send_rpc_request('getLatestBlockhash', opts)
         if not blockhash_resp.get("result"):
->>>>>>> 92cd5b47
             raise RuntimeError("failed to get recent blockhash")
         blockhash = blockhash_resp.get("result", {}).get("value", {}).get("blockhash", None)
         return SolBlockhash.from_string(blockhash)
 
-<<<<<<< HEAD
-    def get_recent_blockhash(self, commitment='confirmed') -> Blockhash:
-        opts = {
-            'commitment': commitment
-        }
-        blockhash_resp = self._send_rpc_request('getRecentBlockhash', opts)
-        if not blockhash_resp["result"]:
-            raise RuntimeError("failed to get recent blockhash")
-        blockhash = blockhash_resp["result"]["value"]["blockhash"]
-        return Blockhash(blockhash)
-
-    def _fuzzing_transactions(self, signer: SolanaAccount, tx_list, tx_opts, request_list):
-        """
-        Make each second transaction a bad one.
-        This is used to test a transaction sending on a live cluster (testnet/devnet).
-        """
-        if not FUZZING_BLOCKHASH:
-            return request_list
-
-        self._fuzzing_hash_cycle = not self._fuzzing_hash_cycle
-        if not self._fuzzing_hash_cycle:
-            return request_list
-
-        # get bad block slot for sent transactions
-        slot = self.get_recent_blockslot()
-        # blockhash = '4NCYB3kRT8sCNodPNuCZo8VUh4xqpBQxsxed2wd9xaD4'
-=======
     def get_blockhash(self, block_slot: int) -> SolBlockhash:
->>>>>>> 92cd5b47
         block_opts = {
             "encoding": "json",
             "transactionDetails": "none",
             "rewards": False
         }
-<<<<<<< HEAD
-        slot = max(slot - 500, 10)
-        block = self._send_rpc_request("getBlock", slot, block_opts)
-        fuzzing_blockhash = Blockhash(block['result']['blockhash'])
-        self.debug(f"fuzzing block {fuzzing_blockhash} for slot {slot}")
-
-        # sign half of transactions with a bad blockhash
-        for idx, tx in enumerate(tx_list):
-            if idx % 2 == 1:
-                continue
-            tx.recent_blockhash = fuzzing_blockhash
-            tx.sign(signer)
-            base64_tx = base64.b64encode(tx.serialize()).decode('utf-8')
-            request_list[idx] = (base64_tx, tx_opts)
-        return request_list
-
-    def _send_multiple_transactions(self, signer: SolanaAccount, tx_list: [Transaction],
-                                    skip_preflight: bool, preflight_commitment: str) -> [str]:
-        opts = {
-            "skipPreflight": skip_preflight,
-            "encoding": "base64",
-            "preflightCommitment": preflight_commitment
-=======
 
         block = self._send_rpc_request("getBlock", block_slot, block_opts)
         return SolBlockhash.from_string(block.get('result', {}).get('blockhash', None))
@@ -781,7 +469,6 @@
             "skipPreflight": skip_preflight,
             "encoding": "base64",
             "preflightCommitment": 'processed'
->>>>>>> 92cd5b47
         }
 
         request_list = []
@@ -790,53 +477,6 @@
             request_list.append((base64_tx, opts))
 
         response_list = self._send_rpc_batch_request('sendTransaction', request_list)
-<<<<<<< HEAD
-        return [SendResult(result=r.get('result'), error=r.get('error')) for r in response_list]
-
-    def send_multiple_transactions(self, signer: SolanaAccount, tx_list: [], waiter,
-                                   skip_preflight: bool, preflight_commitment: str) -> [{}]:
-        send_result_list = self._send_multiple_transactions(signer, tx_list, skip_preflight, preflight_commitment)
-        # Filter good transactions and wait the confirmations for them
-        sign_list = [s.result for s in send_result_list if s.result]
-        self._confirm_multiple_transactions(sign_list, waiter)
-        # Get receipts for good transactions
-        confirmed_list = self._get_multiple_receipts(sign_list)
-        # Mix errors with receipts for good transactions
-        receipt_list = []
-        for s in send_result_list:
-            if s.error:
-                self.debug(f'Got error on preflight check of transaction: {s.error}')
-                receipt_list.append(s.error)
-            else:
-                receipt_list.append(confirmed_list.pop(0))
-
-        return receipt_list
-
-    def _confirm_multiple_transactions(self, sign_list: [str], waiter=None):
-        """Confirm a transaction."""
-        if not len(sign_list):
-            self.debug('No confirmations, because transaction list is empty')
-            return
-
-        base58_sign_list: List[str] = []
-        for sign in sign_list:
-            if isinstance(sign, str):
-                base58_sign_list.append(b58encode(b58decode(sign)).decode("utf-8"))
-            else:
-                base58_sign_list.append(b58encode(sign).decode("utf-8"))
-
-        opts = {
-            "searchTransactionHistory": False
-        }
-
-        elapsed_time = 0
-        while elapsed_time < CONFIRM_TIMEOUT:
-            if elapsed_time > 0:
-                time.sleep(CONFIRMATION_CHECK_DELAY)
-            elapsed_time += CONFIRMATION_CHECK_DELAY
-
-            response = self._send_rpc_request("getSignatureStatuses", base58_sign_list, opts)
-=======
         result_list = []
 
         for response, tx in zip(response_list, tx_list):
@@ -878,7 +518,6 @@
             (part_tx_sig_list, tx_sig_list) = (tx_sig_list[:100], tx_sig_list[100:])
             response = self._send_rpc_request("getSignatureStatuses", part_tx_sig_list, opts)
 
->>>>>>> 92cd5b47
             result = response.get('result', None)
             if not result:
                 return block_slot, False
@@ -893,345 +532,6 @@
 
         return block_slot, (block_slot != 0)
 
-<<<<<<< HEAD
-
-@logged_group("neon.Proxy")
-class SolTxListSender:
-    def __init__(self, sender, tx_list: [Transaction], name: str,
-                 skip_preflight=SKIP_PREFLIGHT, preflight_commitment='confirmed'):
-        self._s = sender
-        self._name = name
-        self._skip_preflight = skip_preflight
-        self._preflight_commitment = preflight_commitment
-
-        self._blockhash = None
-        self._retry_idx = 0
-        self._slots_behind = 0
-        self._tx_list = tx_list
-        self._node_behind_list = []
-        self._bad_block_list = []
-        self._blocked_account_list = []
-        self._pending_list = []
-        self._budget_exceeded_list = []
-        self._storage_bad_status_list = []
-        self._unknown_error_list = []
-
-        self._all_tx_list = [self._node_behind_list,
-                             self._bad_block_list,
-                             self._blocked_account_list,
-                             self._budget_exceeded_list,
-                             self._pending_list]
-
-    def clear(self):
-        self._tx_list.clear()
-        for lst in self._all_tx_list:
-            lst.clear()
-
-    def _get_full_list(self):
-        return [tx for lst in self._all_tx_list for tx in lst]
-
-    def send(self) -> SolTxListSender:
-        solana = self._s.solana
-        signer = self._s.signer
-        waiter = self._s.waiter
-        skip = self._skip_preflight
-        commitment = self._preflight_commitment
-
-        self.debug(f'start transactions sending: {self._name}')
-
-        while (self._retry_idx < RETRY_ON_FAIL) and (len(self._tx_list)):
-            self._retry_idx += 1
-            self._slots_behind = 0
-
-            receipt_list = solana.send_multiple_transactions(signer, self._tx_list, waiter, skip, commitment)
-            self.update_transaction_cost(receipt_list)
-
-            success_cnt = 0
-            for receipt, tx in zip(receipt_list, self._tx_list):
-                slots_behind = check_if_node_behind(receipt)
-                if slots_behind:
-                    self._slots_behind = slots_behind
-                    self._node_behind_list.append(tx)
-                elif check_if_blockhash_notfound(receipt):
-                    self._bad_block_list.append(tx)
-                elif check_if_accounts_blocked(receipt):
-                    self._blocked_account_list.append(tx)
-                elif check_for_errors(receipt):
-                    if check_if_program_exceeded_instructions(receipt):
-                        self._budget_exceeded_list.append(tx)
-                    else:
-                        custom = check_if_storage_is_empty_error(receipt)
-                        if custom in (1, 4):
-                            self._storage_bad_status_list.append(receipt)
-                        else:
-                            self._unknown_error_list.append(receipt)
-                else:
-                    success_cnt += 1
-                    self._on_success_send(tx, receipt)
-
-            self.debug(f'retry {self._retry_idx}, ' +
-                       f'total receipts {len(receipt_list)}, ' +
-                       f'success receipts {success_cnt}, ' +
-                       f'node behind {len(self._node_behind_list)}, '
-                       f'bad blocks {len(self._bad_block_list)}, ' +
-                       f'blocked accounts {len(self._blocked_account_list)}, ' +
-                       f'budget exceeded {len(self._budget_exceeded_list)}, ' +
-                       f'bad storage: {len(self._storage_bad_status_list)}, ' +
-                       f'unknown error: {len(self._unknown_error_list)}')
-
-            self._on_post_send()
-
-        if len(self._tx_list):
-            raise RuntimeError('Run out of attempts to execute transaction')
-        return self
-
-    def update_transaction_cost(self, receipt_list):
-        if not WRITE_TRANSACTION_COST_IN_DB:
-            return False
-        if not hasattr(self._s, 'eth_tx'):
-            return False
-
-        for receipt in receipt_list:
-            update_transaction_cost(receipt, self._s.eth_tx, reason=self._name)
-
-    def _on_success_send(self, tx: Transaction, receipt: {}) -> bool:
-        """Store the last successfully blockhash and set it in _set_tx_blockhash"""
-        self._blockhash = tx.recent_blockhash
-        return False
-
-    def _on_post_send(self):
-        if len(self._unknown_error_list):
-            raise SolTxError(self._unknown_error_list[0])
-        elif len(self._node_behind_list):
-            self.warning(f'Node is behind by {self._slots_behind} slots')
-            time.sleep(1)
-        elif len(self._storage_bad_status_list):
-            raise SolTxError(self._storage_bad_status_list[0])
-        elif len(self._budget_exceeded_list):
-            raise RuntimeError(COMPUTATION_BUDGET_EXCEEDED)
-
-        # There is no more retries to send transactions
-        if self._retry_idx >= RETRY_ON_FAIL:
-            if not self._is_canceled:
-                self._cancel()
-            return
-
-        if len(self._blocked_account_list):
-            time.sleep(0.4)  # one block time
-
-        # force changing of recent_blockhash if Solana doesn't accept the current one
-        if len(self._bad_block_list):
-            self._blockhash = None
-
-        # resend not-accepted transactions
-        self._move_txlist()
-
-    def _set_tx_blockhash(self, tx):
-        """Try to keep the branch of block history"""
-        tx.recent_blockhash = self._blockhash
-        tx.signatures.clear()
-
-    def _move_txlist(self):
-        full_list = self._get_full_list()
-        self.clear()
-        for tx in full_list:
-            self._set_tx_blockhash(tx)
-            self._tx_list.append(tx)
-        if len(self._tx_list):
-            self.debug(f' Resend Solana transactions: {len(self._tx_list)}')
-
-
-@logged_group("neon.Proxy")
-class Measurements:
-    def __init__(self):
-        pass
-
-    # Do not change headers in info logs! This name used in CI measurements (see function `cleanup_docker` in
-    # .buildkite/steps/deploy-test.sh)
-    def extract(self, reason: str, receipt: {}):
-        if not LOG_SENDING_SOLANA_TRANSACTION:
-            return
-
-        try:
-            self.debug(f"send multiple transactions for reason {reason}")
-
-            measurements = self._extract_measurements_from_receipt(receipt)
-            for m in measurements:
-                self.info(f'get_measurements: {json.dumps(m)}')
-        except Exception as err:
-            self.error(f"get_measurements: can't get measurements {err}")
-            self.info(f"get measurements: failed result {json.dumps(receipt, indent=3)}")
-
-    def _extract_measurements_from_receipt(self, receipt):
-        if check_for_errors(receipt):
-            self.warning("Can't get measurements from receipt with error")
-            self.info(f"Failed result: {json.dumps(receipt, indent=3)}")
-            return []
-
-        log_messages = receipt['meta']['logMessages']
-        transaction = receipt['transaction']
-        accounts = transaction['message']['accountKeys']
-        instructions = []
-        for instr in transaction['message']['instructions']:
-            program = accounts[instr['programIdIndex']]
-            instructions.append({
-                'accs': [accounts[acc] for acc in instr['accounts']],
-                'program': accounts[instr['programIdIndex']],
-                'data': base58.b58decode(instr['data']).hex()
-            })
-
-        pattern = re.compile('Program ([0-9A-Za-z]+) (.*)')
-        messages = []
-        for log in log_messages:
-            res = pattern.match(log)
-            if res:
-                (program, reason) = res.groups()
-                if reason == 'invoke [1]': messages.append({'program': program, 'logs': []})
-            messages[-1]['logs'].append(log)
-
-        for instr in instructions:
-            if instr['program'] in ('KeccakSecp256k11111111111111111111111111111',): continue
-            if messages[0]['program'] != instr['program']:
-                raise ValueError('Invalid program in log messages: expect %s, actual %s' % (
-                    messages[0]['program'], instr['program']))
-            instr['logs'] = messages.pop(0)['logs']
-            exit_result = re.match(r'Program %s (success)' % instr['program'], instr['logs'][-1])
-            if not exit_result: raise ValueError("Can't get exit result")
-            instr['result'] = exit_result.group(1)
-
-            if instr['program'] == EVM_LOADER_ID:
-                memory_result = re.match(r'Program log: Total memory occupied: ([0-9]+)', instr['logs'][-3])
-                instruction_result = re.match(
-                    r'Program %s consumed ([0-9]+) of ([0-9]+) compute units' % instr['program'], instr['logs'][-2])
-                if not (memory_result and instruction_result):
-                    raise ValueError("Can't parse measurements for evm_loader")
-                instr['measurements'] = {
-                    'instructions': instruction_result.group(1),
-                    'memory': memory_result.group(1)
-                }
-
-        result = []
-        for instr in instructions:
-            if instr['program'] == EVM_LOADER_ID:
-                result.append({
-                    'program': instr['program'],
-                    'measurements': instr['measurements'],
-                    'result': instr['result'],
-                    'data': instr['data']
-                })
-        return result
-
-
-def get_error_definition_from_receipt(receipt):
-    err_from_receipt = get_from_dict(receipt, 'result', 'meta', 'err', 'InstructionError')
-    if err_from_receipt is not None:
-        return err_from_receipt
-
-    err_from_receipt_result = get_from_dict(receipt, 'meta', 'err', 'InstructionError')
-    if err_from_receipt_result is not None:
-        return err_from_receipt_result
-
-    err_from_send_trx_error = get_from_dict(receipt, 'data', 'err', 'InstructionError')
-    if err_from_send_trx_error is not None:
-        return err_from_send_trx_error
-
-    err_from_send_trx_error = get_from_dict(receipt, 'data', 'err')
-    if err_from_send_trx_error is not None:
-        return err_from_send_trx_error
-
-    err_from_prepared_receipt = get_from_dict(receipt, 'err', 'InstructionError')
-    if err_from_prepared_receipt is not None:
-        return err_from_prepared_receipt
-
-    return None
-
-
-def check_for_errors(receipt):
-    if get_error_definition_from_receipt(receipt) is not None:
-        return True
-    return False
-
-
-def check_if_big_transaction(err: Exception) -> bool:
-    return str(err).startswith("transaction too large:")
-
-
-PROGRAM_FAILED_TO_COMPLETE = 'ProgramFailedToComplete'
-COMPUTATION_BUDGET_EXCEEDED = 'ComputationalBudgetExceeded'
-
-
-def check_if_program_exceeded_instructions(receipt):
-    error_type = None
-    if isinstance(receipt, Exception):
-        error_type = str(receipt)
-    else:
-        error_arr = get_error_definition_from_receipt(receipt)
-        if isinstance(error_arr, list):
-            error_type = error_arr[1]
-
-    if isinstance(error_type, str):
-        return error_type in [PROGRAM_FAILED_TO_COMPLETE, COMPUTATION_BUDGET_EXCEEDED]
-    return False
-
-
-def check_if_storage_is_empty_error(receipt):
-    error_arr = get_error_definition_from_receipt(receipt)
-    if error_arr is not None and isinstance(error_arr, list):
-        error_dict = error_arr[1]
-        if isinstance(error_dict, dict) and 'Custom' in error_dict:
-            custom = error_dict['Custom']
-            if custom in (1, 4):
-                return custom
-    return 0
-
-
-def get_logs_from_receipt(receipt):
-    log_from_receipt = get_from_dict(receipt, 'result', 'meta', 'logMessages')
-    if log_from_receipt is not None:
-        return log_from_receipt
-
-    log_from_receipt_result = get_from_dict(receipt, 'meta', 'logMessages')
-    if log_from_receipt_result is not None:
-        return log_from_receipt_result
-
-    log_from_receipt_result_meta = get_from_dict(receipt, 'logMessages')
-    if log_from_receipt_result_meta is not None:
-        return log_from_receipt_result_meta
-
-    log_from_send_trx_error = get_from_dict(receipt, 'data', 'logs')
-    if log_from_send_trx_error is not None:
-        return log_from_send_trx_error
-
-    log_from_prepared_receipt = get_from_dict(receipt, 'logs')
-    if log_from_prepared_receipt is not None:
-        return log_from_prepared_receipt
-
-    return []
-
-
-@logged_group("neon.Proxy")
-def check_if_accounts_blocked(receipt, *, logger):
-    logs = get_logs_from_receipt(receipt)
-    if logs is None:
-        logger.error("Can't get logs")
-        logger.info(f"Failed result: {json.dumps(receipt, indent=3)}")
-        return False
-
-    ro_blocked = "trying to execute transaction on ro locked account"
-    rw_blocked = "trying to execute transaction on rw locked account"
-    for log in logs:
-        if log.find(ro_blocked) >= 0 or log.find(rw_blocked) >= 0:
-            return True
-    return False
-
-
-def check_if_blockhash_notfound(receipt):
-    return (not receipt) or (get_from_dict(receipt, 'data', 'err') == 'BlockhashNotFound')
-
-
-def check_if_node_behind(receipt):
-    return get_from_dict(receipt, 'data', 'numSlotsBehind')
-=======
     def get_tx_receipt_list(self, tx_sig_list: List[str], commitment='confirmed') -> List[Optional[Dict[str, Any]]]:
         if len(tx_sig_list) == 0:
             return []
@@ -1243,5 +543,4 @@
         }
         request_list = [(tx_sig, opts) for tx_sig in tx_sig_list]
         response_list = self._send_rpc_batch_request("getTransaction", request_list)
-        return [r.get('result') for r in response_list]
->>>>>>> 92cd5b47
+        return [r.get('result') for r in response_list]