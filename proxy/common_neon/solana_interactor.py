--- conflicted
+++ resolved
@@ -232,11 +232,7 @@
 
         authority = SolPubKey(lookup.authority) if lookup.has_authority else None
 
-<<<<<<< HEAD
-        u64_max = pow(2, 64) - 1
-=======
         u64_max = 2 ** 64 - 1
->>>>>>> f51d5864
 
         return ALTAccountInfo(
             type=lookup.type,
