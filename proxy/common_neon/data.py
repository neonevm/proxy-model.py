--- conflicted
+++ resolved
@@ -1,11 +1,7 @@
 from __future__ import annotations
 
-<<<<<<< HEAD
 from dataclasses import dataclass
-from typing import Dict, Any
-=======
 from typing import Dict, List, Any
->>>>>>> 48336afe
 
 
 class NeonTxStatData:
@@ -21,36 +17,13 @@
 
 
 class NeonTxExecCfg:
-<<<<<<< HEAD
-    evm_step_cnt: int
-    additional_resize_steps: bool
-    account_dict: NeonAccountDict
-
-    @staticmethod
-    def resolve_additional_resize_steps(emulated_result: NeonEmulatedResult) -> bool:
-        for account in emulated_result["accounts"]:
-            if bool(account["additional_resize_steps"] or False):
-                return True
-        return False
-
-    @staticmethod
-    def from_emulated_result(emulated_result: NeonEmulatedResult) -> NeonTxExecCfg:
-        account_dict = {k: emulated_result[k] for k in ["accounts", "token_accounts", "solana_accounts"]}
-        evm_step_cnt = emulated_result["steps_executed"]
-        additional_resize_steps = NeonTxExecCfg.resolve_additional_resize_steps(account_dict)
-
-        return NeonTxExecCfg(
-            evm_step_cnt=evm_step_cnt,
-            account_dict=account_dict,
-            additional_resize_steps=additional_resize_steps,
-        )
-=======
     def __init__(self):
         self._state_tx_cnt = 0
         self._evm_step_cnt = 0
         self._resource_ident = ''
         self._alt_list: List[str] = []
         self._account_dict: NeonAccountDict = {}
+        self._additional_resize_steps = False
 
     @property
     def state_tx_cnt(self) -> int:
@@ -68,12 +41,24 @@
     def resource_ident(self):
         return self._resource_ident
 
+    @property
+    def additional_resize_steps(self) -> bool:
+        return self._additional_resize_steps
+
     def set_emulated_result(self, emulated_result: NeonEmulatedResult) -> NeonTxExecCfg:
         account_dict = {k: emulated_result[k] for k in ["accounts", "token_accounts", "solana_accounts"]}
         evm_step_cnt = emulated_result["steps_executed"]
         self._account_dict = account_dict
         self._evm_step_cnt = evm_step_cnt
+        self._additional_resize_steps = NeonTxExecCfg.resolve_additional_resize_steps(account_dict)
         return self
+
+    @staticmethod
+    def resolve_additional_resize_steps(emulated_result: NeonEmulatedResult) -> bool:
+        for account in emulated_result["accounts"]:
+            if bool(account["additional_resize_steps"] or False):
+                return True
+        return False
 
     def set_state_tx_cnt(self, value: int) -> NeonTxExecCfg:
         self._state_tx_cnt = value
@@ -82,7 +67,10 @@
     def set_resource_ident(self, value: str) -> NeonTxExecCfg:
         self._resource_ident = value
         return self
->>>>>>> 48336afe
+
+    def set_additional_resize_steps(self, value: bool) -> NeonTxExecCfg:
+        self._additional_resize_steps = value
+        return self
 
 
 NeonEmulatedResult = Dict[str, Any]
