--- conflicted
+++ resolved
@@ -1,7 +1,6 @@
-<<<<<<< HEAD
 from __future__ import annotations
 from dataclasses import dataclass
-from typing import Dict, Any
+from typing import Dict, Any, List, Optional
 
 
 @dataclass
@@ -11,10 +10,6 @@
 
 
 NeonEmulatingResult = Dict[str, Any]
-=======
-from dataclasses import dataclass, field
-from typing import List, Optional
->>>>>>> 8e22b02d
 
 
 class NeonTxStatData:
@@ -29,7 +24,6 @@
         self.instructions.append((sol_tx_hash, sol_spent, steps, bpf))
 
 
-<<<<<<< HEAD
 class Result:
     def __init__(self, reason: str = None):
         self._reason = reason
@@ -45,7 +39,8 @@
 class NeonTxPrecheckResult:
     is_underpriced_tx_without_chainid: bool
     emulating_result: NeonEmulatingResult
-=======
+
+
 @dataclass
 class NeonTxReturn:
     exit_status: int = 0
@@ -64,5 +59,4 @@
 @dataclass
 class NeonLogIx:
     neon_return: Optional[NeonTxReturn] = None
-    neon_events: List[NeonEvent] = field(default_factory=list)
->>>>>>> 8e22b02d
+    neon_events: List[NeonEvent] = field(default_factory=list)