--- conflicted
+++ resolved
@@ -157,11 +157,7 @@
 
         neon = NeonIxBuilder(owner)
         neon.init_operator_neon(EthereumAddress(to_acc.address))
-<<<<<<< HEAD
-        neon.init_neon_tx(NeonTx.fromString(neon_tx))
-=======
         neon.init_neon_tx(NeonTx.from_string(neon_tx))
->>>>>>> f51d5864
         neon.init_neon_account_list(eth_accounts)
         return neon
 
