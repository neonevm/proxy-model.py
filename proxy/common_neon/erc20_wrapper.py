import json
import struct
from typing import Union, Dict, Any

<<<<<<< HEAD
from typing import Union, Dict, Tuple

from solcx import install_solc
from eth_account.signers.local import LocalAccount as NeonAccount
=======
import spl.token.instructions as spl_token
>>>>>>> ca93e03c

from spl.token.client import Token
from spl.token.constants import TOKEN_PROGRAM_ID

from solana.rpc.types import TxOpts
from solana.rpc.commitment import Confirmed

from eth_account.signers.local import LocalAccount as NeonAccount
from logged_groups import logged_group
from solcx import install_solc

from ..common_neon.solana_tx import SolTxIx, SolAccountMeta, SolAccount, SolPubKey
from ..common_neon.solana_tx_legacy import SolLegacyTx
from ..common_neon.address import NeonAddress
from ..common_neon.constants import ACCOUNT_SEED_VERSION
from ..common_neon.eth_proto import NeonTx
from ..common_neon.neon_instruction import NeonIxBuilder
from ..common_neon.web3 import NeonWeb3, ChecksumAddress

install_solc(version='0.7.6')
from solcx import compile_source


# Standard interface of ERC20 contract to generate ABI for wrapper
ERC20FORSPL_INTERFACE_SOURCE = '''
pragma solidity >=0.7.0;

interface IERC20ForSpl {

    event Transfer(address indexed from, address indexed to, uint256 amount);
    event Approval(address indexed owner, address indexed spender, uint256 amount);

    event ApprovalSolana(address indexed owner, bytes32 indexed spender, uint64 amount);
    event TransferSolana(address indexed from, bytes32 indexed to, uint64 amount);

    function name() external  view returns (string memory);
    function symbol() external view returns (string memory);
    function tokenMint() external view returns (bytes32);
    function decimals() external view returns (uint8);
    function totalSupply() external view returns (uint256);
    function balanceOf(address who) external view returns (uint256);
    function allowance(address owner, address spender) external view returns (uint256);
    function approve(address spender, uint256 amount) external returns (bool);
    function transfer(address to, uint256 amount) external returns (bool);
    function transferFrom(address from, address to, uint256 amount) external returns (bool);
    function burn(uint256 amount) external returns (bool);
    function burnFrom(address from, uint256 amount) external returns (bool);
    function approveSolana(bytes32 spender, uint64 amount) external returns (bool);
    function transferSolana(bytes32 to, uint64 amount) external returns (bool);
    function claim(bytes32 from, uint64 amount) external returns (bool);
}

'''


RPCResponse = Dict[str, Any]


@logged_group("neon.Proxy")
class ERC20Wrapper:
    proxy: NeonWeb3
    name: str
    symbol: str
    token: Token
    admin: NeonAccount
    mint_authority: SolAccount
    evm_loader_id: SolPubKey
    neon_contract_address: ChecksumAddress
    solana_contract_address: SolPubKey
    interface: Dict
    wrapper: Dict

    def __init__(self, proxy: NeonWeb3,
                 name: str, symbol: str,
                 token: Token,
                 admin: NeonAccount,
                 mint_authority: SolAccount,
                 evm_loader_id: SolPubKey):
        self.proxy = proxy
        self.name = name
        self.symbol = symbol
        self.token = token
        self.admin = admin
        self.mint_authority = mint_authority
        self.evm_loader_id = evm_loader_id

    def get_neon_account_address(self, neon_account_address: str) -> SolPubKey:
        neon_account_addressbytes = bytes.fromhex(neon_account_address[2:])
        return SolPubKey.find_program_address([ACCOUNT_SEED_VERSION, neon_account_addressbytes], self.evm_loader_id)[0]

    def _deploy_wrapper(self, contract: str, init_args: Tuple):
        compiled_interface = compile_source(ERC20FORSPL_INTERFACE_SOURCE)
        interface_id, interface = compiled_interface.popitem()
        self.interface = interface

        with open('contracts/erc20_for_spl.sol', 'r') as file:
            source = file.read()

        compiled_wrapper = compile_source(source, base_path="contracts", output_values=["abi", "bin"])
        wrapper_interface = compiled_wrapper[f"<stdin>:{contract}"]
        self.wrapper = wrapper_interface

        erc20 = self.proxy.eth.contract(abi=self.wrapper['abi'], bytecode=wrapper_interface['bin'])
<<<<<<< HEAD
        nonce = self.proxy.eth.get_transaction_count(self.proxy.eth.default_account)
        tx = {'nonce': nonce}
        tx_constructor = erc20.constructor(*init_args).buildTransaction(tx)
=======
        nonce = self.proxy.eth.get_transaction_count(self.admin.address)
        tx = {'nonce': nonce, 'from': self.admin.address}
        tx_constructor = erc20.constructor(self.name, self.symbol, bytes(self.token.pubkey)).build_transaction(tx)
>>>>>>> ca93e03c
        tx_deploy = self.proxy.eth.account.sign_transaction(tx_constructor, self.admin.key)
        tx_deploy_hash = self.proxy.eth.send_raw_transaction(tx_deploy.rawTransaction)
        self.debug(f'tx_deploy_hash: {tx_deploy_hash.hex()}')
        tx_deploy_receipt = self.proxy.eth.wait_for_transaction_receipt(tx_deploy_hash)
        self.debug(f'tx_deploy_receipt: {tx_deploy_receipt}')
        self.debug(f'deploy status: {tx_deploy_receipt.status}')
        self.neon_contract_address = ChecksumAddress(tx_deploy_receipt.contractAddress)
        self.solana_contract_address = self.get_neon_account_address(self.neon_contract_address)

        self.erc20 = self.proxy.eth.contract(address=self.neon_contract_address, abi=self.wrapper['abi'])

    def deploy_wrapper(self):
        self._deploy_wrapper("ERC20ForSpl", (bytes(self.token.pubkey),))

    def deploy_mintable_wrapper(self, name: str, symbol: str, decimals: int, mint_auth: str):
        neon_mint_auth = bytes.fromhex(mint_auth[2:])
        self._deploy_wrapper("ERC20ForSplMintable", (name, symbol, decimals, bytes(neon_mint_auth),)) #(name, symbol, decimals, bytes(neon_mint_auth,)))

    def get_neon_erc20_account_address(self, neon_account_address: str):
        neon_contract_address_bytes = bytes.fromhex(self.neon_contract_address[2:])
        neon_account_address_bytes = bytes.fromhex(neon_account_address[2:])
        seeds = [
            ACCOUNT_SEED_VERSION,
            b"ERC20Balance",
            bytes(self.token.pubkey),
            neon_contract_address_bytes,
            neon_account_address_bytes,
        ]
        return SolPubKey.find_program_address(seeds, self.evm_loader_id)[0]

    def create_associated_token_account(self, owner: SolPubKey, payer: SolAccount):
        # Construct transaction
        # This part of code is based on original implementation of Token.create_associated_token_account
        # except that skip_preflight is set to True
        tx = SolLegacyTx(instructions=[
            spl_token.create_associated_token_account(
                payer=payer.public_key, owner=owner, mint=self.token.pubkey
            )
        ]).low_level_tx
        self.token._conn.send_transaction(tx, payer, opts=TxOpts(skip_preflight=True, skip_confirmation=False))
        return tx.instructions[0].keys[1].pubkey

    def create_claim_instruction(self, owner: SolPubKey, from_acc: SolPubKey, to_acc: NeonAccount, amount: int):
        erc20 = self.proxy.eth.contract(address=self.neon_contract_address, abi=self.wrapper['abi'])
        nonce = self.proxy.eth.get_transaction_count(to_acc.address)
        claim_tx = erc20.functions.claim(bytes(from_acc), amount).build_transaction({'nonce': nonce, 'gasPrice': 0})
        claim_tx = self.proxy.eth.account.sign_transaction(claim_tx, to_acc.key)

        neon_tx = bytearray.fromhex(claim_tx.rawTransaction.hex()[2:])
        emulating_result = self.proxy.neon.emulate(neon_tx)

        neon_account_dict = dict()
        for account in emulating_result['accounts']:
            key = account['account']
            neon_account_dict[key] = SolAccountMeta(pubkey=SolPubKey(key), is_signer=False, is_writable=True)

        for account in emulating_result['solana_accounts']:
            key = account['pubkey']
            neon_account_dict[key] = SolAccountMeta(pubkey=SolPubKey(key), is_signer=False, is_writable=True)

        neon_account_dict = list(neon_account_dict.values())

        neon = NeonIxBuilder(owner)
        neon.init_operator_neon(NeonAddress(to_acc.address))
        neon.init_neon_tx(NeonTx.from_string(neon_tx))
        neon.init_neon_account_list(neon_account_dict)
        return neon

    def create_input_liquidity_instruction(self, payer: SolPubKey,
                                           from_address: SolPubKey,
                                           to_address: str,
                                           amount: int):
        to_address = self.get_neon_erc20_account_address(to_address)
        return SolTxIx(
            program_id=TOKEN_PROGRAM_ID,
            data=b'\3' + struct.pack('<Q', amount),
            keys=[
                SolAccountMeta(pubkey=from_address, is_signer=False, is_writable=True),
                SolAccountMeta(pubkey=to_address, is_signer=False, is_writable=True),
                SolAccountMeta(pubkey=payer, is_signer=True, is_writable=False)
            ]
        )

    def mint_to(self, destination: Union[SolPubKey, str], amount: int) -> RPCResponse:
        """
        Method mints given amount of tokens to a given address - either in NEON or Solana format
        NOTE: destination account must be previously created
        """
        if isinstance(destination, str):
            destination = self.get_neon_erc20_account_address(destination)
        json_str = self.token.mint_to(
            destination, self.mint_authority, amount,
            opts=TxOpts(skip_preflight=True, skip_confirmation=False)
        ).to_json()
        return json.loads(json_str)

    def erc20_interface(self):
        return self.proxy.eth.contract(address=self.neon_contract_address, abi=self.interface['abi'])

    def get_balance(self, address: Union[SolPubKey, str]) -> int:
        if isinstance(address, SolPubKey):
            return int(self.token.get_balance(address, Confirmed).value.amount)

        erc20 = self.proxy.eth.contract(address=self.neon_contract_address, abi=self.interface['abi'])
        return erc20.functions.balanceOf(address).call()<|MERGE_RESOLUTION|>--- conflicted
+++ resolved
@@ -1,16 +1,11 @@
 import json
 import struct
-from typing import Union, Dict, Any
-
-<<<<<<< HEAD
-from typing import Union, Dict, Tuple
+from typing import Union, Dict, Any, Tuple
 
 from solcx import install_solc
 from eth_account.signers.local import LocalAccount as NeonAccount
-=======
+
 import spl.token.instructions as spl_token
->>>>>>> ca93e03c
-
 from spl.token.client import Token
 from spl.token.constants import TOKEN_PROGRAM_ID
 
@@ -113,15 +108,9 @@
         self.wrapper = wrapper_interface
 
         erc20 = self.proxy.eth.contract(abi=self.wrapper['abi'], bytecode=wrapper_interface['bin'])
-<<<<<<< HEAD
-        nonce = self.proxy.eth.get_transaction_count(self.proxy.eth.default_account)
-        tx = {'nonce': nonce}
-        tx_constructor = erc20.constructor(*init_args).buildTransaction(tx)
-=======
         nonce = self.proxy.eth.get_transaction_count(self.admin.address)
         tx = {'nonce': nonce, 'from': self.admin.address}
-        tx_constructor = erc20.constructor(self.name, self.symbol, bytes(self.token.pubkey)).build_transaction(tx)
->>>>>>> ca93e03c
+        tx_constructor = erc20.constructor(*init_args).build_transaction(tx)
         tx_deploy = self.proxy.eth.account.sign_transaction(tx_constructor, self.admin.key)
         tx_deploy_hash = self.proxy.eth.send_raw_transaction(tx_deploy.rawTransaction)
         self.debug(f'tx_deploy_hash: {tx_deploy_hash.hex()}')
@@ -138,7 +127,7 @@
 
     def deploy_mintable_wrapper(self, name: str, symbol: str, decimals: int, mint_auth: str):
         neon_mint_auth = bytes.fromhex(mint_auth[2:])
-        self._deploy_wrapper("ERC20ForSplMintable", (name, symbol, decimals, bytes(neon_mint_auth),)) #(name, symbol, decimals, bytes(neon_mint_auth,)))
+        self._deploy_wrapper("ERC20ForSplMintable", (name, symbol, decimals, bytes(neon_mint_auth),))
 
     def get_neon_erc20_account_address(self, neon_account_address: str):
         neon_contract_address_bytes = bytes.fromhex(self.neon_contract_address[2:])
