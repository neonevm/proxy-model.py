import struct

from typing import Union, Dict

from solcx import install_solc
from eth_account.signers.local import LocalAccount as NeonAccount

from spl.token.client import Token
from spl.token.constants import TOKEN_PROGRAM_ID
import spl.token.instructions as spl_token

from solana.rpc.types import TxOpts, RPCResponse, Commitment

from logged_groups import logged_group
<<<<<<< HEAD

from ..common_neon.eth_proto import NeonTx
from ..common_neon.solana_transaction import SolPubKey, SolAccountMeta, SolTxIx, SolLegacyTx, SolAccount
=======
from .compute_budget import TransactionWithComputeBudget
from sha3 import keccak_256
from proxy.common_neon.eth_proto import Trx
from .constants import ACCOUNT_SEED_VERSION
>>>>>>> d44dcb4d
from ..common_neon.neon_instruction import NeonIxBuilder
from ..common_neon.web3 import NeonWeb3
from ..common_neon.address import EthereumAddress

install_solc(version='0.7.6')
from solcx import compile_source

# Standard interface of ERC20 contract to generate ABI for wrapper
ERC20FORSPL_INTERFACE_SOURCE = '''
pragma solidity >=0.7.0;

interface IERC20ForSpl {

    event Transfer(address indexed from, address indexed to, uint256 amount);
    event Approval(address indexed owner, address indexed spender, uint256 amount);

    event ApprovalSolana(address indexed owner, bytes32 indexed spender, uint64 amount);
    event TransferSolana(address indexed from, bytes32 indexed to, uint64 amount);

    function name() external  view returns (string memory);
    function symbol() external view returns (string memory);
    function tokenMint() external view returns (bytes32);
    function decimals() external view returns (uint8);
    function totalSupply() external view returns (uint256);
    function balanceOf(address who) external view returns (uint256);
    function allowance(address owner, address spender) external view returns (uint256);
    function approve(address spender, uint256 amount) external returns (bool);
    function transfer(address to, uint256 amount) external returns (bool);
    function transferFrom(address from, address to, uint256 amount) external returns (bool);
    function burn(uint256 amount) external returns (bool);
    function burnFrom(address from, uint256 amount) external returns (bool);
    function approveSolana(bytes32 spender, uint64 amount) external returns (bool);
    function transferSolana(bytes32 to, uint64 amount) external returns (bool);
    function claim(bytes32 from, uint64 amount) external returns (bool);
}

'''

@logged_group("neon.Proxy")
class ERC20Wrapper:
    proxy: NeonWeb3
    name: str
    symbol: str
    token: Token
    admin: NeonAccount
    mint_authority: SolAccount
    evm_loader_id: SolPubKey
    neon_contract_address: str
    solana_contract_address: SolPubKey
    interface: Dict
    wrapper: Dict

    def __init__(self, proxy: NeonWeb3,
                 name: str, symbol: str,
                 token: Token,
                 admin: NeonAccount,
                 mint_authority: SolAccount,
                 evm_loader_id: SolPubKey):
        self.proxy = proxy
        self.name = name
        self.symbol = symbol
        self.token = token
        self.admin = admin
        self.mint_authority = mint_authority
        self.evm_loader_id = evm_loader_id

    def get_neon_account_address(self, neon_account_address: str) -> SolPubKey:
        neon_account_addressbytes = bytes.fromhex(neon_account_address[2:])
<<<<<<< HEAD
        return SolPubKey.find_program_address([b"\1", neon_account_addressbytes], self.evm_loader_id)[0]
=======
        return PublicKey.find_program_address([ACCOUNT_SEED_VERSION, neon_account_addressbytes], self.evm_loader_id)[0]
>>>>>>> d44dcb4d

    def deploy_wrapper(self):
        compiled_interface = compile_source(ERC20FORSPL_INTERFACE_SOURCE)
        interface_id, interface = compiled_interface.popitem()
        self.interface = interface

        with open('/opt/contracts/erc20_for_spl.sol', 'r') as file:
            source = file.read()

        compiled_wrapper = compile_source(source)
        wrapper_interface = compiled_wrapper["<stdin>:ERC20ForSpl"]
        self.wrapper = wrapper_interface

        erc20 = self.proxy.eth.contract(abi=self.wrapper['abi'], bytecode=wrapper_interface['bin'])
        nonce = self.proxy.eth.get_transaction_count(self.proxy.eth.default_account)
        tx = {'nonce': nonce}
        tx_constructor = erc20.constructor(self.name, self.symbol, bytes(self.token.pubkey)).buildTransaction(tx)
        tx_deploy = self.proxy.eth.account.sign_transaction(tx_constructor, self.admin.key)
        tx_deploy_hash = self.proxy.eth.send_raw_transaction(tx_deploy.rawTransaction)
        self.debug(f'tx_deploy_hash: {tx_deploy_hash.hex()}')
        tx_deploy_receipt = self.proxy.eth.wait_for_transaction_receipt(tx_deploy_hash)
        self.debug(f'tx_deploy_receipt: {tx_deploy_receipt}')
        self.debug(f'deploy status: {tx_deploy_receipt.status}')
        self.neon_contract_address = tx_deploy_receipt.contractAddress
        self.solana_contract_address = self.get_neon_account_address(self.neon_contract_address)

    def get_neon_erc20_account_address(self, neon_account_address: str):
        neon_contract_address_bytes = bytes.fromhex(self.neon_contract_address[2:])
        neon_account_address_bytes = bytes.fromhex(neon_account_address[2:])
<<<<<<< HEAD
        seeds = [b"\1", b"ERC20Balance",
                 bytes(self.token.pubkey),
                 neon_contract_address_bytes,
                 neon_account_address_bytes]
        return SolPubKey.find_program_address(seeds, self.evm_loader_id)[0]
=======
        seeds = [
            ACCOUNT_SEED_VERSION,
            b"ERC20Balance",
            bytes(self.token.pubkey),
            neon_contract_address_bytes,
            neon_account_address_bytes,
        ]
        return PublicKey.find_program_address(seeds, self.evm_loader_id)[0]
>>>>>>> d44dcb4d

    def create_associated_token_account(self, owner: SolPubKey, payer: SolAccount):
        # Construct transaction
        # This part of code is based on original implementation of Token.create_associated_token_account
        # except that skip_preflight is set to True
        tx = SolLegacyTx()
        create_ix = spl_token.create_associated_token_account(
            payer=payer.public_key(), owner=owner, mint=self.token.pubkey
        )
        tx.add(create_ix)
        self.token._conn.send_transaction(tx, payer, opts=TxOpts(skip_preflight = True, skip_confirmation=False))
        return create_ix.keys[1].pubkey

    def create_claim_instruction(self, owner: SolPubKey, from_acc: SolPubKey, to_acc: NeonAccount, amount: int):
        erc20 = self.proxy.eth.contract(address=self.neon_contract_address, abi=self.wrapper['abi'])
        nonce = self.proxy.eth.get_transaction_count(to_acc.address)
        claim_tx = erc20.functions.claim(bytes(from_acc), amount).buildTransaction({'nonce': nonce, 'gasPrice': 0})
        claim_tx = self.proxy.eth.account.sign_transaction(claim_tx, to_acc.key)

        neon_tx = bytearray.fromhex(claim_tx.rawTransaction.hex()[2:])
        emulating_result = self.proxy.neon.emulate(neon_tx)

        eth_accounts = dict()
        for account in emulating_result['accounts']:
            key = account['account']
<<<<<<< HEAD
            eth_accounts[key] = SolAccountMeta(pubkey=SolPubKey(key), is_signer=False, is_writable=True)
            if account['contract']:
                key = account['contract']
                eth_accounts[key] = SolAccountMeta(pubkey=SolPubKey(key), is_signer=False, is_writable=True)
=======
            eth_accounts[key] = AccountMeta(pubkey=PublicKey(key), is_signer=False, is_writable=True)
>>>>>>> d44dcb4d

        for account in emulating_result['solana_accounts']:
            key = account['pubkey']
            eth_accounts[key] = SolAccountMeta(pubkey=SolPubKey(key), is_signer=False, is_writable=True)

        eth_accounts = list(eth_accounts.values())

        neon = NeonIxBuilder(owner)
        neon.init_operator_neon(EthereumAddress(to_acc.address))
        neon.init_neon_tx(NeonTx.fromString(neon_tx))
        neon.init_neon_account_list(eth_accounts)
        return neon

    def create_input_liquidity_instruction(self, payer: SolPubKey, from_address: SolPubKey, to_address: str, amount: int):
        return SolTxIx(
            program_id=TOKEN_PROGRAM_ID,
            data=b'\3' + struct.pack('<Q', amount),
            keys=[
                SolAccountMeta(pubkey=from_address, is_signer=False, is_writable=True),
                SolAccountMeta(pubkey=self.get_neon_erc20_account_address(to_address), is_signer=False, is_writable=True),
                SolAccountMeta(pubkey=payer, is_signer=True, is_writable=False)
            ]
        )

    def mint_to(self, destination: Union[SolPubKey, str], amount: int) -> RPCResponse:
        """
        Method mints given amount of tokens to a given address - either in NEON or Solana format
        NOTE: destination account must be previously created
        """
        if isinstance(destination, str):
            destination = self.get_neon_erc20_account_address(destination)
        return self.token.mint_to(destination, self.mint_authority, amount,
                                  opts=TxOpts(skip_preflight=True, skip_confirmation=False))

    def erc20_interface(self):
        return self.proxy.eth.contract(address=self.neon_contract_address, abi=self.interface['abi'])

    def get_balance(self, address: Union[SolPubKey, str]) -> int:
        if isinstance(address, SolPubKey):
            return int(self.token.get_balance(address, Commitment('confirmed'))['result']['value']['amount'])

        erc20 = self.proxy.eth.contract(address=self.neon_contract_address, abi=self.interface['abi'])
        return erc20.functions.balanceOf(address).call()<|MERGE_RESOLUTION|>--- conflicted
+++ resolved
@@ -12,16 +12,10 @@
 from solana.rpc.types import TxOpts, RPCResponse, Commitment
 
 from logged_groups import logged_group
-<<<<<<< HEAD
 
 from ..common_neon.eth_proto import NeonTx
 from ..common_neon.solana_transaction import SolPubKey, SolAccountMeta, SolTxIx, SolLegacyTx, SolAccount
-=======
-from .compute_budget import TransactionWithComputeBudget
-from sha3 import keccak_256
-from proxy.common_neon.eth_proto import Trx
-from .constants import ACCOUNT_SEED_VERSION
->>>>>>> d44dcb4d
+from ..common_neon.constants import ACCOUNT_SEED_VERSION
 from ..common_neon.neon_instruction import NeonIxBuilder
 from ..common_neon.web3 import NeonWeb3
 from ..common_neon.address import EthereumAddress
@@ -90,11 +84,7 @@
 
     def get_neon_account_address(self, neon_account_address: str) -> SolPubKey:
         neon_account_addressbytes = bytes.fromhex(neon_account_address[2:])
-<<<<<<< HEAD
-        return SolPubKey.find_program_address([b"\1", neon_account_addressbytes], self.evm_loader_id)[0]
-=======
-        return PublicKey.find_program_address([ACCOUNT_SEED_VERSION, neon_account_addressbytes], self.evm_loader_id)[0]
->>>>>>> d44dcb4d
+        return SolPubKey.find_program_address([ACCOUNT_SEED_VERSION, neon_account_addressbytes], self.evm_loader_id)[0]
 
     def deploy_wrapper(self):
         compiled_interface = compile_source(ERC20FORSPL_INTERFACE_SOURCE)
@@ -124,13 +114,6 @@
     def get_neon_erc20_account_address(self, neon_account_address: str):
         neon_contract_address_bytes = bytes.fromhex(self.neon_contract_address[2:])
         neon_account_address_bytes = bytes.fromhex(neon_account_address[2:])
-<<<<<<< HEAD
-        seeds = [b"\1", b"ERC20Balance",
-                 bytes(self.token.pubkey),
-                 neon_contract_address_bytes,
-                 neon_account_address_bytes]
-        return SolPubKey.find_program_address(seeds, self.evm_loader_id)[0]
-=======
         seeds = [
             ACCOUNT_SEED_VERSION,
             b"ERC20Balance",
@@ -138,8 +121,7 @@
             neon_contract_address_bytes,
             neon_account_address_bytes,
         ]
-        return PublicKey.find_program_address(seeds, self.evm_loader_id)[0]
->>>>>>> d44dcb4d
+        return SolPubKey.find_program_address(seeds, self.evm_loader_id)[0]
 
     def create_associated_token_account(self, owner: SolPubKey, payer: SolAccount):
         # Construct transaction
@@ -165,14 +147,7 @@
         eth_accounts = dict()
         for account in emulating_result['accounts']:
             key = account['account']
-<<<<<<< HEAD
-            eth_accounts[key] = SolAccountMeta(pubkey=SolPubKey(key), is_signer=False, is_writable=True)
-            if account['contract']:
-                key = account['contract']
-                eth_accounts[key] = SolAccountMeta(pubkey=SolPubKey(key), is_signer=False, is_writable=True)
-=======
-            eth_accounts[key] = AccountMeta(pubkey=PublicKey(key), is_signer=False, is_writable=True)
->>>>>>> d44dcb4d
+            eth_accounts[key] = AccountMeta(pubkey=SolPubKey(key), is_signer=False, is_writable=True)
 
         for account in emulating_result['solana_accounts']:
             key = account['pubkey']
