--- conflicted
+++ resolved
@@ -323,13 +323,8 @@
         call_txs_05.add(self.instruction.make_noniterative_call_transaction(len(call_txs_05.instructions)))
         result = self.sender.send_measured_transaction(call_txs_05, self.eth_trx, 'CallFromRawEthereumTX')
 
-<<<<<<< HEAD
-        if get_from_dict(result, 'result', 'meta', 'err') is not None:
-            if check_if_program_exceeded_instructions(result['result']['meta']):
-=======
         if check_for_errors(result):
             if check_if_program_exceeded_instructions(result):
->>>>>>> fff455e7
                 raise Exception("Program failed to complete")
             raise Exception(json.dumps(result['result']['meta']))
 
@@ -372,11 +367,7 @@
         precall_txs = Transaction()
         precall_txs.add(self.create_acc_trx)
         result = self.sender.send_measured_transaction(precall_txs, self.eth_trx, 'CreateAccountsForTrx')
-<<<<<<< HEAD
-        if get_from_dict(result, 'result', 'meta', 'err', 'InstructionError') is not None:
-=======
         if check_for_errors(result):
->>>>>>> fff455e7
             raise Exception("Failed to create account for trx")
 
 
