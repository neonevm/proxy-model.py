--- conflicted
+++ resolved
@@ -62,11 +62,7 @@
     def __init__(self, sender, account: PublicKey):
         NeonTxStage.__init__(self, sender)
         self._account = account
-<<<<<<< HEAD
-        self._storage = self.s.solana.get_storage_account_account(account)
-=======
         self._storage = self.s.solana.get_storage_account_info(account)
->>>>>>> c6aab0b1
 
     def _cancel_tx(self):
         return self.s.builder.make_cancel_transaction(storage=self._account,
