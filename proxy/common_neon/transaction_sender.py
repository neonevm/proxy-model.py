from __future__ import annotations

import abc
import json
import math
import os
import time
import base58
import sha3
import traceback
import multiprocessing

from logged_groups import logged_group
from typing import Optional

from solana.transaction import AccountMeta, Transaction, PublicKey
from solana.blockhash import Blockhash
from solana.account import Account as SolanaAccount

from .address import accountWithSeed, getTokenAddr, EthereumAddress, isPayed
from ..common_neon.errors import EthereumError
from .constants import STORAGE_SIZE, EMPTY_STORAGE_TAG, FINALIZED_STORAGE_TAG, ACCOUNT_SEED_VERSION
from .emulator_interactor import call_emulated
from .neon_instruction import NeonInstruction as NeonIxBuilder
from .solana_interactor import COMPUTATION_BUDGET_EXCEEDED
from .solana_interactor import SolanaInteractor, Measurements, SolTxListSender, SolTxError
from .solana_interactor import check_if_big_transaction, check_if_program_exceeded_instructions
from ..common_neon.eth_proto import Trx as EthTx
from ..common_neon.utils import NeonTxResultInfo, NeonTxInfo
<<<<<<< HEAD
from ..environment import RETRY_ON_FAIL, EVM_LOADER_ID, PERM_ACCOUNT_LIMIT, ACCOUNT_PERMISSION_UPDATE_INT
from ..environment import MIN_OPERATOR_BALANCE_TO_WARN, MIN_OPERATOR_BALANCE_TO_ERR
=======
from ..environment import RETRY_ON_FAIL, EVM_LOADER_ID, PERM_ACCOUNT_LIMIT, ACCOUNT_PERMISSION_UPDATE_INT, MIN_OPERATOR_BALANCE_TO_WARN, MIN_OPERATOR_BALANCE_TO_ERR, \
    ACCOUNT_MAX_SIZE, SPL_TOKEN_ACCOUNT_SIZE, HOLDER_MSG_SIZE, ACCOUNT_STORAGE_OVERHEAD
>>>>>>> 69dd3009
from ..memdb.memdb import MemDB, NeonPendingTxInfo
from ..environment import get_solana_accounts
from ..common_neon.account_whitelist import AccountWhitelist
from proxy.common_neon.utils import get_holder_msg


class NeonTxStage(metaclass=abc.ABCMeta):
    NAME = 'UNKNOWN'

    def __init__(self, sender):
        self.s = sender
        self.tx = Transaction()

    def _is_empty(self):
        return not len(self.tx.signatures)

    @abc.abstractmethod
    def build(self):
        pass


class NeonCreateAccountWithSeedStage(NeonTxStage, abc.ABC):
    def __init__(self, sender):
        NeonTxStage.__init__(self, sender)
        self._seed = bytes()
        self._seed_base = bytes()
        self.sol_account = None
        self.size = 0
        self.balance = 0

    def _init_sol_account(self):
        assert len(self._seed_base) > 0

        self._seed = base58.b58encode(self._seed_base)
        self.sol_account = accountWithSeed(self.s.operator_key, self._seed)

    def _create_account_with_seed(self):
        assert len(self._seed) > 0
        assert self.size > 0
        assert self.balance > 0

        return self.s.builder.create_account_with_seed_trx(self.sol_account, self._seed, self.balance, self.size)


@logged_group("neon.Proxy")
class NeonCreatePermAccount(NeonCreateAccountWithSeedStage, abc.ABC):
    NAME = 'createPermAccount'

    def __init__(self, sender, seed_base: bytes, size: int):
        NeonCreateAccountWithSeedStage.__init__(self, sender)
        self._seed_base = seed_base
        self.size = size
        self._init_sol_account()

    def _init_sol_account(self):
        assert len(self._seed_base) > 0
        seed = sha3.keccak_256(self._seed_base).hexdigest()[:32]
        self._seed = bytes(seed, 'utf8')
        self.sol_account = accountWithSeed(self.s.operator_key, self._seed)

    def build(self):
        assert self._is_empty()

        self.debug(f'Create perm account {self.sol_account}')
        self.tx.add(self._create_account_with_seed())


@logged_group("neon.Proxy")
class NeonCreateAccountTxStage(NeonTxStage):
    NAME = 'createNeonAccount'

    def __init__(self, sender, account_desc):
        NeonTxStage.__init__(self, sender)
        self._address = account_desc['address']
        self.size = 256
        self.balance = 0

    def _create_account(self):
        assert self.balance > 0
        return self.s.builder.make_create_eth_account_trx(self._address)[0]

    def build(self):
        assert self._is_empty()
        self.debug(f'Create user account {self._address}')
        self.tx.add(self._create_account())


@logged_group("neon.Proxy")
class NeonCreateERC20TxStage(NeonTxStage, abc.ABC):
    NAME = 'createERC20Account'

    def __init__(self, sender, token_account):
        NeonTxStage.__init__(self, sender)
        self._token_account = token_account
        self.size = 124
        self.balance = 0

    def _create_erc20_account(self):
        assert self.balance > 0
        return self.s.builder.createERC20TokenAccountTrx(self._token_account)

    def build(self):
        assert self._is_empty()

        self.debug(f'Create ERC20 token account: ' +
                   f'key {self._token_account["key"]}, ' +
                   f'owner: {self._token_account["owner"]}, ' +
                   f'contact: {self._token_account["contract"]}, ' +
                   f'mint: {self._token_account["mint"]}')

        self.tx.add(self._create_erc20_account())


@logged_group("neon.Proxy")
class NeonCreateContractTxStage(NeonCreateAccountWithSeedStage, abc.ABC):
    NAME = 'createNeonContract'

    def __init__(self, sender, account_desc):
        NeonCreateAccountWithSeedStage.__init__(self, sender)
        self._account_desc = account_desc
        self._address = account_desc["address"]
        self._seed_base = ACCOUNT_SEED_VERSION + bytes.fromhex(self._address[2:])
        self._init_sol_account()
        self._account_desc['contract'] = self.sol_account
        self.size = account_desc['code_size'] + 2048

    def _create_account(self):
        assert self.sol_account
        return self.s.builder.make_create_eth_account_trx(self._address, self.sol_account)[0]

    def build(self):
        assert self._is_empty()

        self.debug(f'Create contact {self._address}: {self.sol_account} (size {self.size})')

        self.tx.add(self._create_account_with_seed())
        self.tx.add(self._create_account())


@logged_group("neon.Proxy")
class NeonResizeContractTxStage(NeonCreateAccountWithSeedStage, abc.ABC):
    NAME = 'resizeNeonContract'

    def __init__(self, sender, account_desc):
        NeonCreateAccountWithSeedStage.__init__(self, sender)
        self._account_desc = account_desc
        self._seed_base = ACCOUNT_SEED_VERSION + os.urandom(20)
        self._init_sol_account()
        # Replace the old code account with the new code account
        self._old_sol_account = account_desc['contract']
        account_desc['contract'] = self.sol_account
        self.size = account_desc['code_size'] + 2048

    def _resize_account(self):
        account = self._account_desc['account']
        return self.s.builder.make_resize_instruction(account, self._old_sol_account, self.sol_account, self._seed)

    def build(self):
        assert self._is_empty()

        self.debug(f'Resize contact {self._account_desc["address"]}: ' +
                   f'{self._old_sol_account} (size {self._account_desc["code_size_current"]}) -> ' +
                   f'{self.sol_account} (size {self.size})')

        self.tx.add(self._create_account_with_seed())
        self.tx.add(self._resize_account())


class OperatorResourceInfo:
    def __init__(self, signer: SolanaAccount, rid: int, idx: int):
        self.signer = signer
        self.rid = rid
        self.idx = idx
        self.storage = None
        self.holder = None

    def public_key(self) -> PublicKey:
        return self.signer.public_key()


@logged_group("neon.Proxy")
class OperatorResourceList:
    # These variables are global for class, they will be initialized one time
    _manager = multiprocessing.Manager()
    _free_resource_list_glob = _manager.list()
    _resource_list_len_glob = multiprocessing.Value('i', 0)
    _resource_list = []

    def __init__(self, sender: NeonTxSender):
        self._s = sender
        self._resource = None

    def _init_resource_list(self):
        if len(self._resource_list):
            return

        idx = 0
        signer_list = get_solana_accounts()
        for rid in range(PERM_ACCOUNT_LIMIT):
            for signer in signer_list:
                info = OperatorResourceInfo(signer=signer, rid=rid, idx=idx)
                self._resource_list.append(info)
                idx += 1

        with self._resource_list_len_glob.get_lock():
            if self._resource_list_len_glob.value != 0:
                return True

            for idx in range(len(self._resource_list)):
                self._free_resource_list_glob.append(idx)

            self._resource_list_len_glob.value = len(self._resource_list)
            if self._resource_list_len_glob.value == 0:
                raise RuntimeError('No resources!')

    def init_resource_info(self) -> OperatorResourceInfo:
        if self._resource:
            return self._resource

        self._init_resource_list()

        timeout = 0.01
        for i in range(400_000):  # 10'000 blocks!
            if i > 0:
                if i % 40 == 0:  # one block time
                    self.debug(f'Waiting for a free operator resource ({i * timeout})...')
                time.sleep(timeout)

            with self._resource_list_len_glob.get_lock():
                if self._resource_list_len_glob.value == 0:
                    raise RuntimeError('Operator has NO resources!')
                elif len(self._free_resource_list_glob) == 0:
                    continue
                idx = self._free_resource_list_glob.pop(0)

            self._resource = self._resource_list[idx]
            self._s.set_resource(self._resource)
            if not self._init_perm_accounts():
                self._s.clear_resource()
                continue

            rid = self._resource.rid
            opkey = str(self._resource.public_key())
            self.debug(f'Resource is selected: {opkey}:{rid}')
            return self._resource

        raise RuntimeError('Timeout on waiting a free operator resource!')

    def _init_perm_accounts(self) -> bool:
        if self._check_operator_balance() is False:
            self._resource_list_len_glob.value -= 1
            return False
        if self._resource and self._resource.storage and self._resource.holder:
            return True

        rid = self._resource.rid

        aid = rid.to_bytes(math.ceil(rid.bit_length() / 8), 'big')
        seed_list = [prefix + aid for prefix in [b"storage", b"holder"]]
        try:
            storage, holder = self._create_perm_accounts(seed_list)
            self._resource.storage = storage
            self._resource.holder = holder
            return True
        except Exception as err:
            self._resource_list_len_glob.value -= 1
            opkey = str(self._resource.public_key())
            err_tb = "".join(traceback.format_tb(err.__traceback__))
            self.error(f"Fail to init accounts for resource {opkey}:{rid}, err({err}): {err_tb}")
            return False

    def _min_operator_balance_to_err(self):
        return MIN_OPERATOR_BALANCE_TO_ERR

    def _min_operator_balance_to_warn(self):
        return MIN_OPERATOR_BALANCE_TO_WARN

    def _check_operator_balance(self):
        # Validate operator's account has enough SOLs
        sol_balance = self._s.solana.get_sol_balance(self._resource.public_key())
        min_operator_balance_to_err = self._min_operator_balance_to_err()
        if sol_balance <= min_operator_balance_to_err:
            self.error(f'Operator account {self._resource.public_key()} has NOT enough SOLs; balance = {sol_balance}; min_operator_balance_to_err = {min_operator_balance_to_err}')
            return False
        min_operator_balance_to_warn = self._min_operator_balance_to_warn()
        if sol_balance <= min_operator_balance_to_warn:
            self.warning(f'Operator account {self._resource.public_key()} SOLs are running out; balance = {sol_balance}; min_operator_balance_to_warn = {min_operator_balance_to_warn}; min_operator_balance_to_err = {min_operator_balance_to_err}; ')
        return True

    def _create_perm_accounts(self, seed_list):
        tx = Transaction()

        stage_list = [NeonCreatePermAccount(self._s, seed, STORAGE_SIZE) for seed in seed_list]
        account_list = [s.sol_account for s in stage_list]
        info_list = self._s.solana.get_account_info_list(account_list)
        balance = self._s.solana.get_multiple_rent_exempt_balances_for_size([STORAGE_SIZE])[0]
        for account, stage in zip(info_list, stage_list):
            if not account:
                stage.balance = balance
                stage.build()
                tx.add(stage.tx)
            elif account.lamports < balance:
                raise RuntimeError(f"insufficient balance")
            elif PublicKey(account.owner) != PublicKey(EVM_LOADER_ID):
                raise RuntimeError(f"wrong owner")
            elif account.tag not in {EMPTY_STORAGE_TAG, FINALIZED_STORAGE_TAG}:
                raise RuntimeError(f"not empty, not finalized")

        rid = self._resource.rid
        opkey = str(self._resource.public_key())
        if len(tx.instructions):
            self.debug(f"Create new accounts for resource {opkey}:{rid}")
            SolTxListSender(self._s, [tx], NeonCreatePermAccount.NAME).send()
        else:
            self.debug(f"Use existing accounts for resource {opkey}:{rid}")
        return account_list

    def free_resource_info(self):
        if not self._resource:
            return
        resource = self._resource
        self._resource = None
        self._s.clear_resource()

        rid = resource.rid
        opkey = str(resource.public_key())

        if (not resource.storage) or (not resource.holder):
            self.warning(f"Skip freeing bad accounts for resource {opkey}:{rid}")
            return

        self._free_resource_list_glob.append(resource.idx)


def EthMeta(pubkey, is_writable) -> AccountMeta:
    """The difference with AccountMeta that is_signer = False"""
    return AccountMeta(pubkey=pubkey, is_signer=False, is_writable=is_writable)


@logged_group("neon.Proxy")
class NeonTxSender:
    def __init__(self, db: MemDB, solana: SolanaInteractor, eth_tx: EthTx, steps: int):
        self._db = db
        self.eth_tx = eth_tx
        self.neon_sign = '0x' + eth_tx.hash_signed().hex()
        self.steps = steps
        self.waiter = self
        self.solana = solana
        self._resource_list = OperatorResourceList(self)
        self.resource = None
        self.signer = None
        self.operator_key = None
        self.builder = None

        self._pending_tx = None

        self.eth_sender = '0x' + eth_tx.sender()
        self.deployed_contract = eth_tx.contract()
        if self.deployed_contract:
            self.deployed_contract = '0x' + self.deployed_contract
        self.to_address = eth_tx.toAddress.hex()
        if self.to_address:
            self.to_address = '0x' + self.to_address
        self.steps_emulated = 0

        self.create_account_tx = Transaction()
        self.account_txs_name = ''
        self._resize_contract_list = []
        self._create_account_list = []
        self._eth_meta_list = []
        self.unpaid_space = 0

    def execute(self) -> NeonTxResultInfo:
        try:
            self._validate_execution()
            self._prepare_execution()
            return self._execute()
        finally:
            self._resource_list.free_resource_info()

    def set_resource(self, resource: Optional[OperatorResourceInfo]):
        self.resource = resource
        self.signer = resource.signer
        self.operator_key = resource.public_key()
        self.builder = NeonIxBuilder(self.operator_key)

    def clear_resource(self):
        self.resource = None
        self.operator_key = None
        self.builder = None

    def _validate_execution(self):
        # Validate that operator has available resources: operator key, holder/storage accounts
        self._resource_list.init_resource_info()

        self._validate_pend_tx()
        self._validate_whitelist()
        self._validate_tx_count()

    def _validate_pend_tx(self):
        operator = f'{str(self.resource.public_key())}:{self.resource.rid}'
        self._pending_tx = NeonPendingTxInfo(neon_sign=self.neon_sign, operator=operator, slot=0)
        self._pend_tx_into_db(self.solana.get_recent_blockslot())

    def _validate_whitelist(self):
        whitelist = AccountWhitelist(self.solana, ACCOUNT_PERMISSION_UPDATE_INT, self.resource.signer)
        if not whitelist.has_client_permission(self.eth_sender[2:]):
            self.warning(f'Sender account {self.eth_sender} is not allowed to execute transactions')
            raise Exception(f'Sender account {self.eth_sender} is not allowed to execute transactions')

        if (self.deployed_contract is not None) and (not whitelist.has_contract_permission(self.deployed_contract[2:])):
            self.warning(f'Contract account {self.deployed_contract} is not allowed for deployment')
            raise Exception(f'Contract account {self.deployed_contract} is not allowed for deployment')

    def _validate_tx_count(self):
        info = self.solana.get_neon_account_info(EthereumAddress(self.eth_sender))
        if not info:
            return

        nonce = info.trx_count
        tx_nonce = int(self.eth_tx.nonce)
        if nonce == tx_nonce:
            return

        raise EthereumError(
            -32002,
            'Verifying nonce before send transaction: Error processing Instruction 1: invalid program argument',
            {
                'logs': [
                    f'/src/entrypoint.rs Invalid Ethereum transaction nonce: acc {nonce}, trx {tx_nonce}',
                ]
            }
        )

    def _execute(self):
        for Strategy in [SimpleNeonTxStrategy, IterativeNeonTxStrategy, HolderNeonTxStrategy]:
            try:
                strategy = Strategy(self)
                if not strategy.is_valid:
                    self.debug(f'Skip strategy {Strategy.NAME}: {strategy.error}')
                    continue

                self.debug(f'Use strategy {Strategy.NAME}')
                neon_res = strategy.execute()
                self._submit_tx_into_db(neon_res)
                return neon_res
            except Exception as e:
                if (not Strategy.IS_SIMPLE) or (not check_if_program_exceeded_instructions(e)):
                    raise

        self.error(f'No strategy to execute the Neon transaction: {self.eth_tx}')
        raise RuntimeError('No strategy to execute the Neon transaction')

    def on_wait_confirm(self, _, slot: int):
        self._pend_tx_into_db(slot)

    def _pend_tx_into_db(self, slot: int):
        """
        Transaction sender doesn't remove pending transactions!!!
        This protects the neon transaction execution from race conditions, when user tries to send transaction
        multiple time. User can send the same transaction after it complete too.

        Indexer will purge old pending transactions after finalizing slot.
        """
        if self._pending_tx and ((slot - self._pending_tx.slot) > 10):
            self.debug(f'Update pending transaction: diff {slot - self._pending_tx.slot}, set {slot}')
            self._pending_tx.slot = slot
            self._db.pend_transaction(self._pending_tx)

    def _submit_tx_into_db(self, neon_res: NeonTxResultInfo):
        neon_tx = NeonTxInfo()
        neon_tx.init_from_eth_tx(self.eth_tx)
        self._db.submit_transaction(neon_tx, neon_res)

    def _prepare_execution(self):
        self._call_emulated()

        # Parse information from the emulator output
        self._parse_accounts_list()
        self._parse_token_list()
        self._parse_solana_list()

        self.debug('metas: ' + ', '.join([f'{m.pubkey, m.is_signer, m.is_writable}' for m in self._eth_meta_list]))

        # Build all instructions
        self._build_txs()

        self.builder.init_eth_trx(self.eth_tx, self._eth_meta_list, self._caller_token)
        self.builder.init_iterative(self.resource.storage, self.resource.holder, self.resource.rid)

    def _call_emulated(self, sender=None):
        src = sender.hex() if sender else self.eth_sender[2:]
        self.debug(f'sender address: 0x{src}')
        if self.deployed_contract:
            dst = 'deploy'
            self.debug(f'deploy contract: {self.deployed_contract}')
        else:
            dst = self.to_address[2:]
            self.debug(f'destination address {self.to_address}')

        self._emulator_json = call_emulated(dst, src, self.eth_tx.callData.hex(), hex(self.eth_tx.value))
        self.debug(f'emulator returns: {json.dumps(self._emulator_json, sort_keys=True)}')

        self.steps_emulated = self._emulator_json['steps_executed']

    def _add_meta(self, pubkey: PublicKey, is_writable: bool, is_signer=False):
        self._eth_meta_list.append(AccountMeta(pubkey=pubkey, is_signer=is_signer, is_writable=is_writable))

    def _parse_accounts_list(self):
        src_address = self.eth_sender
        dst_address = (self.deployed_contract or self.to_address)
        src_meta_list = []
        dst_meta_list = []

        for account_desc in self._emulator_json['accounts']:
            if account_desc['new']:
                if account_desc['deploy']:
                    stage = NeonCreateContractTxStage(self, account_desc)
                    self._create_account_list.append(stage)
                elif account_desc['writable']:
                    stage = NeonCreateAccountTxStage(self, account_desc)
                    self._create_account_list.append(stage)
            # TODO: this section may be moved to the estimate_gas() method
            elif account_desc["writable"]:
                resize_stage = None
                if account_desc['code_size'] and (account_desc['code_size_current'] < account_desc['code_size']):
                    resize_stage = NeonResizeContractTxStage(self, account_desc)
                    self._resize_contract_list.append(resize_stage)

                if account_desc["deploy"]:
                    self.unpaid_space += (resize_stage.size if resize_stage else account_desc["code_size_current"]) + ACCOUNT_STORAGE_OVERHEAD
                elif account_desc["storage_increment"]:
                    self.unpaid_space += account_desc["storage_increment"]

                if not isPayed(self.solana.client, account_desc['address']):
                    self.debug(f'found losted account {account_desc["account"]}')
                    self.unpaid_space += ACCOUNT_MAX_SIZE + SPL_TOKEN_ACCOUNT_SIZE + ACCOUNT_STORAGE_OVERHEAD * 2

            eth_address = account_desc['address']
            sol_account = account_desc["account"]
            sol_contract = account_desc['contract']

            if eth_address == src_address:
                src_meta_list = [EthMeta(sol_account, True)]
                self._caller_token = getTokenAddr(sol_account)
            else:
                meta_list = dst_meta_list if eth_address == dst_address else self._eth_meta_list
                meta_list.append(EthMeta(sol_account, True))
                if sol_contract:
                    meta_list.append(EthMeta(sol_contract, account_desc['writable']))

        self._eth_meta_list = dst_meta_list + src_meta_list + self._eth_meta_list

    def _parse_token_list(self):
        for token_account in self._emulator_json['token_accounts']:
            self._add_meta(token_account['key'], True)
            if token_account['new']:
                self._create_account_list.append(NeonCreateERC20TxStage(self, token_account))

    def _parse_solana_list(self):
        for account_desc in self._emulator_json['solana_accounts']:
            self._add_meta(account_desc['pubkey'], account_desc['is_writable'], account_desc['is_signer'])

    def _build_txs(self):
        all_stages = self._create_account_list + self._resize_contract_list
        if not len(all_stages):
            return

        size_list = list(set([s.size for s in all_stages]))
        balance_list = self.solana.get_multiple_rent_exempt_balances_for_size(size_list)
        balance_map = {size: balance for size, balance in zip(size_list, balance_list)}
        name_dict = {}
        for s in all_stages:
            s.balance = balance_map[s.size]
            s.build()
            name_dict.setdefault(s.NAME, 0)
            name_dict[s.NAME] += 1

        for s in self._create_account_list:
            self.create_account_tx.add(s.tx)
        self.account_txs_name = ' + '.join([f'{name}({cnt})' for name, cnt in name_dict.items()])

    def build_account_txs(self, skip_create_accounts=False) -> [Transaction]:
        tx_list = [s.tx for s in self._resize_contract_list]
        if (not skip_create_accounts) and len(self.create_account_tx.instructions):
            tx_list.append(self.create_account_tx)
        return tx_list

    def done_account_txs(self, skip_create_accounts=False):
        self._resize_contract_list.clear()
        if not skip_create_accounts:
            self._create_account_list.clear()
            self.create_account_tx.instructions.clear()


@logged_group("neon.Proxy")
<<<<<<< HEAD
=======
class SolTxListSender:
    def __init__(self, sender: NeonTxSender, tx_list: [Transaction], name: str):
        self._s = sender
        self._name = name

        self._blockhash = None
        self._retry_idx = 0
        self._tx_list = tx_list
        self._bad_block_list = []
        self._blocked_account_list = []
        self._pending_list = []
        self._budget_exceeded_list = []
        self._storage_bad_status_list = []
        self._unknown_error_list = []

        self._all_tx_list = [self._bad_block_list,
                             self._blocked_account_list,
                             self._budget_exceeded_list,
                             self._pending_list]

    def clear(self):
        self._tx_list.clear()
        for lst in self._all_tx_list:
            lst.clear()

    def _get_full_list(self):
        return [tx for lst in self._all_tx_list for tx in lst]

    def send(self) -> SolTxListSender:
        solana = self._s.solana
        eth_tx = self._s.eth_tx
        signer = self._s.resource.signer

        self.debug(f'Start stage: {self._name}')

        while (self._retry_idx < RETRY_ON_FAIL) and (len(self._tx_list)):
            self._retry_idx += 1
            receipt_list = solana.send_multiple_transactions(signer, self._tx_list, eth_tx, self._name, self)

            success_cnt = 0
            for receipt, tx in zip(receipt_list, self._tx_list):
                if check_if_blockhash_notfound(receipt):
                    self._bad_block_list.append(tx)
                elif check_if_accounts_blocked(receipt):
                    self._blocked_account_list.append(tx)
                elif check_for_errors(receipt):
                    if check_if_program_exceeded_instructions(receipt):
                        self._budget_exceeded_list.append(tx)
                    else:
                        custom = check_if_storage_is_empty_error(receipt)
                        if custom in (1, 4):
                            self._storage_bad_status_list.append(receipt)
                        else:
                            self._unknown_error_list.append(receipt)
                else:
                    success_cnt += 1
                    self._on_success_send(tx, receipt)

            self.debug(f'retry {self._retry_idx}, ' +
                       f'total receipts {len(receipt_list)}, ' +
                       f'success receipts {success_cnt}, ' +
                       f'bad blocks {len(self._bad_block_list)}, ' +
                       f'blocked accounts {len(self._blocked_account_list)}, ' +
                       f'budget exceeded {len(self._budget_exceeded_list)}, ' +
                       f'bad storage: {len(self._storage_bad_status_list)}, ' +
                       f'unknown error: {len(self._unknown_error_list)}')

            self._on_post_send()

        if len(self._tx_list):
            raise RuntimeError('Run out of attempts to execute transaction')
        return self

    def on_wait_confirm(self, _, slot: int):
        self._s.on_wait_confirm(slot)

    def _on_success_send(self, tx: Transaction, receipt: {}):
        """Store the last successfully blockhash and set it in _set_tx_blockhash"""
        self._blockhash = tx.recent_blockhash

    def _on_post_send(self):
        if len(self._unknown_error_list):
            raise SolanaTxError(self._unknown_error_list[0])
        elif len(self._storage_bad_status_list):
            raise SolanaTxError(self._storage_bad_status_list[0])
        elif len(self._budget_exceeded_list):
            raise RuntimeError(COMPUTATION_BUDGET_EXCEEDED)

        if len(self._blocked_account_list):
            time.sleep(0.4)  # one block time

        # force changing of recent_blockhash if Solana doesn't accept the current one
        if len(self._bad_block_list):
            self._blockhash = None

        # resend not-accepted transactions
        self._move_txlist()

    def _set_tx_blockhash(self, tx):
        """Try to keep the branch of block history"""
        tx.recent_blockhash = self._blockhash
        tx.signatures.clear()

    def _move_txlist(self):
        full_list = self._get_full_list()
        self.clear()
        for tx in full_list:
            self._set_tx_blockhash(tx)
            self._tx_list.append(tx)
        if len(self._tx_list):
            self.debug(f' Resend Solana transactions: {len(self._tx_list)}')


@logged_group("neon.Proxy")
>>>>>>> 69dd3009
class BaseNeonTxStrategy(metaclass=abc.ABCMeta):
    NAME = 'UNKNOWN STRATEGY'

    def __init__(self, sender: NeonTxSender):
        self.is_valid = False
        self.error = None
        self.s = sender
        self.steps = self.s.steps
        self.is_valid = self._validate()

    @abc.abstractmethod
    def execute(self) -> NeonTxResultInfo:
        return NeonTxResultInfo()

    @abc.abstractmethod
    def build_tx(self) -> Transaction:
        return Transaction()

    @abc.abstractmethod
    def _validate(self) -> bool:
        return True

    def _validate_notdeploy_tx(self) -> bool:
        if self.s.deployed_contract:
            self.error = 'Deploy transaction'
            return False
        return True

    def _validate_txsize(self) -> bool:
        tx = self.build_tx()

        # Predefined blockhash is used only to check transaction size, this transaction won't be send to network
        tx.recent_blockhash = Blockhash('4NCYB3kRT8sCNodPNuCZo8VUh4xqpBQxsxed2wd9xaD4')
        tx.sign(self.s.resource.signer)
        try:
            tx.serialize()
            return True
        except Exception as err:
            if check_if_big_transaction(err):
                self.error = 'Too big transaction size'
                return False
            self.error = str(err)
            raise


@logged_group("neon.Proxy")
class SimpleNeonTxSender(SolTxListSender):
    def __init__(self, strategy: BaseNeonTxStrategy, *args, **kwargs):
        SolTxListSender.__init__(self, *args, **kwargs)
        self._strategy = strategy
        self.neon_res = NeonTxResultInfo()

    def _on_success_send(self, tx: Transaction, receipt: {}):
        if not self.neon_res.is_valid():
            if self.neon_res.decode(self._s.neon_sign, receipt).is_valid():
                Measurements().extract(self._name, receipt)
        super()._on_success_send(tx, receipt)

    def _on_post_send(self):
        if self.neon_res.is_valid():
            self.debug(f'Got Neon tx result: {self.neon_res}')
            self.clear()
        else:
            super()._on_post_send()

            if not len(self._tx_list):
                raise RuntimeError('Run out of attempts to execute transaction')


@logged_group("neon.Proxy")
class SimpleNeonTxStrategy(BaseNeonTxStrategy, abc.ABC):
    NAME = 'CallFromRawEthereumTX'
    IS_SIMPLE = True

    def __init__(self, *args, **kwargs):
        self._skip_create_account = False
        BaseNeonTxStrategy.__init__(self, *args, **kwargs)

    def _validate(self) -> bool:
        if (not self._validate_steps()) or (not self._validate_notdeploy_tx()):
            return False

        # Attempting to include create accounts instructions into the transaction
        if self._validate_txsize():
            return True

        self._skip_create_account = not self._skip_create_account
        return self._validate_txsize()

    def _validate_steps(self) -> bool:
        if self.s.steps_emulated > self.steps:
            self.error = 'Too big number of EVM steps'
            return False
        return True

    def build_tx(self) -> Transaction:
        tx = Transaction()
        if not self._skip_create_account:
            tx.add(self.s.create_account_tx)
        tx.add(self.s.builder.make_noniterative_call_transaction(len(tx.instructions)))
        return tx

    def execute(self) -> NeonTxResultInfo:
        tx_list = self.s.build_account_txs(not self._skip_create_account)
        if len(tx_list) > 0:
            SolTxListSender(self.s, tx_list, self.s.account_txs_name).send()
            self.s.done_account_txs(self._skip_create_account)

        tx_sender = SimpleNeonTxSender(self, self.s, [self.build_tx()], self.NAME).send()
        if not tx_sender.neon_res.is_valid():
            raise RuntimeError(COMPUTATION_BUDGET_EXCEEDED)
        return tx_sender.neon_res


@logged_group("neon.Proxy")
class IterativeNeonTxSender(SimpleNeonTxSender):
    def __init__(self, *args, **kwargs):
        SimpleNeonTxSender.__init__(self, *args, **kwargs)
        self._is_canceled = False

    def _try_lock_accounts(self):
        time.sleep(0.4)  # one block time

        # send one transaction to get lock, and only after that send all others
        tx = self._blocked_account_list.pop()
        self._set_tx_blockhash(tx)
        self._tx_list = [tx]

        # prevent the transaction sending one at a time
        self._pending_list += self._blocked_account_list
        self._blocked_account_list.clear()

    def _cancel(self):
        self.debug(f'Cancel the transaction')
        self.clear()
        self._name = 'CancelWithNonce'
        self._is_canceled = True
        self._retry_idx = 0  # force the cancel sending
        self._tx_list = [self._s.builder.make_cancel_transaction()]

    def _decrease_steps(self):
        self._strategy.steps >>= 1
        self.debug(f'Decrease EVM steps to {self._strategy.steps}')
        if self._strategy.steps < 50:
            return self._cancel()

        total_cnt = len(self._get_full_list()) * 2

        self.clear()
        self._tx_list = [self._strategy.build_tx() for _ in range(total_cnt)]

    def _on_success_send(self, tx: Transaction, receipt: {}):
        if self._is_canceled:
            # Transaction with cancel is confirmed
            self.neon_res.canceled(receipt)
            Measurements().extract(self._name, receipt)
        else:
            super()._on_success_send(tx, receipt)

    def _on_post_send(self):
        # Result is received
        if self.neon_res.is_valid():
            self.debug(f'Got Neon tx {"cancel" if self._is_canceled else "result"}: {self.neon_res}')
            return self.clear()

<<<<<<< HEAD
        if len(self._node_behind_list):
            self.warning(f'Node is behind by {self._slots_behind} slots')
            time.sleep(1)

=======
>>>>>>> 69dd3009
        # Unknown error happens - cancel the transaction
        if len(self._unknown_error_list):
            self._unknown_error_list.clear()
            if not self._is_canceled:
                self._cancel()
            return

        # There is no more retries to send transactions
        if self._retry_idx >= RETRY_ON_FAIL:
            if not self._is_canceled:
                self._cancel()
            return

        # The storage has bad structure and the result isn't received! ((
        if len(self._storage_bad_status_list):
            raise SolTxError(self._storage_bad_status_list[0])

        # Blockhash is changed (((
        if len(self._bad_block_list):
            self._blockhash = None

        # Accounts are blocked, so try to lock them
        if len(self._blocked_account_list):
            return self._try_lock_accounts()

        # Compute budged is exceeded, so decrease EVM steps per iteration
        if len(self._budget_exceeded_list):
            return self._decrease_steps()

        self._move_txlist()

        # if no iterations and no result then add the additional iteration
        if not len(self._tx_list):
            self.debug('No result -> add the additional iteration')
            self._tx_list.append(self._strategy.build_tx())


@logged_group("neon.Proxy")
class IterativeNeonTxStrategy(BaseNeonTxStrategy, abc.ABC):
    NAME = 'PartialCallOrContinueFromRawEthereumTX'
    IS_SIMPLE = False

    def __init__(self, *args, **kwargs):
        BaseNeonTxStrategy.__init__(self, *args, **kwargs)
        self.steps += 1

    def _validate(self) -> bool:
        return self._validate_notdeploy_tx() and self._validate_txsize()

    def build_tx(self) -> Transaction:
        # generate unique tx
        if self.steps < 50:
            self.steps += 1
        else:
            self.steps -= 1
        return self.s.builder.make_partial_call_or_continue_transaction(self.steps)

    def _build_preparation_txs(self) -> [Transaction]:
        self._preparation_txs_name = self.s.account_txs_name
        return self.s.build_account_txs(False)

    def execute(self) -> NeonTxResultInfo:
        tx_list = self._build_preparation_txs()
        if len(tx_list):
            SolTxListSender(self.s, tx_list, self._preparation_txs_name).send()
            self.s.done_account_txs()

        cnt = math.ceil(self.s.steps_emulated / self.steps)
        cnt = math.ceil(self.s.steps_emulated / (self.steps - cnt)) + 2  # +1 on begin, +1 on end
        tx_list = [self.build_tx() for _ in range(cnt)]
        self.debug(f'Total iterations {len(tx_list)} for {self.s.steps_emulated} ({self.steps}) EVM steps')
        return IterativeNeonTxSender(self, self.s, tx_list, self.NAME).send().neon_res


@logged_group("neon.Proxy")
class HolderNeonTxStrategy(IterativeNeonTxStrategy, abc.ABC):
    NAME = 'ExecuteTrxFromAccountDataIterativeOrContinue'

    def __init__(self, *args, **kwargs):
        self._tx_idx = 0
        IterativeNeonTxStrategy.__init__(self, *args, **kwargs)

    def _validate(self) -> bool:
        return self._validate_txsize()

    def build_tx(self) -> Transaction:
        self._tx_idx += 1  # generate unique tx
        return self.s.builder.make_partial_call_or_continue_from_account_data(self.steps, self._tx_idx)

    def _build_preparation_txs(self) -> [Transaction]:
        tx_list = super()._build_preparation_txs()

        # write eth transaction to the holder account
        msg = get_holder_msg(self.s.eth_tx)

        offset = 0
        rest = msg
        cnt = 0
        while len(rest):
            (part, rest) = (rest[:HOLDER_MSG_SIZE], rest[HOLDER_MSG_SIZE:])
            tx_list.append(self.s.builder.make_write_transaction(offset, part))
            offset += len(part)
            cnt += 1

        if len(self._preparation_txs_name):
            self._preparation_txs_name += ' + '
        self._preparation_txs_name += f'WriteWithHolder({cnt})'
        return tx_list<|MERGE_RESOLUTION|>--- conflicted
+++ resolved
@@ -27,13 +27,10 @@
 from .solana_interactor import check_if_big_transaction, check_if_program_exceeded_instructions
 from ..common_neon.eth_proto import Trx as EthTx
 from ..common_neon.utils import NeonTxResultInfo, NeonTxInfo
-<<<<<<< HEAD
+
 from ..environment import RETRY_ON_FAIL, EVM_LOADER_ID, PERM_ACCOUNT_LIMIT, ACCOUNT_PERMISSION_UPDATE_INT
 from ..environment import MIN_OPERATOR_BALANCE_TO_WARN, MIN_OPERATOR_BALANCE_TO_ERR
-=======
-from ..environment import RETRY_ON_FAIL, EVM_LOADER_ID, PERM_ACCOUNT_LIMIT, ACCOUNT_PERMISSION_UPDATE_INT, MIN_OPERATOR_BALANCE_TO_WARN, MIN_OPERATOR_BALANCE_TO_ERR, \
-    ACCOUNT_MAX_SIZE, SPL_TOKEN_ACCOUNT_SIZE, HOLDER_MSG_SIZE, ACCOUNT_STORAGE_OVERHEAD
->>>>>>> 69dd3009
+from ..environment import ACCOUNT_MAX_SIZE, SPL_TOKEN_ACCOUNT_SIZE, HOLDER_MSG_SIZE, ACCOUNT_STORAGE_OVERHEAD
 from ..memdb.memdb import MemDB, NeonPendingTxInfo
 from ..environment import get_solana_accounts
 from ..common_neon.account_whitelist import AccountWhitelist
@@ -630,123 +627,6 @@
 
 
 @logged_group("neon.Proxy")
-<<<<<<< HEAD
-=======
-class SolTxListSender:
-    def __init__(self, sender: NeonTxSender, tx_list: [Transaction], name: str):
-        self._s = sender
-        self._name = name
-
-        self._blockhash = None
-        self._retry_idx = 0
-        self._tx_list = tx_list
-        self._bad_block_list = []
-        self._blocked_account_list = []
-        self._pending_list = []
-        self._budget_exceeded_list = []
-        self._storage_bad_status_list = []
-        self._unknown_error_list = []
-
-        self._all_tx_list = [self._bad_block_list,
-                             self._blocked_account_list,
-                             self._budget_exceeded_list,
-                             self._pending_list]
-
-    def clear(self):
-        self._tx_list.clear()
-        for lst in self._all_tx_list:
-            lst.clear()
-
-    def _get_full_list(self):
-        return [tx for lst in self._all_tx_list for tx in lst]
-
-    def send(self) -> SolTxListSender:
-        solana = self._s.solana
-        eth_tx = self._s.eth_tx
-        signer = self._s.resource.signer
-
-        self.debug(f'Start stage: {self._name}')
-
-        while (self._retry_idx < RETRY_ON_FAIL) and (len(self._tx_list)):
-            self._retry_idx += 1
-            receipt_list = solana.send_multiple_transactions(signer, self._tx_list, eth_tx, self._name, self)
-
-            success_cnt = 0
-            for receipt, tx in zip(receipt_list, self._tx_list):
-                if check_if_blockhash_notfound(receipt):
-                    self._bad_block_list.append(tx)
-                elif check_if_accounts_blocked(receipt):
-                    self._blocked_account_list.append(tx)
-                elif check_for_errors(receipt):
-                    if check_if_program_exceeded_instructions(receipt):
-                        self._budget_exceeded_list.append(tx)
-                    else:
-                        custom = check_if_storage_is_empty_error(receipt)
-                        if custom in (1, 4):
-                            self._storage_bad_status_list.append(receipt)
-                        else:
-                            self._unknown_error_list.append(receipt)
-                else:
-                    success_cnt += 1
-                    self._on_success_send(tx, receipt)
-
-            self.debug(f'retry {self._retry_idx}, ' +
-                       f'total receipts {len(receipt_list)}, ' +
-                       f'success receipts {success_cnt}, ' +
-                       f'bad blocks {len(self._bad_block_list)}, ' +
-                       f'blocked accounts {len(self._blocked_account_list)}, ' +
-                       f'budget exceeded {len(self._budget_exceeded_list)}, ' +
-                       f'bad storage: {len(self._storage_bad_status_list)}, ' +
-                       f'unknown error: {len(self._unknown_error_list)}')
-
-            self._on_post_send()
-
-        if len(self._tx_list):
-            raise RuntimeError('Run out of attempts to execute transaction')
-        return self
-
-    def on_wait_confirm(self, _, slot: int):
-        self._s.on_wait_confirm(slot)
-
-    def _on_success_send(self, tx: Transaction, receipt: {}):
-        """Store the last successfully blockhash and set it in _set_tx_blockhash"""
-        self._blockhash = tx.recent_blockhash
-
-    def _on_post_send(self):
-        if len(self._unknown_error_list):
-            raise SolanaTxError(self._unknown_error_list[0])
-        elif len(self._storage_bad_status_list):
-            raise SolanaTxError(self._storage_bad_status_list[0])
-        elif len(self._budget_exceeded_list):
-            raise RuntimeError(COMPUTATION_BUDGET_EXCEEDED)
-
-        if len(self._blocked_account_list):
-            time.sleep(0.4)  # one block time
-
-        # force changing of recent_blockhash if Solana doesn't accept the current one
-        if len(self._bad_block_list):
-            self._blockhash = None
-
-        # resend not-accepted transactions
-        self._move_txlist()
-
-    def _set_tx_blockhash(self, tx):
-        """Try to keep the branch of block history"""
-        tx.recent_blockhash = self._blockhash
-        tx.signatures.clear()
-
-    def _move_txlist(self):
-        full_list = self._get_full_list()
-        self.clear()
-        for tx in full_list:
-            self._set_tx_blockhash(tx)
-            self._tx_list.append(tx)
-        if len(self._tx_list):
-            self.debug(f' Resend Solana transactions: {len(self._tx_list)}')
-
-
-@logged_group("neon.Proxy")
->>>>>>> 69dd3009
 class BaseNeonTxStrategy(metaclass=abc.ABCMeta):
     NAME = 'UNKNOWN STRATEGY'
 
@@ -912,13 +792,10 @@
             self.debug(f'Got Neon tx {"cancel" if self._is_canceled else "result"}: {self.neon_res}')
             return self.clear()
 
-<<<<<<< HEAD
         if len(self._node_behind_list):
             self.warning(f'Node is behind by {self._slots_behind} slots')
             time.sleep(1)
 
-=======
->>>>>>> 69dd3009
         # Unknown error happens - cancel the transaction
         if len(self._unknown_error_list):
             self._unknown_error_list.clear()
