--- conflicted
+++ resolved
@@ -17,11 +17,7 @@
 from solana.blockhash import Blockhash
 from solana.account import Account as SolanaAccount
 
-<<<<<<< HEAD
-from ..common_neon.address import accountWithSeed, EthereumAddress, ether2program
-=======
-from .address import accountWithSeed, getTokenAddr, EthereumAddress
->>>>>>> bcec7235
+from .address import accountWithSeed, EthereumAddress, ether2program
 from ..common_neon.errors import EthereumError
 from .constants import STORAGE_SIZE, EMPTY_STORAGE_TAG, FINALIZED_STORAGE_TAG, ACCOUNT_SEED_VERSION
 from .emulator_interactor import call_emulated
@@ -31,14 +27,9 @@
 from .solana_interactor import check_if_big_transaction, check_if_program_exceeded_instructions
 from ..common_neon.eth_proto import Trx as EthTx
 from ..common_neon.utils import NeonTxResultInfo, NeonTxInfo
-<<<<<<< HEAD
-from ..environment import RETRY_ON_FAIL, EVM_LOADER_ID, PERM_ACCOUNT_LIMIT, ACCOUNT_PERMISSION_UPDATE_INT, MIN_OPERATOR_BALANCE_TO_WARN, MIN_OPERATOR_BALANCE_TO_ERR, HOLDER_MSG_SIZE
-=======
-
 from ..environment import RETRY_ON_FAIL, EVM_LOADER_ID, PERM_ACCOUNT_LIMIT, ACCOUNT_PERMISSION_UPDATE_INT
 from ..environment import MIN_OPERATOR_BALANCE_TO_WARN, MIN_OPERATOR_BALANCE_TO_ERR
-from ..environment import ACCOUNT_MAX_SIZE, SPL_TOKEN_ACCOUNT_SIZE, HOLDER_MSG_SIZE, ACCOUNT_STORAGE_OVERHEAD
->>>>>>> bcec7235
+from ..environment import HOLDER_MSG_SIZE, CONTRACT_EXTRA_SPACE
 from ..memdb.memdb import MemDB, NeonPendingTxInfo
 from ..environment import get_solana_accounts, get_operator_ethereum_accounts
 from ..common_neon.account_whitelist import AccountWhitelist
@@ -163,7 +154,7 @@
         self._seed_base = ACCOUNT_SEED_VERSION + bytes.fromhex(self._address[2:])
         self._init_sol_account()
         self._account_desc['contract'] = self.sol_account
-        self.size = account_desc['code_size'] + 2048
+        self.size = account_desc['code_size'] + CONTRACT_EXTRA_SPACE
 
     def _create_account(self):
         assert self.sol_account
@@ -345,7 +336,7 @@
         ether_address = self._resource.ether
         solana_address = ether2program(ether_address)[0]
 
-        account_info = self._s.solana.get_multiple_accounts_info([solana_address])[0]
+        account_info = self._s.solana.get_account_info(solana_address)
         if account_info is not None:
             self.debug(f"Use existing ether account for resource {opkey}:{rid}")
             return solana_address
@@ -585,45 +576,12 @@
                 elif account_desc['writable']:
                     stage = NeonCreateAccountTxStage(self, account_desc)
                     self._create_account_list.append(stage)
-<<<<<<< HEAD
             elif account_desc['code_size'] and (account_desc['code_size_current'] < account_desc['code_size']):
                 self._resize_contract_list.append(NeonResizeContractTxStage(self, account_desc))
 
             self._add_meta(account_desc['account'], True)
             if account_desc['contract']:
                 self._add_meta(account_desc['contract'], account_desc['writable'])
-=======
-            # TODO: this section may be moved to the estimate_gas() method
-            elif account_desc["writable"]:
-                resize_stage = None
-                if account_desc['code_size'] and (account_desc['code_size_current'] < account_desc['code_size']):
-                    resize_stage = NeonResizeContractTxStage(self, account_desc)
-                    self._resize_contract_list.append(resize_stage)
-
-                if account_desc["deploy"]:
-                    self.unpaid_space += (resize_stage.size if resize_stage else account_desc["code_size_current"]) + ACCOUNT_STORAGE_OVERHEAD
-                elif account_desc["storage_increment"]:
-                    self.unpaid_space += account_desc["storage_increment"]
-
-                if not self.solana.get_account_info_layout(account_desc['address']).is_payed():
-                    self.debug(f'found losted account {account_desc["account"]}')
-                    self.unpaid_space += ACCOUNT_MAX_SIZE + SPL_TOKEN_ACCOUNT_SIZE + ACCOUNT_STORAGE_OVERHEAD * 2
-
-            eth_address = account_desc['address']
-            sol_account = account_desc["account"]
-            sol_contract = account_desc['contract']
-
-            if eth_address == src_address:
-                src_meta_list = [EthMeta(sol_account, True)]
-                self._caller_token = getTokenAddr(sol_account)
-            else:
-                meta_list = dst_meta_list if eth_address == dst_address else self._eth_meta_list
-                meta_list.append(EthMeta(sol_account, True))
-                if sol_contract:
-                    meta_list.append(EthMeta(sol_contract, account_desc['writable']))
-
-        self._eth_meta_list = dst_meta_list + src_meta_list + self._eth_meta_list
->>>>>>> bcec7235
 
     def _parse_token_list(self):
         for token_account in self._emulator_json['token_accounts']:
