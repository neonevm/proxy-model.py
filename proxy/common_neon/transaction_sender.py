--- conflicted
+++ resolved
@@ -136,13 +136,8 @@
         account = accountWithSeed(self.sender.get_operator_key(), seed)
 
         if self.sender.get_sol_balance(account) == 0:
-<<<<<<< HEAD
-            minimum_balance = self.sender.get_rent_exempt_balance_for_size(storage_size)
+            minimum_balance = self.sender.get_multiple_rent_exempt_balances_for_size([storage_size])[0]
             self.debug("Minimum balance required for account {}".format(minimum_balance))
-=======
-            minimum_balance = self.sender.get_multiple_rent_exempt_balances_for_size([storage_size])[0]
-            logger.debug("Minimum balance required for account {}".format(minimum_balance))
->>>>>>> fe8a463f
 
             trx = Transaction()
             trx.add(self.instruction.create_account_with_seed_trx(account, seed, minimum_balance, storage_size))
@@ -160,14 +155,8 @@
 
         for account_key, account_info, seed, minimum_balance, storage_size in zip(accounts, accounts_info, seeds, minimum_balances, sizes):
             if account_info is None:
-<<<<<<< HEAD
                 self.debug("Minimum balance required for account {}".format(minimum_balance))
-
-                trx.add(self.instruction.create_account_with_seed_trx(account, seed, minimum_balance, storage_size))
-=======
-                logger.debug("Minimum balance required for account {}".format(minimum_balance))
                 trx.add(self.instruction.create_account_with_seed_trx(account_key, seed, minimum_balance, storage_size))
->>>>>>> fe8a463f
             else:
                 if account_info.lamports < minimum_balance:
                     raise Exception("insufficient balance")
@@ -363,32 +352,14 @@
         signatures = self.sender.send_multiple_transactions_unconfirmed(precall_transactions)
         self.sender.confirm_multiple_transactions(signatures)
 
-<<<<<<< HEAD
-    def create_accounts_for_trx(self):
-        length = len(self.create_acc_trx.instructions)
-        if length == 0:
-            return
-        self.debug(f"Create account for trx: {length}")
-        precall_txs = Transaction()
-        precall_txs.add(self.create_acc_trx)
-        result = self.sender.send_measured_transaction(precall_txs, self.eth_trx, 'CreateAccountsForTrx')
-        if check_for_errors(result):
-            raise Exception("Failed to create account for trx")
-=======
->>>>>>> fe8a463f
         self.create_acc_trx = Transaction()
 
         self.instruction_type = self.CONTINUE_HOLDER_COMB
         return self.call_continue()
 
 
-<<<<<<< HEAD
-    def write_trx_to_holder_account(self):
+    def make_write_to_holder_account_trx(self) -> List[Transaction]:
         self.debug('write_trx_to_holder_account')
-=======
-    def make_write_to_holder_account_trx(self) -> List[Transaction]:
-        logger.debug('write_trx_to_holder_account')
->>>>>>> fe8a463f
         msg = self.eth_trx.signature() + len(self.eth_trx.unsigned_msg()).to_bytes(8, byteorder="little") + self.eth_trx.unsigned_msg()
 
         offset = 0
@@ -400,23 +371,7 @@
             trxs.append(trx)
             offset += len(part)
 
-<<<<<<< HEAD
-        while len(trxs) > 0:
-            receipts = {}
-            for trx in trxs:
-                receipts[self.sender.send_transaction_unconfirmed(trx)] = trx
-
-            self.debug("receipts %s", receipts)
-            for rcpt, trx in receipts.items():
-                try:
-                    self.sender.collect_result(rcpt, eth_trx=self.eth_trx, reason='WriteHolder')
-                except Exception as err:
-                    self.debug("collect_result exception: {}".format(str(err)))
-                else:
-                    trxs.remove(trx)
-=======
         return trxs
->>>>>>> fe8a463f
 
 
     def call_continue(self):
