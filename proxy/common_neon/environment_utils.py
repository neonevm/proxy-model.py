--- conflicted
+++ resolved
@@ -8,11 +8,7 @@
 from logged_groups import logged_group, LogMng
 
 from ..common_neon.solana_transaction import SolAccount
-<<<<<<< HEAD
-from ..common_neon.environment_data import SOLANA_URL, EVM_LOADER_ID, LOG_NEON_CLI_DEBUG, neon_cli_timeout
-=======
 from ..common_neon.config import Config
->>>>>>> f51d5864
 
 
 @logged_group("neon.Proxy")
@@ -48,11 +44,7 @@
 
 
 @logged_group("neon.Proxy")
-<<<<<<< HEAD
-def get_solana_accounts(*, logger) -> [SolAccount]:
-=======
 def get_solana_accounts(config, *, logger) -> List[SolAccount]:
->>>>>>> f51d5864
     def read_sol_account(name) -> Optional[SolAccount]:
         if not os.path.isfile(name):
             return None
