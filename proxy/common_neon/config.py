--- conflicted
+++ resolved
@@ -65,16 +65,8 @@
     def get_mempool_capacity(self) -> int:
         return MEMPOOL_CAPACITY
 
-<<<<<<< HEAD
     def get_pyth_mapping_account(self) -> Optional[PublicKey]:
-        pyth_mapping_account = os.environ.get("PYTH_MAPPING_ACCOUNT")
-        if pyth_mapping_account is not None:
-            pyth_mapping_account = PublicKey(pyth_mapping_account)
-        return pyth_mapping_account
-=======
-    def get_pyth_mapping_account(self) -> Optional[str]:
         return PYTH_MAPPING_ACCOUNT
->>>>>>> 4580f9e8
 
     def get_pyth_solana_url(self) -> str:
         return PP_SOLANA_URL
