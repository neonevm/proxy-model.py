--- conflicted
+++ resolved
@@ -55,11 +55,7 @@
     return str(pda), nonce
 
 
-<<<<<<< HEAD
-class AccountInfo(NamedTuple):
-=======
 class AccountInfoLayout(NamedTuple):
->>>>>>> e9cfb575
     ether: eth_keys.PublicKey
     balance: int
     trx_count: int
@@ -69,19 +65,11 @@
         return self.state != 0
 
     @staticmethod
-<<<<<<< HEAD
-    def frombytes(data):
-        from .layouts import ACCOUNT_INFO_LAYOUT
-
-        cont = ACCOUNT_INFO_LAYOUT.parse(data)
-        return AccountInfo(
-=======
     def frombytes(data) -> AccountInfoLayout:
         from .layouts import ACCOUNT_INFO_LAYOUT
 
         cont = ACCOUNT_INFO_LAYOUT.parse(data)
         return AccountInfoLayout(
->>>>>>> e9cfb575
             ether=cont.ether, 
             balance=int.from_bytes(cont.balance, "little"),
             trx_count=int.from_bytes(cont.trx_count, "little"),
