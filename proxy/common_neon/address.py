from __future__ import annotations

import random

from typing import Tuple

from eth_keys import keys as eth_keys
from hashlib import sha256
from solana.publickey import PublicKey

from .environment_data import EVM_LOADER_ID
from .constants import ACCOUNT_SEED_VERSION


class EthereumAddress:
    def __init__(self, data, private: eth_keys.PrivateKey = None):
        if isinstance(data, str):
            data = bytes(bytearray.fromhex(data[2:]))
        self.data = data
        self.private = private

    @staticmethod
    def random() -> EthereumAddress:
        letters = '0123456789abcdef'
        data = bytearray.fromhex(''.join([random.choice(letters) for k in range(64)]))
        pk = eth_keys.PrivateKey(data)
        return EthereumAddress(pk.public_key.to_canonical_address(), pk)

    @staticmethod
    def from_private_key(pk_data: bytes) -> EthereumAddress:
        pk = eth_keys.PrivateKey(pk_data)
        return EthereumAddress(pk.public_key.to_canonical_address(), pk)

    def __str__(self):
        return '0x'+self.data.hex()

    def __repr__(self):
        return self.__str__()

    def __bytes__(self): return self.data


def accountWithSeed(base: bytes, seed: bytes) -> PublicKey:
    result = PublicKey(sha256(bytes(base) + bytes(seed) + bytes(PublicKey(EVM_LOADER_ID))).digest())
    return result


<<<<<<< HEAD
def ether2program(ether):
    if isinstance(ether, EthereumAddress):
        ether = bytes(ether)
    elif isinstance(ether, str):
        if ether[0:2] == '0x':
            ether = ether[2:]
        ether = bytes.fromhex(ether)

    seed = [ACCOUNT_SEED_VERSION, ether]
=======
def ether2program(ether) -> Tuple[PublicKey, int]:

    if isinstance(ether, str):
        pass
    elif isinstance(ether, EthereumAddress):
        ether = str(ether)
    else:
        ether = ether.hex()

    if ether[0:2] == '0x':
        ether = ether[2:]
    seed = [ACCOUNT_SEED_VERSION,  bytes.fromhex(ether)]
>>>>>>> 58b632d4
    (pda, nonce) = PublicKey.find_program_address(seed, PublicKey(EVM_LOADER_ID))
    return pda, nonce<|MERGE_RESOLUTION|>--- conflicted
+++ resolved
@@ -45,8 +45,7 @@
     return result
 
 
-<<<<<<< HEAD
-def ether2program(ether):
+def ether2program(ether) -> Tuple[PublicKey, int]:
     if isinstance(ether, EthereumAddress):
         ether = bytes(ether)
     elif isinstance(ether, str):
@@ -55,19 +54,5 @@
         ether = bytes.fromhex(ether)
 
     seed = [ACCOUNT_SEED_VERSION, ether]
-=======
-def ether2program(ether) -> Tuple[PublicKey, int]:
-
-    if isinstance(ether, str):
-        pass
-    elif isinstance(ether, EthereumAddress):
-        ether = str(ether)
-    else:
-        ether = ether.hex()
-
-    if ether[0:2] == '0x':
-        ether = ether[2:]
-    seed = [ACCOUNT_SEED_VERSION,  bytes.fromhex(ether)]
->>>>>>> 58b632d4
     (pda, nonce) = PublicKey.find_program_address(seed, PublicKey(EVM_LOADER_ID))
     return pda, nonce