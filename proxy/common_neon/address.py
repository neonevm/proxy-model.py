--- conflicted
+++ resolved
@@ -54,22 +54,7 @@
     return bytes(seed, 'utf8')
 
 
-<<<<<<< HEAD
 def ether2program(ether) -> Tuple[SolPubKey, int]:
-
-    if isinstance(ether, str):
-        pass
-    elif isinstance(ether, EthereumAddress):
-        ether = str(ether)
-    else:
-        ether = ether.hex()
-
-    if ether[0:2] == '0x':
-        ether = ether[2:]
-    seed = [ACCOUNT_SEED_VERSION,  bytes.fromhex(ether)]
-    (pda, nonce) = SolPubKey.find_program_address(seed, SolPubKey(EVM_LOADER_ID))
-=======
-def ether2program(ether) -> Tuple[PublicKey, int]:
     if isinstance(ether, EthereumAddress):
         ether = bytes(ether)
     elif isinstance(ether, str):
@@ -78,6 +63,5 @@
         ether = bytes.fromhex(ether)
 
     seed = [ACCOUNT_SEED_VERSION, ether]
-    (pda, nonce) = PublicKey.find_program_address(seed, PublicKey(EVM_LOADER_ID))
->>>>>>> d44dcb4d
+    (pda, nonce) = SolPubKey.find_program_address(seed, SolPubKey(EVM_LOADER_ID))
     return pda, nonce