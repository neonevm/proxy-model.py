--- conflicted
+++ resolved
@@ -7,14 +7,6 @@
 from solana.publickey import PublicKey
 from typing import NamedTuple
 
-<<<<<<< HEAD
-=======
-from .layouts import ACCOUNT_INFO_LAYOUT
-from ..environment import ETH_TOKEN_MINT_ID, EVM_LOADER_ID
-from .constants import ACCOUNT_SEED_VERSION
-
-
->>>>>>> bcec7235
 class EthereumAddress:
     def __init__(self, data, private=None):
         if isinstance(data, str):
@@ -63,15 +55,7 @@
     return str(pda), nonce
 
 
-<<<<<<< HEAD
-class AccountInfo(NamedTuple):
-=======
-def getTokenAddr(account):
-    return get_associated_token_address(PublicKey(account), ETH_TOKEN_MINT_ID)
-
-
 class AccountInfoLayout(NamedTuple):
->>>>>>> bcec7235
     ether: eth_keys.PublicKey
     balance: int
     trx_count: int
@@ -81,20 +65,13 @@
         return self.state != 0
 
     @staticmethod
-<<<<<<< HEAD
-    def frombytes(data):
+    def frombytes(data) -> AccountInfoLayout:
         from .layouts import ACCOUNT_INFO_LAYOUT
 
         cont = ACCOUNT_INFO_LAYOUT.parse(data)
-        return AccountInfo(
+        return AccountInfoLayout(
             ether=cont.ether, 
             balance=int.from_bytes(cont.balance, "little"),
             trx_count=int.from_bytes(cont.trx_count, "little"),
             code_account=PublicKey(cont.code_account)
-        )
-=======
-    def frombytes(data) -> AccountInfoLayout:
-        cont = ACCOUNT_INFO_LAYOUT.parse(data)
-        return AccountInfoLayout(cont.ether, int.from_bytes(cont.trx_count, 'little'),
-                                 PublicKey(cont.code_account), cont.state)
->>>>>>> bcec7235
+        )