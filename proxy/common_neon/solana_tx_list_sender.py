--- conflicted
+++ resolved
@@ -4,12 +4,7 @@
 import abc
 
 from logged_groups import logged_group
-<<<<<<< HEAD
-from typing import Optional, List
-from solana.transaction import Transaction
-=======
 from typing import Optional, List, Dict, Any
->>>>>>> abfcdcef
 from base58 import b58encode
 
 from solana.transaction import Transaction
@@ -149,15 +144,10 @@
         elif len(self._budget_exceeded_list):
             raise SolTxError(self._budget_exceeded_receipt)
 
-<<<<<<< HEAD
-        if len(self._blocked_account_list):
-            raise BlockedAccountsError()
-=======
         if len(self._alt_invalid_index_list):
             time.sleep(self.ONE_BLOCK_TIME)
         elif len(self._blocked_account_list):
-            time.sleep(self.ONE_BLOCK_TIME)  # one block time
->>>>>>> abfcdcef
+            raise BlockedAccountsError()
 
         # force changing of recent_blockhash if Solana doesn't accept the current one
         if len(self._bad_block_list):
