import json
<<<<<<< HEAD
import rlp
import math
from typing import Dict, Any
=======
import math

from typing import Dict, Any, List
>>>>>>> f51d5864
from logged_groups import logged_group

from ..common_neon.emulator_interactor import call_emulated, check_emulated_exit_status
from ..common_neon.elf_params import ElfParams

<<<<<<< HEAD
from .config import Config
from .eth_proto import NeonTx
from .solana_interactor import SolInteractor
from .solana_alt_builder import ALTTxBuilder
=======
from ..common_neon.config import Config
from ..common_neon.eth_proto import NeonTx
from ..common_neon.solana_interactor import SolInteractor
from ..common_neon.solana_alt_builder import ALTTxBuilder
from ..common_neon.neon_instruction import NeonIxBuilder
from ..common_neon.solana_transaction import SolAccount, SolPubKey, SolAccountMeta, SolLegacyTx, SolBlockhash
from ..common_neon.address import EthereumAddress
>>>>>>> f51d5864


@logged_group("neon.Proxy")
class GasEstimate:
<<<<<<< HEAD
=======
    # This values doesn't used on real network, they are used only to generate temporary data
    _signer = SolAccount()
    _holder = SolAccount()
    _neon_address = EthereumAddress.random()

>>>>>>> f51d5864
    def __init__(self, config: Config, solana: SolInteractor, request: Dict[str, Any]):
        self._sender = request.get('from') or '0x0000000000000000000000000000000000000000'
        if self._sender:
            self._sender = self._sender[2:]

        self._contract = request.get('to') or ''
        if self._contract:
            self._contract = self._contract[2:]

        self._data = request.get('data') or ''
        if self._data:
            self._data = self._data[2:]

        self._value = request.get('value') or '0x00'

        self._solana = solana
        self._config = config

        self._account_list: List[SolAccountMeta] = []
        self.emulator_json = {}

    def execute(self):
        emulator_json = call_emulated(self._config, self._contract or "deploy", self._sender, self._data, self._value)
        check_emulated_exit_status(emulator_json)

<<<<<<< HEAD
=======
        self.emulator_json = emulator_json
        self.debug(f'emulator returns: {json.dumps(emulator_json, sort_keys=True)}')

>>>>>>> f51d5864
    def _tx_size_cost(self) -> int:
        u256_max = int.from_bytes(bytes([0xFF] * 32), "big")

        tx = NeonTx(
            nonce=u256_max,
            gasPrice=u256_max,
            gasLimit=u256_max,
            toAddress=bytes.fromhex(self._contract),
            value=int(self._value, 16),
            callData=bytes.fromhex(self._data),
            v=ElfParams().chain_id * 2 + 35,
            r=0x1820182018201820182018201820182018201820182018201820182018201820,
            s=0x1820182018201820182018201820182018201820182018201820182018201820
        )
<<<<<<< HEAD
        msg = rlp.encode(tx)
        return ((len(msg) // ElfParams().holder_msg_size) + 1) * 5000
=======

        neon_ix_builder = NeonIxBuilder(self._signer.public_key())
        neon_ix_builder.init_neon_tx(tx)
        neon_ix_builder.init_operator_neon(self._neon_address)
        neon_ix_builder.init_neon_account_list(self._account_list)
        neon_ix_builder.init_iterative(self._holder.public_key())

        tx = SolLegacyTx().add(
            neon_ix_builder.make_compute_budget_heap_ix(),
            neon_ix_builder.make_compute_budget_cu_ix(),
            neon_ix_builder.make_tx_step_from_data_ix(ElfParams().neon_evm_steps, 1)
        )

        try:
            # This value is used only for get size, it will be not send to the real network
            tx.recent_blockhash = SolBlockhash('4NCYB3kRT8sCNodPNuCZo8VUh4xqpBQxsxed2wd9xaD4')
            tx.sign(self._signer)
            tx.serialize()  # <- there will be exception
            return 0
        except (Exception, ) as exc:
            return ((len(neon_ix_builder.holder_msg) // ElfParams().holder_msg_size) + 1) * 5000
>>>>>>> f51d5864

    @staticmethod
    def _iterative_overhead_cost() -> int:
        last_iteration_cost = 5000
        cancel_cost = 5000

        return last_iteration_cost + cancel_cost

    def _alt_cost(self) -> int:
        # ALT used by TransactionStepFromAccount, TransactionStepFromAccountNoChainId which have 6 fixed accounts
<<<<<<< HEAD
        acc_cnt = len(self.emulator_json.get("accounts", [])) + len(self.emulator_json.get("solana_accounts", [])) + 6
=======
        acc_cnt = len(self._account_list) + 6
>>>>>>> f51d5864
        if acc_cnt > ALTTxBuilder.tx_account_cnt:
            return 5000 * 12  # ALT ix: create + ceil(256/30) extend + deactivate + close
        else:
            return 0

    def _build_account_list(self):
        self._account_list.clear()
        for account in self.emulator_json.get('accounts', []):
            self._account_list.append(SolAccountMeta(SolPubKey(account['account']), False, True))

        for account in self.emulator_json.get('solana_accounts', []):
            self._account_list.append(SolAccountMeta(SolPubKey(account['pubkey']), False, True))

    def estimate(self):
<<<<<<< HEAD
        execution_cost = self.emulator_json.get('used_gas', 0)

        tx_size_cost = self._tx_size_cost()
        overhead = self._iterative_overhead_cost()
        alt_cost = self.alt_cost()

        gas = execution_cost + tx_size_cost + overhead + alt_cost
        extra_gas_pct = self._config.extra_gas_pct
        if extra_gas_pct > 0:
            gas = math.ceil(gas * (1 + extra_gas_pct))
        if gas < 21000:
            gas = 21000

        self.debug(f'execution_cost: {execution_cost}, ' +
                   f'tx_size_cost: {tx_size_cost}, ' +
                   f'iterative_overhead: {overhead}, ' +
                   f'alt_cost: {alt_cost}, ' +
                   f'extra_gas_pct: {extra_gas_pct}, ' +
                   f'estimated gas: {gas}')
=======
        self._build_account_list()

        execution_cost = self.emulator_json.get('used_gas', 0)

        tx_size_cost = self._tx_size_cost()
        overhead = self._iterative_overhead_cost()
        alt_cost = self._alt_cost()

        gas = execution_cost + tx_size_cost + overhead + alt_cost
        extra_gas_pct = self._config.extra_gas_pct
        if extra_gas_pct > 0:
            gas = math.ceil(gas * (1 + extra_gas_pct))
        if gas < 21000:
            gas = 21000

        self.debug(
            f'execution_cost: {execution_cost}, '
            f'tx_size_cost: {tx_size_cost}, '
            f'iterative_overhead: {overhead}, '
            f'alt_cost: {alt_cost}, '
            f'extra_gas_pct: {extra_gas_pct}, '
            f'estimated gas: {gas}'
        )
>>>>>>> f51d5864

        return gas<|MERGE_RESOLUTION|>--- conflicted
+++ resolved
@@ -1,24 +1,12 @@
 import json
-<<<<<<< HEAD
-import rlp
-import math
-from typing import Dict, Any
-=======
 import math
 
 from typing import Dict, Any, List
->>>>>>> f51d5864
 from logged_groups import logged_group
 
 from ..common_neon.emulator_interactor import call_emulated, check_emulated_exit_status
 from ..common_neon.elf_params import ElfParams
 
-<<<<<<< HEAD
-from .config import Config
-from .eth_proto import NeonTx
-from .solana_interactor import SolInteractor
-from .solana_alt_builder import ALTTxBuilder
-=======
 from ..common_neon.config import Config
 from ..common_neon.eth_proto import NeonTx
 from ..common_neon.solana_interactor import SolInteractor
@@ -26,19 +14,15 @@
 from ..common_neon.neon_instruction import NeonIxBuilder
 from ..common_neon.solana_transaction import SolAccount, SolPubKey, SolAccountMeta, SolLegacyTx, SolBlockhash
 from ..common_neon.address import EthereumAddress
->>>>>>> f51d5864
 
 
 @logged_group("neon.Proxy")
 class GasEstimate:
-<<<<<<< HEAD
-=======
     # This values doesn't used on real network, they are used only to generate temporary data
     _signer = SolAccount()
     _holder = SolAccount()
     _neon_address = EthereumAddress.random()
 
->>>>>>> f51d5864
     def __init__(self, config: Config, solana: SolInteractor, request: Dict[str, Any]):
         self._sender = request.get('from') or '0x0000000000000000000000000000000000000000'
         if self._sender:
@@ -64,12 +48,9 @@
         emulator_json = call_emulated(self._config, self._contract or "deploy", self._sender, self._data, self._value)
         check_emulated_exit_status(emulator_json)
 
-<<<<<<< HEAD
-=======
         self.emulator_json = emulator_json
         self.debug(f'emulator returns: {json.dumps(emulator_json, sort_keys=True)}')
 
->>>>>>> f51d5864
     def _tx_size_cost(self) -> int:
         u256_max = int.from_bytes(bytes([0xFF] * 32), "big")
 
@@ -84,10 +65,6 @@
             r=0x1820182018201820182018201820182018201820182018201820182018201820,
             s=0x1820182018201820182018201820182018201820182018201820182018201820
         )
-<<<<<<< HEAD
-        msg = rlp.encode(tx)
-        return ((len(msg) // ElfParams().holder_msg_size) + 1) * 5000
-=======
 
         neon_ix_builder = NeonIxBuilder(self._signer.public_key())
         neon_ix_builder.init_neon_tx(tx)
@@ -109,7 +86,6 @@
             return 0
         except (Exception, ) as exc:
             return ((len(neon_ix_builder.holder_msg) // ElfParams().holder_msg_size) + 1) * 5000
->>>>>>> f51d5864
 
     @staticmethod
     def _iterative_overhead_cost() -> int:
@@ -120,11 +96,7 @@
 
     def _alt_cost(self) -> int:
         # ALT used by TransactionStepFromAccount, TransactionStepFromAccountNoChainId which have 6 fixed accounts
-<<<<<<< HEAD
-        acc_cnt = len(self.emulator_json.get("accounts", [])) + len(self.emulator_json.get("solana_accounts", [])) + 6
-=======
         acc_cnt = len(self._account_list) + 6
->>>>>>> f51d5864
         if acc_cnt > ALTTxBuilder.tx_account_cnt:
             return 5000 * 12  # ALT ix: create + ceil(256/30) extend + deactivate + close
         else:
@@ -139,27 +111,6 @@
             self._account_list.append(SolAccountMeta(SolPubKey(account['pubkey']), False, True))
 
     def estimate(self):
-<<<<<<< HEAD
-        execution_cost = self.emulator_json.get('used_gas', 0)
-
-        tx_size_cost = self._tx_size_cost()
-        overhead = self._iterative_overhead_cost()
-        alt_cost = self.alt_cost()
-
-        gas = execution_cost + tx_size_cost + overhead + alt_cost
-        extra_gas_pct = self._config.extra_gas_pct
-        if extra_gas_pct > 0:
-            gas = math.ceil(gas * (1 + extra_gas_pct))
-        if gas < 21000:
-            gas = 21000
-
-        self.debug(f'execution_cost: {execution_cost}, ' +
-                   f'tx_size_cost: {tx_size_cost}, ' +
-                   f'iterative_overhead: {overhead}, ' +
-                   f'alt_cost: {alt_cost}, ' +
-                   f'extra_gas_pct: {extra_gas_pct}, ' +
-                   f'estimated gas: {gas}')
-=======
         self._build_account_list()
 
         execution_cost = self.emulator_json.get('used_gas', 0)
@@ -183,6 +134,5 @@
             f'extra_gas_pct: {extra_gas_pct}, '
             f'estimated gas: {gas}'
         )
->>>>>>> f51d5864
 
         return gas