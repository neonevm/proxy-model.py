import json
import rlp
import math
from typing import Dict, Any
from logged_groups import logged_group

from proxy.common_neon.emulator_interactor import call_emulated
from ..common_neon.elf_params import ElfParams

<<<<<<< HEAD
from .config import Config
from .eth_proto import NeonTx
from .solana_interactor import SolInteractor
from .layouts import ACCOUNT_INFO_LAYOUT
from .solana_alt_builder import ALTTxBuilder
=======
from .environment_data import EXTRA_GAS
from .eth_proto import Trx as EthTrx
from .solana_interactor import SolanaInteractor
from .solana_alt_builder import AddressLookupTableTxBuilder
>>>>>>> d44dcb4d


@logged_group("neon.Proxy")
class GasEstimate:
    def __init__(self, config: Config, solana: SolInteractor, request: Dict[str, Any]):
        self._sender = request.get('from') or '0x0000000000000000000000000000000000000000'
        if self._sender:
            self._sender = self._sender[2:]

        self._contract = request.get('to') or ''
        if self._contract:
            self._contract = self._contract[2:]

        self._data = request.get('data') or ''
        if self._data:
            self._data = self._data[2:]

        self._value = request.get('value') or '0x00'

        self._solana = solana
        self._config = config

        self.emulator_json = {}

    def execute(self):
        self.emulator_json = call_emulated(self._contract or "deploy", self._sender, self._data, self._value)
        self.debug(f'emulator returns: {json.dumps(self.emulator_json, sort_keys=True)}')

<<<<<<< HEAD
    def _resize_cost(self) -> int:
        cost = 0

        # Some accounts may not exist at the emulation time
        # Calculate gas for them separately
        accounts_size = [
            a["code_size"] + self._config.contract_extra_space
            for a in self.emulator_json.get("accounts", [])
            if (not a["code_size_current"]) and a["code_size"]
        ]

        if not accounts_size:
            return cost

        accounts_size.append(ACCOUNT_INFO_LAYOUT.sizeof())
        balances = self._solana.get_multiple_rent_exempt_balances_for_size(accounts_size)
        self.debug(f'sizes: {accounts_size}, balances: {balances}')

        for balance in balances[:-1]:
            cost += balances[-1]
            cost += balance

        return cost

    def _tx_size_cost(self) -> int:
=======
    def _trx_size_cost(self) -> int:
>>>>>>> d44dcb4d
        u256_max = int.from_bytes(bytes([0xFF] * 32), "big")

        tx = NeonTx(
            nonce=u256_max,
            gasPrice=u256_max,
            gasLimit=u256_max,
            toAddress=bytes.fromhex(self._contract),
            value=int(self._value, 16),
            callData=bytes.fromhex(self._data),
            v=ElfParams().chain_id * 2 + 35,
            r=0x1820182018201820182018201820182018201820182018201820182018201820,
            s=0x1820182018201820182018201820182018201820182018201820182018201820
        )
        msg = rlp.encode(tx)
        return ((len(msg) // ElfParams().holder_msg_size) + 1) * 5000

    @staticmethod
    def _iterative_overhead_cost() -> int:
        last_iteration_cost = 5000
        cancel_cost = 5000

        return last_iteration_cost + cancel_cost

    def alt_cost(self) -> int:
        # ALT used by TransactionStepFromAccount, TransactionStepFromAccountNoChainId which have 6 fixed accounts
        acc_cnt = len(self.emulator_json.get("accounts", [])) + len(self.emulator_json.get("solana_accounts", [])) + 6
        if acc_cnt > ALTTxBuilder.tx_account_cnt:
            return 5000 * 12  # ALT ix: create + ceil(256/30) extend + deactivate + close
        else:
            return 0

    def estimate(self):
        execution_cost = self.emulator_json.get('used_gas', 0)
<<<<<<< HEAD
        resize_cost = self._resize_cost()
        tx_size_cost = self._tx_size_cost()
        overhead = self._iterative_overhead_cost()
        alt_cost = self.alt_cost()

        gas = execution_cost + resize_cost + tx_size_cost + overhead + alt_cost
        extra_gas_pct = self._config.extra_gas_pct
        if extra_gas_pct > 0:
            gas = math.ceil(gas * (1 + extra_gas_pct))
        if gas < 21000:
            gas = 21000

        self.debug(f'execution_cost: {execution_cost}, ' +
                   f'resize_cost: {resize_cost}, ' +
                   f'tx_size_cost: {tx_size_cost}, ' +
=======
        trx_size_cost = self._trx_size_cost()
        overhead = self._iterative_overhead_cost()
        alt_cost = self.alt_cost()

        gas = max(21000, execution_cost + trx_size_cost + overhead + alt_cost + EXTRA_GAS)

        self.debug(f'execution_cost: {execution_cost}, ' +
                   f'trx_size_cost: {trx_size_cost}, ' +
>>>>>>> d44dcb4d
                   f'iterative_overhead: {overhead}, ' +
                   f'alt_cost: {alt_cost}, ' +
                   f'extra_gas_pct: {extra_gas_pct}, ' +
                   f'estimated gas: {gas}')

        return gas<|MERGE_RESOLUTION|>--- conflicted
+++ resolved
@@ -7,18 +7,11 @@
 from proxy.common_neon.emulator_interactor import call_emulated
 from ..common_neon.elf_params import ElfParams
 
-<<<<<<< HEAD
 from .config import Config
 from .eth_proto import NeonTx
 from .solana_interactor import SolInteractor
 from .layouts import ACCOUNT_INFO_LAYOUT
 from .solana_alt_builder import ALTTxBuilder
-=======
-from .environment_data import EXTRA_GAS
-from .eth_proto import Trx as EthTrx
-from .solana_interactor import SolanaInteractor
-from .solana_alt_builder import AddressLookupTableTxBuilder
->>>>>>> d44dcb4d
 
 
 @logged_group("neon.Proxy")
@@ -47,35 +40,7 @@
         self.emulator_json = call_emulated(self._contract or "deploy", self._sender, self._data, self._value)
         self.debug(f'emulator returns: {json.dumps(self.emulator_json, sort_keys=True)}')
 
-<<<<<<< HEAD
-    def _resize_cost(self) -> int:
-        cost = 0
-
-        # Some accounts may not exist at the emulation time
-        # Calculate gas for them separately
-        accounts_size = [
-            a["code_size"] + self._config.contract_extra_space
-            for a in self.emulator_json.get("accounts", [])
-            if (not a["code_size_current"]) and a["code_size"]
-        ]
-
-        if not accounts_size:
-            return cost
-
-        accounts_size.append(ACCOUNT_INFO_LAYOUT.sizeof())
-        balances = self._solana.get_multiple_rent_exempt_balances_for_size(accounts_size)
-        self.debug(f'sizes: {accounts_size}, balances: {balances}')
-
-        for balance in balances[:-1]:
-            cost += balances[-1]
-            cost += balance
-
-        return cost
-
     def _tx_size_cost(self) -> int:
-=======
-    def _trx_size_cost(self) -> int:
->>>>>>> d44dcb4d
         u256_max = int.from_bytes(bytes([0xFF] * 32), "big")
 
         tx = NeonTx(
@@ -109,13 +74,12 @@
 
     def estimate(self):
         execution_cost = self.emulator_json.get('used_gas', 0)
-<<<<<<< HEAD
-        resize_cost = self._resize_cost()
-        tx_size_cost = self._tx_size_cost()
+
+        tx_size_cost = self._trx_size_cost()
         overhead = self._iterative_overhead_cost()
         alt_cost = self.alt_cost()
 
-        gas = execution_cost + resize_cost + tx_size_cost + overhead + alt_cost
+        gas = execution_cost + trx_size_cost + overhead + alt_cost
         extra_gas_pct = self._config.extra_gas_pct
         if extra_gas_pct > 0:
             gas = math.ceil(gas * (1 + extra_gas_pct))
@@ -123,18 +87,7 @@
             gas = 21000
 
         self.debug(f'execution_cost: {execution_cost}, ' +
-                   f'resize_cost: {resize_cost}, ' +
                    f'tx_size_cost: {tx_size_cost}, ' +
-=======
-        trx_size_cost = self._trx_size_cost()
-        overhead = self._iterative_overhead_cost()
-        alt_cost = self.alt_cost()
-
-        gas = max(21000, execution_cost + trx_size_cost + overhead + alt_cost + EXTRA_GAS)
-
-        self.debug(f'execution_cost: {execution_cost}, ' +
-                   f'trx_size_cost: {trx_size_cost}, ' +
->>>>>>> d44dcb4d
                    f'iterative_overhead: {overhead}, ' +
                    f'alt_cost: {alt_cost}, ' +
                    f'extra_gas_pct: {extra_gas_pct}, ' +
