--- conflicted
+++ resolved
@@ -1,34 +1,52 @@
 import json
 from logged_groups import logged_group
 
-from solana.rpc.api import Client as SolanaClient
-from proxy.common_neon.address import EthereumAddress
 from proxy.common_neon.emulator_interactor import call_emulated
 from ..common_neon.utils import get_holder_msg
-from ..environment import EXTRA_GAS, CHAIN_ID, HOLDER_MSG_SIZE
+from ..environment import CONTRACT_EXTRA_SPACE, EXTRA_GAS, CHAIN_ID, HOLDER_MSG_SIZE
 from .eth_proto import Trx as EthTrx
+from .solana_interactor import SolanaInteractor
+from .layouts import ACCOUNT_INFO_LAYOUT
 
 
 
 @logged_group("neon.Proxy")
 class GasEstimate:
-<<<<<<< HEAD
-    def __init__(self, request: dict, client: SolanaClient):
+    def __init__(self, request: dict, solana: SolanaInteractor):
         self.sender = request.get('from', "0x0000000000000000000000000000000000000000")[2:]
         self.contract = request.get('to', '0x')[2:]
         self.value = request.get('value', '0x00')
         self.data = request.get('data', '0x')[2:]
 
-        # TODO Solana 1.9 - replace by getFeeForMessage
-        fees = client.get_fees("processed")
-        self.fee = fees["result"]["value"]["feeCalculator"]
+        self.solana = solana
 
     @logged_group("neon.Proxy")
     def execution_cost(self, *, logger) -> int:
         result = call_emulated(self.contract or "deploy", self.sender, self.data, self.value)
         self.debug(f'emulator returns: {json.dumps(result, indent=3)}')
 
-        return result['used_gas']
+        # Gas used in emulatation
+        cost = result['used_gas']
+
+        # Some accounts may not exist at the emulation time 
+        # Calculate gas for them separately
+        accounts_size = [
+            a["code_size"] + CONTRACT_EXTRA_SPACE
+            for a in result["accounts"]
+            if (not a["code_size_current"]) and a["code_size"]
+        ]
+
+        if not accounts_size:
+            return cost
+
+        accounts_size.append(ACCOUNT_INFO_LAYOUT.sizeof())
+        balances = self.solana.get_multiple_rent_exempt_balances_for_size(accounts_size)
+
+        for balance in balances[:-1]:
+            cost += balances[-1]
+            cost += balance
+
+        return cost
 
     @logged_group("neon.Proxy")
     def trx_size_cost(self, *, logger) -> int:
@@ -46,12 +64,12 @@
             s = 0x1820182018201820182018201820182018201820182018201820182018201820
         )
         msg = get_holder_msg(trx)
-        return ((len(msg) // HOLDER_MSG_SIZE) + 1) * self.fee["lamportsPerSignature"]
+        return ((len(msg) // HOLDER_MSG_SIZE) + 1) * 5000
 
     @logged_group("neon.Proxy")
     def iterative_overhead_cost(self, *, logger) -> int:
-        last_iteration_cost = self.fee["lamportsPerSignature"]
-        cancel_cost = self.fee["lamportsPerSignature"]
+        last_iteration_cost = 5000
+        cancel_cost = 5000
 
         return last_iteration_cost + cancel_cost
 
@@ -60,85 +78,6 @@
         execution_cost = self.execution_cost()
         trx_size_cost = self.trx_size_cost()
         overhead = self.iterative_overhead_cost()
-=======
-    def __init__(self, request, db, solana, evm_step_count):
-        self.sender: bytes = bytes.fromhex(request.get('from', "0x%040x" % 0x0)[2:])
-        self.step_count = evm_step_count
-
-        contract = request.get('to', None)
-        contract = bytes.fromhex(contract[2:]) if contract else ""
-
-        value = request.get('value', None)
-        value = int(value, 16) if value else 0
-
-        data = request.get('data', None)
-        data = data[2:] if data else ""
-
-        unsigned_trx = {
-            'to': contract,
-            'value': value,
-            'gas': 999999999,
-            'gasPrice': 1_000_000_000,
-            'nonce': 0xffff,
-            'data': data,
-            'chainId': int('ffffffff', 16)
-        }
-        signed_trx = w3.eth.account.sign_transaction(unsigned_trx, eth_keys.PrivateKey(os.urandom(32)))
-        trx = EthTrx.fromString(signed_trx.rawTransaction)
-
-        self.tx_sender = NeonTxSender(db, solana, trx, steps=evm_step_count)
-
-    def iteration_info(self) -> Tuple[int, int]:
-        if self.tx_sender.steps_emulated > 0:
-            full_step_iterations = int(self.tx_sender.steps_emulated / self.step_count)
-            final_steps = self.tx_sender.steps_emulated % self.step_count
-            if final_steps > 0 and final_steps < EVM_STEPS:
-                final_steps = EVM_STEPS
-        else:
-            full_step_iterations = 0
-            final_steps = EVM_STEPS
-        return final_steps, full_step_iterations
-
-    def simple_neon_tx_strategy(self):
-        gas = evm_step_cost(2) * (self.tx_sender.steps_emulated if self.tx_sender.steps_emulated > EVM_STEPS else EVM_STEPS)
-        self.debug(f'estimate simple_neon_tx_strategy: {gas}')
-        return gas
-
-    def iterative_neon_tx_strategy(self):
-        begin_iteration = 1
-        final_steps, full_step_iterations = self.iteration_info()
-        steps = begin_iteration * EVM_STEPS + full_step_iterations * self.step_count + final_steps
-        gas = steps * evm_step_cost(1)
-        self.debug(f'estimate iterative_neon_tx_strategy: {gas}')
-        return gas
-
-    def holder_neon_tx_strategy(self):
-        begin_iteration = 1
-        msg = get_holder_msg(self.tx_sender.eth_tx)
-        holder_iterations = math.ceil(len(msg) / HOLDER_MSG_SIZE)
-        final_steps, full_step_iterations = self.iteration_info()
-        steps = (begin_iteration + holder_iterations) * EVM_STEPS + full_step_iterations * self.step_count + final_steps
-        gas = steps * evm_step_cost(1)
-        self.debug(f'estimate holder_neon_tx_strategy: {gas}')
-        return gas
-
-    def allocated_space(self):
-        space = 0
-        for s in self.tx_sender._create_account_list:
-            if s.NAME == NeonCreateContractTxStage.NAME:
-                space += s.size + ACCOUNT_MAX_SIZE + SPL_TOKEN_ACCOUNT_SIZE + ACCOUNT_STORAGE_OVERHEAD*3
-            elif s.NAME == NeonCreateAccountTxStage.NAME:
-                space += ACCOUNT_MAX_SIZE + SPL_TOKEN_ACCOUNT_SIZE + ACCOUNT_STORAGE_OVERHEAD * 2
-
-        space += self.tx_sender.unpaid_space
-        self.debug(f'allocated space: {space}')
-        return space
-
-    def estimate(self):
-        self.tx_sender.operator_key = PublicKey(os.urandom(32))
-        self.tx_sender._call_emulated(self.sender)
-        self.tx_sender._parse_accounts_list()
->>>>>>> bcec7235
 
         gas = execution_cost + trx_size_cost + overhead + EXTRA_GAS
 
@@ -146,17 +85,10 @@
         # if gas < 21000:
         #     gas = 21000
 
-<<<<<<< HEAD
         logger.debug(f'execution_cost: {execution_cost}')
         logger.debug(f'trx_size_cost: {trx_size_cost}')
         logger.debug(f'iterative_overhead: {overhead}')
         logger.debug(f'extra_gas: {EXTRA_GAS}')
         logger.debug(f'estimated gas: {gas}')
 
-=======
-        self.debug(f'extra_gas: {EXTRA_GAS}')
-        self.debug(f'gas_for_space: {gas_for_space}')
-        self.debug(f'gas_for_trx: {gas_for_trx}')
-        self.debug(f'estimated gas: {gas}')
->>>>>>> bcec7235
         return hex(gas)