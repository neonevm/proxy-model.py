--- conflicted
+++ resolved
@@ -291,12 +291,8 @@
         return parser.execute(err)
 
 
-<<<<<<< HEAD
+
 def emulator(config: Config, contract, sender, data, value):
-    data = data or "none"
-=======
-def emulator(contract, sender, data, value):
->>>>>>> 4bd9757b
     value = value or ""
     try:
         neon_token_mint = ElfParams().neon_token_mint
