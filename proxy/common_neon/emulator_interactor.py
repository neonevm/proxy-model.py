--- conflicted
+++ resolved
@@ -3,11 +3,7 @@
 
 from typing import Optional, Dict, Any
 from .errors import EthereumError
-<<<<<<< HEAD
-from ..environment import neon_cli, ETH_TOKEN_MINT_ID, ETH_CHAIN_ID
-=======
-from ..environment import neon_cli, NEON_TOKEN_MINT
->>>>>>> 246c7717
+from ..environment import neon_cli, NEON_TOKEN_MINT, CHAIN_ID
 
 
 @logged_group("neon.Proxy")
@@ -70,8 +66,4 @@
 def emulator(contract, sender, data, value):
     data = data or "none"
     value = value or ""
-<<<<<<< HEAD
-    return neon_cli().call("emulate", "--token_mint", str(ETH_TOKEN_MINT_ID), "--chain_id", ETH_CHAIN_ID, sender, contract, data, value)
-=======
-    return neon_cli().call("emulate", "--token_mint", str(NEON_TOKEN_MINT), sender, contract, data, value)
->>>>>>> 246c7717
+    return neon_cli().call("emulate", "--token_mint", str(NEON_TOKEN_MINT), "--chain_id", CHAIN_ID, sender, contract, data, value)
