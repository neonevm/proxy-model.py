--- conflicted
+++ resolved
@@ -32,11 +32,8 @@
 
 
 class SolanaUnavailableError(Exception):
-<<<<<<< HEAD
     pass
 
 
 class NonceTooLowError(Exception):
-=======
->>>>>>> 4580f9e8
     pass