--- conflicted
+++ resolved
@@ -20,10 +20,11 @@
         RuntimeError.__init__(self, *args)
 
 
-<<<<<<< HEAD
 class BadResourceError(Exception):
-    pass
-=======
+    def __int__(self):
+        super().__init__(self)
+
+
 class BlockedAccountsError(Exception):
     def __init__(self):
         super().__init__(self)
@@ -36,5 +37,4 @@
 
 class SolanaUnavailableError(Exception):
     def __int__(self):
-        super().__init__(self)
->>>>>>> 9e131a2a
+        super().__init__(self)