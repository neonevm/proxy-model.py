class EthereumError(Exception):
    def __init__(self, message, code=-32000, data=None):
        self.code = code
        self.message = message
        self.data = data

    def getError(self):
        error = {'code': self.code, 'message': self.message}
        if self.data: error['data'] = self.data
        return error


class InvalidParamError(EthereumError):
    def __init__(self, message, data=None):
        EthereumError.__init__(self, message=message, code=-32602, data=data)


<<<<<<< HEAD
class PendingTxError(Exception):
    pass


class BadResourceError(Exception):
    pass


=======
>>>>>>> 43d3aace
class AddressLookupTableError(RuntimeError):
    def __init__(self, *args) -> None:
        RuntimeError.__init__(self, *args)<|MERGE_RESOLUTION|>--- conflicted
+++ resolved
@@ -15,17 +15,10 @@
         EthereumError.__init__(self, message=message, code=-32602, data=data)
 
 
-<<<<<<< HEAD
-class PendingTxError(Exception):
-    pass
+class AddressLookupTableError(RuntimeError):
+    def __init__(self, *args) -> None:
+        RuntimeError.__init__(self, *args)
 
 
 class BadResourceError(Exception):
-    pass
-
-
-=======
->>>>>>> 43d3aace
-class AddressLookupTableError(RuntimeError):
-    def __init__(self, *args) -> None:
-        RuntimeError.__init__(self, *args)+    pass