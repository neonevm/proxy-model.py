--- conflicted
+++ resolved
@@ -9,11 +9,7 @@
 from ..common_neon.solana_tx_error_parser import SolTxErrorParser
 from ..common_neon.solana_interactor import SolInteractor
 from ..common_neon.estimate import GasEstimate
-<<<<<<< HEAD
-from ..common_neon.emulator_interactor import call_trx_emulated
-=======
 from ..common_neon.emulator_interactor import call_tx_emulated, check_emulated_exit_status
->>>>>>> f51d5864
 
 from ..common_neon.elf_params import ElfParams
 from ..common_neon.config import Config
@@ -23,13 +19,8 @@
 
 @logged_group("neon.Proxy")
 class NeonTxValidator:
-<<<<<<< HEAD
-    MAX_U64 = pow(2, 64) - 1
-    MAX_U256 = pow(2, 256) - 1
-=======
     max_u64 = 2 ** 64 - 1
     max_u256 = 2 ** 256 - 1
->>>>>>> f51d5864
 
     def __init__(self, config: Config, solana: SolInteractor, tx: NeonTx, min_gas_price: int):
         self._solana = solana
@@ -124,11 +115,7 @@
             return
 
         if self._config.allow_underpriced_tx_wo_chainid:
-<<<<<<< HEAD
-            if (not self._tx.hasChainId()) and (self._tx.gasPrice >= 10**10):
-=======
             if (not self._tx.hasChainId()) and (self._tx.gasPrice >= self._config.min_wo_chainid_gas_price):
->>>>>>> f51d5864
                 return
 
         raise EthereumError(f"transaction underpriced: have {self._tx.gasPrice} want {self._config.min_gas_price}")
@@ -215,19 +202,12 @@
                     f"requests a size increase to more than 9.5Mb"
                 )
 
-<<<<<<< HEAD
-    def _prevalidate_account_cnt(self, emulator_json: dict):
-        account_cnt = len(emulator_json.get("accounts", [])) + \
-                      len(emulator_json.get("token_accounts", [])) + \
-                      len(emulator_json.get("solana_accounts", []))
-=======
     def _prevalidate_account_cnt(self, emulator_json: Dict[str, Any]):
         account_cnt = (
             len(emulator_json.get("accounts", [])) +
             len(emulator_json.get("token_accounts", [])) +
             len(emulator_json.get("solana_accounts", []))
         )
->>>>>>> f51d5864
         if account_cnt > self._config.max_account_cnt:
             raise EthereumError(f"transaction requires too lot of accounts {account_cnt}")
 
