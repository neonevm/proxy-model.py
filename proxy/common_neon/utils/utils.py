from __future__ import annotations
from typing import Dict, Any, List, Tuple
from enum import Enum

import json

from ..environment_data import LOG_FULL_OBJECT_INFO


class JsonBytesEncoder(json.JSONEncoder):
    def default(self, obj):
        if isinstance(obj, bytearray):
            return obj.hex()
        if isinstance(obj, bytes):
            return obj.hex()
        return json.JSONEncoder.default(self, obj)


def str_fmt_object(obj: Any) -> str:
    type_name = 'Type'
    class_prefix = "<class '"

    def decode_value(value: Any) -> Tuple[bool, Any]:
        if callable(value):
            if LOG_FULL_OBJECT_INFO:
                return True, 'callable...'
        elif value is None:
            if LOG_FULL_OBJECT_INFO:
                return True, value
        elif isinstance(value, bool):
            if value or LOG_FULL_OBJECT_INFO:
                return True, value
        elif isinstance(value, Enum):
            value = str(value)
            idx = value.find('.')
            if idx != -1:
                value = value[idx + 1:]
            return True, value
        elif isinstance(value, list) or isinstance(value, set):
            if LOG_FULL_OBJECT_INFO:
                result_list: List[Any] = []
                for item in value:
                    has_item, item = decode_value(item)
                    result_list.append(item if has_item else '?...')
                return True, result_list
            elif len(value) > 0:
                return True, f'len={len(value)}'
        elif isinstance(value, str) or isinstance(value, bytes) or isinstance(value, bytearray):
            if (not LOG_FULL_OBJECT_INFO) and (len(value) == 0):
                return False, None
            if isinstance(value, bytes) or isinstance(value, bytearray):
                value = value.hex()
            if (not LOG_FULL_OBJECT_INFO) and (value[:2] in {'0x', '0X'}):
                value = value[2:]
            if (not LOG_FULL_OBJECT_INFO) and (len(value) > 20):
                value = value[:20] + '...'
            return True, value
        elif hasattr(value, '__dict__'):
            return True, lookup_dict(value.__dict__)
        elif isinstance(value, dict):
            return True, lookup_dict(value)
        elif hasattr(value, '__str__'):
            return True, str(value)
        else:
            return True, value
        return False, None

    def lookup_dict(d: Dict[str, Any]) -> Dict[str, Any]:
        result: Dict[str, Any] = {}
        for key, value in d.items():
<<<<<<< HEAD
            has_value, value = decode_value(value)
            if not has_value:
                continue

            key = key.lstrip('_')
=======
            if not isinstance(key, str):
                continue
            if key.startswith('_'):
                continue

            has_value, value = decode_value(value)
            if not has_value:
                continue

>>>>>>> f51d5864
            result[key] = value
        return result

    name = f'{type(obj)}'
    name = name[name.rfind('.') + 1:-2]
    if name.startswith(class_prefix):
        name = name[len(class_prefix):]

    if hasattr(obj, '__dict__'):
        members = json.dumps(lookup_dict(obj.__dict__), skipkeys=True, sort_keys=True)
    elif isinstance(obj, dict):
        members = json.dumps(lookup_dict(obj), skipkeys=True, sort_keys=True)
    else:
        members = None

    return f'<{type_name} {name}>: {members}'


def get_from_dict(src: Dict, *path) -> Any:
    """Provides smart getting values from python dictionary"""
    val = src
    for key in path:
        if not isinstance(val, dict):
            return None
        val = val.get(key)
        if val is None:
            return None
    return val
<|MERGE_RESOLUTION|>--- conflicted
+++ resolved
@@ -68,13 +68,6 @@
     def lookup_dict(d: Dict[str, Any]) -> Dict[str, Any]:
         result: Dict[str, Any] = {}
         for key, value in d.items():
-<<<<<<< HEAD
-            has_value, value = decode_value(value)
-            if not has_value:
-                continue
-
-            key = key.lstrip('_')
-=======
             if not isinstance(key, str):
                 continue
             if key.startswith('_'):
@@ -84,7 +77,6 @@
             if not has_value:
                 continue
 
->>>>>>> f51d5864
             result[key] = value
         return result
 
