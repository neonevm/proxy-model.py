from __future__ import annotations

import rlp

from enum import Enum
from typing import Optional, List, cast
from logged_groups import logged_group
from sha3 import keccak_256

from solana._layouts.system_instructions import SYSTEM_INSTRUCTIONS_LAYOUT, InstructionType

from .layouts import CREATE_ACCOUNT_LAYOUT
from ..common_neon.elf_params import ElfParams
<<<<<<< HEAD
from ..common_neon.solana_transaction import SolTxIx, SolPubKey, SolAccountMeta
from ..common_neon.address import accountWithSeed, ether2program, EthereumAddress
from ..common_neon.constants import INCINERATOR_ID, COMPUTE_BUDGET_ID, ADDRESS_LOOKUP_TABLE_ID, SYS_PROGRAM_ID
from ..common_neon.constants import TREASURY_POOL_MAX
from ..common_neon.layouts import CREATE_ACCOUNT_LAYOUT
from ..common_neon.eth_proto import NeonTx
from ..common_neon.environment_data import EVM_LOADER_ID
=======

from .address import accountWithSeed, ether2program, EthereumAddress
from .constants import INCINERATOR_PUBKEY, COLLATERALL_POOL_MAX
from .eth_proto import Trx as NeonTx
from .environment_data import EVM_LOADER_ID
from ..common_neon.solana_alt import ADDRESS_LOOKUP_TABLE_ID
>>>>>>> d44dcb4d


class EvmInstruction(Enum):
    TransactionExecuteFromData = b'\x1f'            # 31,
    TransactionStepFromData = b'\x20'               # 32
    TransactionStepFromAccount = b'\x21'            # 33
    TransactionStepFromAccountNoChainId = b'\x22'   # 34
    CancelWithHash = b'\x23'                        # 35
    HolderCreate = b'\x24'                          # 36
    HolderDelete = b'\x25'                          # 37
    HolderWrite = b'\x26'                           # 38
    DepositV03 = b'\x27'                            # 39
    CreateAccountV03 = b'\x28'                      # 40

def create_account_with_seed_layout(base: SolPubKey, seed: str, lamports: int, space: int):
    return SYSTEM_INSTRUCTIONS_LAYOUT.build(
        dict(
            instruction_type=InstructionType.CREATE_ACCOUNT_WITH_SEED,
            args=dict(
                base=bytes(base),
                seed=dict(length=len(seed), chars=seed),
                lamports=lamports,
                space=space,
                program_id=bytes(SolPubKey(EVM_LOADER_ID))
            )
        )
    )


def create_account_layout(ether):
    return EvmInstruction.CreateAccountV03.value + CREATE_ACCOUNT_LAYOUT.build(dict(ether=ether))


@logged_group("neon.Proxy")
class NeonIxBuilder:
    def __init__(self, operator: SolPubKey):
        self._operator_account = operator
        self._operator_neon_address: Optional[SolPubKey] = None
        self._neon_account_list: List[SolAccountMeta] = []
        self._neon_tx: Optional[NeonTx] = None
        self._msg: Optional[bytes] = None
        self._holder_msg: Optional[bytes] = None
        self._treasury_pool_index_buf: Optional[bytes] = None
        self._treasury_pool_address: Optional[SolPubKey] = None
        self._holder: Optional[SolPubKey] = None
        self._elf_params = ElfParams()

    @property
    def operator_account(self) -> SolPubKey:
        return self._operator_account

    @property
    def holder_msg(self) -> bytes:
        assert self._holder_msg is not None
        return cast(bytes, self._holder_msg)

    def init_operator_neon(self, operator_ether: EthereumAddress) -> NeonIxBuilder:
        self._operator_neon_address = ether2program(operator_ether)[0]
        return self

    def init_neon_tx(self, neon_tx: NeonTx) -> NeonIxBuilder:
        self._neon_tx = neon_tx

        self._msg = rlp.encode(self._neon_tx)
        self._holder_msg = self._msg

        keccak_result = keccak_256(self._neon_tx.unsigned_msg()).digest()
        treasury_pool_index = int().from_bytes(keccak_result[:4], "little") % TREASURY_POOL_MAX
        self._treasury_pool_index_buf = treasury_pool_index.to_bytes(4, 'little')
        self._treasury_pool_address = self.create_collateral_pool_address(treasury_pool_index)

        return self

    def init_neon_account_list(self, neon_account_list: List[SolAccountMeta]) -> NeonIxBuilder:
        self._neon_account_list = neon_account_list
        return self

    def init_iterative(self, holder: SolPubKey):
        self._holder = holder
        return self

    @staticmethod
    def create_collateral_pool_address(collateral_pool_index):
        COLLATERAL_SEED_PREFIX = "collateral_seed_"
        seed = COLLATERAL_SEED_PREFIX + str(collateral_pool_index)
        collateral_pool_base = SolPubKey(ElfParams().collateral_pool_base)
        return accountWithSeed(collateral_pool_base, str.encode(seed))

    def make_create_account_with_seed_ix(self, account: SolPubKey, seed: bytes, lamports: int, space: int) -> SolTxIx:
        seed_str = str(seed, 'utf8')
        self.debug(f"createAccountWithSeedTrx {self._operator_account} account({account} seed({seed_str})")
        return SolTxIx(
            keys=[
                SolAccountMeta(pubkey=self._operator_account, is_signer=True, is_writable=True),
                SolAccountMeta(pubkey=account, is_signer=False, is_writable=True),
                SolAccountMeta(pubkey=self._operator_account, is_signer=True, is_writable=False),
            ],
            program_id=SYS_PROGRAM_ID,
            data=create_account_with_seed_layout(self._operator_account, seed_str, lamports, space)
        )

    def make_delete_holder_ix(self, holder_account: SolPubKey) -> SolTxIx:
        self.debug(f"deleteHolderTrx {self._operator_account} refunded account({holder_account})")
        return SolTxIx(
            keys=[
                SolAccountMeta(pubkey=holder_account, is_signer=False, is_writable=True),
                SolAccountMeta(pubkey=self._operator_account, is_signer=True, is_writable=True),
            ],
            program_id=EVM_LOADER_ID,
            data=EvmInstruction.HolderDelete.value,
        )

    def create_holder_ix(self, holder: SolPubKey) -> SolTxIx:
        self.debug(f"createHolderTrx {self._operator_account} account({holder})")
        return SolTxIx(
            keys=[
                SolAccountMeta(pubkey=holder, is_signer=False, is_writable=True),
                SolAccountMeta(pubkey=self._operator_account, is_signer=True, is_writable=True),
            ],
            program_id=EVM_LOADER_ID,
            data=EvmInstruction.HolderCreate.value,
        )

<<<<<<< HEAD
    def make_create_eth_account_ix(self, eth_address: EthereumAddress, code_acc=None) -> SolTxIx:
=======
    def make_create_eth_account_ix(self, eth_address: EthereumAddress) -> TransactionInstruction:
>>>>>>> d44dcb4d
        if isinstance(eth_address, str):
            eth_address = EthereumAddress(eth_address)
        pda_account, nonce = ether2program(eth_address)
        self.debug(f'Create eth account: {str(eth_address)}, sol account: {pda_account}, nonce: {nonce}')

        base = self._operator_account
<<<<<<< HEAD
        data = create_account_layout(bytes(eth_address), nonce)
        if code_acc is None:
            return SolTxIx(
                program_id=EVM_LOADER_ID,
                data=data,
                keys=[
                    SolAccountMeta(pubkey=base, is_signer=True, is_writable=True),
                    SolAccountMeta(pubkey=SYS_PROGRAM_ID, is_signer=False, is_writable=False),
                    SolAccountMeta(pubkey=pda_account, is_signer=False, is_writable=True),
                ])
        return SolTxIx(
            program_id=EVM_LOADER_ID,
            data=data,
            keys=[
                SolAccountMeta(pubkey=base, is_signer=True, is_writable=True),
                SolAccountMeta(pubkey=SYS_PROGRAM_ID, is_signer=False, is_writable=False),
                SolAccountMeta(pubkey=pda_account, is_signer=False, is_writable=True),
                SolAccountMeta(pubkey=SolPubKey(code_acc), is_signer=False, is_writable=True),
            ])

    def make_resize_ix(self, account, code_account_old, code_account_new, seed) -> SolTxIx:
        return SolTxIx(
            program_id=EVM_LOADER_ID,
            data=EvmInstruction.ResizeContractAccount.value + bytes(seed),
            keys=[
                SolAccountMeta(pubkey=SolPubKey(account), is_signer=False, is_writable=True),
                (
                    SolAccountMeta(pubkey=code_account_old, is_signer=False, is_writable=True)
                    if code_account_old else
                    SolAccountMeta(pubkey=SYS_PROGRAM_ID, is_signer=False, is_writable=False)
                ),
                SolAccountMeta(pubkey=code_account_new, is_signer=False, is_writable=True),
                SolAccountMeta(pubkey=self._operator_account, is_signer=True, is_writable=False)
            ],
        )

    def make_write_ix(self, neon_tx_sig: bytes, offset: int, data: bytes) -> SolTxIx:
=======
        data = create_account_layout(bytes(eth_address))
        return TransactionInstruction(
            program_id=EVM_LOADER_ID,
            data=data,
            keys=[
                AccountMeta(pubkey=base, is_signer=True, is_writable=True),
                AccountMeta(pubkey=SYS_PROGRAM_ID, is_signer=False, is_writable=False),
                AccountMeta(pubkey=pda_account, is_signer=False, is_writable=True),
            ])

    def make_write_ix(self, neon_tx_sig: bytes, offset: int, data: bytes) -> TransactionInstruction:
>>>>>>> d44dcb4d
        ix_data = b"".join([
            EvmInstruction.HolderWrite.value,
            neon_tx_sig,
            offset.to_bytes(8, byteorder='little'),
            data
        ])
        return SolTxIx(
            program_id=EVM_LOADER_ID,
            data=ix_data,
            keys=[
                SolAccountMeta(pubkey=self._holder, is_signer=False, is_writable=True),
                SolAccountMeta(pubkey=self._operator_account, is_signer=True, is_writable=False),
            ]
        )

    def make_tx_exec_from_data_ix(self) -> SolTxIx:
        ix_data = b"".join([
            EvmInstruction.TransactionExecuteFromData.value,
            self._treasury_pool_index_buf,
            self._msg
        ])
        return SolTxIx(
            program_id=EVM_LOADER_ID,
            data=ix_data,
            keys=[
                SolAccountMeta(pubkey=self._operator_account, is_signer=True, is_writable=True),
                SolAccountMeta(pubkey=self._treasury_pool_address, is_signer=False, is_writable=True),
                SolAccountMeta(pubkey=self._operator_neon_address, is_signer=False, is_writable=True),
                SolAccountMeta(pubkey=SYS_PROGRAM_ID, is_signer=False, is_writable=False),
                SolAccountMeta(pubkey=EVM_LOADER_ID, is_signer=False, is_writable=False),
            ] + self._neon_account_list
        )

    def make_cancel_ix(self, holder_account: Optional[SolPubKey] = None,
                       neon_tx_sig: Optional[bytes] = None,
                       cancel_key_list: Optional[List[SolAccountMeta]] = None) -> SolTxIx:
        append_key_list: List[SolAccountMeta] = self._neon_account_list if cancel_key_list is None else cancel_key_list

        if neon_tx_sig is None:
            neon_tx_sig = keccak_256(self._msg).digest()

        if holder_account is None:
            holder_account = self._holder

        return SolTxIx(
            program_id=EVM_LOADER_ID,
            data=EvmInstruction.CancelWithHash.value + neon_tx_sig,
            keys=[
                SolAccountMeta(pubkey=holder_account, is_signer=False, is_writable=True),
                SolAccountMeta(pubkey=self._operator_account, is_signer=True, is_writable=True),
                SolAccountMeta(pubkey=INCINERATOR_ID, is_signer=False, is_writable=True),
            ] + append_key_list
        )

    def make_tx_step_from_data_ix(self, step_cnt: int, index: int) -> SolTxIx:
        return self._make_tx_step_ix(EvmInstruction.TransactionStepFromData.value, step_cnt, index, self._msg)

    def _make_tx_step_ix(self, ix_id_byte: bytes, neon_step_cnt: int, index: int,
                         data: Optional[bytes]) -> SolTxIx:
        ix_data = b"".join([
            ix_id_byte,
            self._treasury_pool_index_buf,
            neon_step_cnt.to_bytes(4, byteorder='little'),
            index.to_bytes(4, byteorder="little")
        ])

        if data is not None:
            ix_data = ix_data + data

        return SolTxIx(
            program_id=EVM_LOADER_ID,
            data=ix_data,
            keys=[
                 SolAccountMeta(pubkey=self._holder, is_signer=False, is_writable=True),
                 SolAccountMeta(pubkey=self._operator_account, is_signer=True, is_writable=True),
                 SolAccountMeta(pubkey=self._treasury_pool_address, is_signer=False, is_writable=True),
                 SolAccountMeta(pubkey=self._operator_neon_address, is_signer=False, is_writable=True),
                 SolAccountMeta(pubkey=SYS_PROGRAM_ID, is_signer=False, is_writable=False),
                 SolAccountMeta(pubkey=EVM_LOADER_ID, is_signer=False, is_writable=False),
             ] + self._neon_account_list
        )

    def make_tx_step_from_account_ix(self, neon_step_cnt: int, index: int) -> SolTxIx:
        return self._make_tx_step_ix(EvmInstruction.TransactionStepFromAccount.value, neon_step_cnt, index, None)

    def make_tx_step_from_account_no_chainid_ix(self, neon_step_cnt: int, index: int) -> SolTxIx:
        return self._make_tx_step_ix(
            EvmInstruction.TransactionStepFromAccountNoChainId.value,
            neon_step_cnt, index, None
        )

    def make_create_lookup_table_ix(self, table_account: SolPubKey,
                                    recent_block_slot: int,
                                    seed: int) -> SolTxIx:
        data = b"".join([
            int(0).to_bytes(4, byteorder="little"),
            recent_block_slot.to_bytes(8, byteorder="little"),
            seed.to_bytes(1, byteorder="little")
        ])
        return SolTxIx(
            program_id=ADDRESS_LOOKUP_TABLE_ID,
            data=data,
            keys=[
                SolAccountMeta(pubkey=table_account, is_signer=False, is_writable=True),
                SolAccountMeta(pubkey=self._operator_account, is_signer=True, is_writable=False),  # signer
                SolAccountMeta(pubkey=self._operator_account, is_signer=True, is_writable=True),   # payer
                SolAccountMeta(pubkey=SYS_PROGRAM_ID, is_signer=False, is_writable=False),
            ]
        )

    def make_extend_lookup_table_ix(self, table_account: SolPubKey,
                                    account_list: List[SolPubKey]) -> SolTxIx:
        data = b"".join(
            [
                int(2).to_bytes(4, byteorder="little"),
                len(account_list).to_bytes(8, byteorder="little")
            ] +
            [bytes(pubkey) for pubkey in account_list]
        )

        return SolTxIx(
            program_id=ADDRESS_LOOKUP_TABLE_ID,
            data=data,
            keys=[
                SolAccountMeta(pubkey=table_account, is_signer=False, is_writable=True),
                SolAccountMeta(pubkey=self._operator_account, is_signer=True, is_writable=False),  # signer
                SolAccountMeta(pubkey=self._operator_account, is_signer=True, is_writable=True),   # payer
                SolAccountMeta(pubkey=SYS_PROGRAM_ID, is_signer=False, is_writable=False),
            ]
        )

    def make_deactivate_lookup_table_ix(self, table_account: SolPubKey) -> SolTxIx:
        data = int(3).to_bytes(4, byteorder="little")
        return SolTxIx(
            program_id=ADDRESS_LOOKUP_TABLE_ID,
            data=data,
            keys=[
                SolAccountMeta(pubkey=table_account, is_signer=False, is_writable=True),
                SolAccountMeta(pubkey=self._operator_account, is_signer=True, is_writable=False),  # signer
            ]
        )

    def make_close_lookup_table_ix(self, table_account: SolPubKey) -> SolTxIx:
        data = int(4).to_bytes(4, byteorder="little")
        return SolTxIx(
            program_id=ADDRESS_LOOKUP_TABLE_ID,
            data=data,
            keys=[
                SolAccountMeta(pubkey=table_account, is_signer=False, is_writable=True),
                SolAccountMeta(pubkey=self._operator_account, is_signer=True, is_writable=False),  # signer
                SolAccountMeta(pubkey=self._operator_account, is_signer=False, is_writable=True),  # refund
            ]
        )

    def make_compute_budget_heap_ix(self) -> SolTxIx:
        heap_frame_size = self._elf_params.neon_heap_frame
        return SolTxIx(
            program_id=COMPUTE_BUDGET_ID,
            keys=[],
            data=bytes.fromhex("01") + heap_frame_size.to_bytes(4, "little")
        )

    def make_compute_budget_cu_ix(self, compute_unit_cnt: Optional[int] = None) -> SolTxIx:
        if compute_unit_cnt is None:
            compute_unit_cnt = self._elf_params.neon_compute_units

        return SolTxIx(
            program_id=COMPUTE_BUDGET_ID,
            keys=[],
            data=bytes.fromhex("02") + compute_unit_cnt.to_bytes(4, "little")
        )<|MERGE_RESOLUTION|>--- conflicted
+++ resolved
@@ -9,9 +9,8 @@
 
 from solana._layouts.system_instructions import SYSTEM_INSTRUCTIONS_LAYOUT, InstructionType
 
-from .layouts import CREATE_ACCOUNT_LAYOUT
+from ..common_neon.layouts import CREATE_ACCOUNT_LAYOUT
 from ..common_neon.elf_params import ElfParams
-<<<<<<< HEAD
 from ..common_neon.solana_transaction import SolTxIx, SolPubKey, SolAccountMeta
 from ..common_neon.address import accountWithSeed, ether2program, EthereumAddress
 from ..common_neon.constants import INCINERATOR_ID, COMPUTE_BUDGET_ID, ADDRESS_LOOKUP_TABLE_ID, SYS_PROGRAM_ID
@@ -19,14 +18,6 @@
 from ..common_neon.layouts import CREATE_ACCOUNT_LAYOUT
 from ..common_neon.eth_proto import NeonTx
 from ..common_neon.environment_data import EVM_LOADER_ID
-=======
-
-from .address import accountWithSeed, ether2program, EthereumAddress
-from .constants import INCINERATOR_PUBKEY, COLLATERALL_POOL_MAX
-from .eth_proto import Trx as NeonTx
-from .environment_data import EVM_LOADER_ID
-from ..common_neon.solana_alt import ADDRESS_LOOKUP_TABLE_ID
->>>>>>> d44dcb4d
 
 
 class EvmInstruction(Enum):
@@ -150,56 +141,13 @@
             data=EvmInstruction.HolderCreate.value,
         )
 
-<<<<<<< HEAD
-    def make_create_eth_account_ix(self, eth_address: EthereumAddress, code_acc=None) -> SolTxIx:
-=======
-    def make_create_eth_account_ix(self, eth_address: EthereumAddress) -> TransactionInstruction:
->>>>>>> d44dcb4d
+    def make_create_eth_account_ix(self, eth_address: EthereumAddress) -> SolTxIx:
         if isinstance(eth_address, str):
             eth_address = EthereumAddress(eth_address)
         pda_account, nonce = ether2program(eth_address)
         self.debug(f'Create eth account: {str(eth_address)}, sol account: {pda_account}, nonce: {nonce}')
 
         base = self._operator_account
-<<<<<<< HEAD
-        data = create_account_layout(bytes(eth_address), nonce)
-        if code_acc is None:
-            return SolTxIx(
-                program_id=EVM_LOADER_ID,
-                data=data,
-                keys=[
-                    SolAccountMeta(pubkey=base, is_signer=True, is_writable=True),
-                    SolAccountMeta(pubkey=SYS_PROGRAM_ID, is_signer=False, is_writable=False),
-                    SolAccountMeta(pubkey=pda_account, is_signer=False, is_writable=True),
-                ])
-        return SolTxIx(
-            program_id=EVM_LOADER_ID,
-            data=data,
-            keys=[
-                SolAccountMeta(pubkey=base, is_signer=True, is_writable=True),
-                SolAccountMeta(pubkey=SYS_PROGRAM_ID, is_signer=False, is_writable=False),
-                SolAccountMeta(pubkey=pda_account, is_signer=False, is_writable=True),
-                SolAccountMeta(pubkey=SolPubKey(code_acc), is_signer=False, is_writable=True),
-            ])
-
-    def make_resize_ix(self, account, code_account_old, code_account_new, seed) -> SolTxIx:
-        return SolTxIx(
-            program_id=EVM_LOADER_ID,
-            data=EvmInstruction.ResizeContractAccount.value + bytes(seed),
-            keys=[
-                SolAccountMeta(pubkey=SolPubKey(account), is_signer=False, is_writable=True),
-                (
-                    SolAccountMeta(pubkey=code_account_old, is_signer=False, is_writable=True)
-                    if code_account_old else
-                    SolAccountMeta(pubkey=SYS_PROGRAM_ID, is_signer=False, is_writable=False)
-                ),
-                SolAccountMeta(pubkey=code_account_new, is_signer=False, is_writable=True),
-                SolAccountMeta(pubkey=self._operator_account, is_signer=True, is_writable=False)
-            ],
-        )
-
-    def make_write_ix(self, neon_tx_sig: bytes, offset: int, data: bytes) -> SolTxIx:
-=======
         data = create_account_layout(bytes(eth_address))
         return TransactionInstruction(
             program_id=EVM_LOADER_ID,
@@ -210,8 +158,7 @@
                 AccountMeta(pubkey=pda_account, is_signer=False, is_writable=True),
             ])
 
-    def make_write_ix(self, neon_tx_sig: bytes, offset: int, data: bytes) -> TransactionInstruction:
->>>>>>> d44dcb4d
+    def make_write_ix(self, neon_tx_sig: bytes, offset: int, data: bytes) -> SolTxIx:
         ix_data = b"".join([
             EvmInstruction.HolderWrite.value,
             neon_tx_sig,
