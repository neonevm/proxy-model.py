import struct

from enum import Enum
from typing import Optional, List

from sha3 import keccak_256
from solana._layouts.system_instructions import SYSTEM_INSTRUCTIONS_LAYOUT, InstructionType
from solana.publickey import PublicKey
from solana.system_program import SYS_PROGRAM_ID
from solana.sysvar import SYSVAR_RENT_PUBKEY
from solana.transaction import AccountMeta, TransactionInstruction, Transaction
from spl.token.constants import TOKEN_PROGRAM_ID
from logged_groups import logged_group
from spl.token.instructions import get_associated_token_address, create_associated_token_account, approve, ApproveParams

from .layouts import CREATE_ACCOUNT_LAYOUT
from .solana_interactor import SolanaInteractor
from ..common_neon.elf_params import ElfParams

from .address import accountWithSeed, ether2program, EthereumAddress
from .constants import SYSVAR_INSTRUCTION_PUBKEY, INCINERATOR_PUBKEY, KECCAK_PROGRAM, COLLATERALL_POOL_MAX
<<<<<<< HEAD
=======
from .layouts import CREATE_ACCOUNT_LAYOUT
from .eth_proto import Trx as EthTx
>>>>>>> 58b632d4
from .environment_data import EVM_LOADER_ID
from .utils import get_holder_msg
from ..common_neon.solana_alt import ADDRESS_LOOKUP_TABLE_ID


class EvmInstruction(Enum):
    CreateAccount = b'\x02' # 2 deprecated
    CallFromRawEthereumTX = b'\x05' # 5
    OnReturn = b'\x06' # 6 deprecated
    OnEvent = b'\x07' # 7 deprecated
    PartialCallFromRawEthereumTX = b'\x09' # 9 deprecated
    Continue = b'\x0a' # 10 deprecated
    ExecuteTrxFromAccountDataIterative = b'\x0b' # 11 deprecated
    Cancel = b'\x0c' # 12 deprecated
    PartialCallOrContinueFromRawEthereumTX = b'\x0d' # 13
    ExecuteTrxFromAccountDataIterativeOrContinue = b'\x0e' # 14
    ERC20CreateTokenAccount = b'\x0f' # 15
    DeleteHolderOrStorageAccount = b'\x10' # 16
    ResizeContractAccount = b'\x11' # 17
    WriteHolder = b'\x12' # 18
    PartialCallFromRawEthereumTXv02 = b'\x13' # 19
    ContinueV02 = b'\x14' # 20
    CancelWithNonce = b'\x15' # 21
    ExecuteTrxFromAccountDataIterativeV02 = b'\x16' # 22
    UpdateValidsTable = b'\x17' # 23
    CreateAccountV02 = b'\x18' # 24
    Deposit = b'\x19' # 25
    MigrateAccount = b'\x1a' # 26
    ExecuteTrxFromAccountDataIterativeOrContinueNoChainId = b'\x1b' # 27
    WriteValueToDistributedStorage = b'\x1c' # 28
    ConvertDataAccountFromV1ToV2 = b'\x1d' # 29
    CollectTreasure = b'\x1e' # 30


def create_account_with_seed_layout(base, seed, lamports, space):
    return SYSTEM_INSTRUCTIONS_LAYOUT.build(
        dict(
            instruction_type=InstructionType.CREATE_ACCOUNT_WITH_SEED,
            args=dict(
                base=bytes(base),
                seed=dict(length=len(seed), chars=seed),
                lamports=lamports,
                space=space,
                program_id=bytes(PublicKey(EVM_LOADER_ID))
            )
        )
    )


<<<<<<< HEAD
def create_account_layout(ether):
    return bytes.fromhex("20") + CREATE_ACCOUNT_LAYOUT.build(dict(ether=ether))
=======
def create_account_layout(ether, nonce):
    return (EvmInstruction.CreateAccountV02.value +
            CREATE_ACCOUNT_LAYOUT.build(dict(
                ether=ether,
                nonce=nonce
            )))
>>>>>>> 58b632d4


def write_holder_layout(nonce, offset, data):
    return (EvmInstruction.WriteHolder.value +
            nonce.to_bytes(8, byteorder='little') +
            offset.to_bytes(4, byteorder='little') +
            len(data).to_bytes(8, byteorder='little') +
            data)


def make_keccak_instruction_data(check_instruction_index, msg_len, data_start):
    if check_instruction_index > 255 or check_instruction_index < 0:
        raise Exception("Invalid index for instruction - {}".format(check_instruction_index))

    check_count = 1
    eth_address_size = 20
    signature_size = 65
    eth_address_offset = data_start
    signature_offset = eth_address_offset + eth_address_size
    message_data_offset = signature_offset + signature_size

    data = struct.pack("B", check_count)
    data += struct.pack("<H", signature_offset)
    data += struct.pack("B", check_instruction_index)
    data += struct.pack("<H", eth_address_offset)
    data += struct.pack("B", check_instruction_index)
    data += struct.pack("<H", message_data_offset)
    data += struct.pack("<H", msg_len)
    data += struct.pack("B", check_instruction_index)

    return data


@logged_group("neon.Proxy")
class NeonIxBuilder:
    def __init__(self, operator: PublicKey):
        self.operator_account = operator
        self.operator_neon_address: Optional[PublicKey] = None
        self.eth_accounts: List[AccountMeta] = []
        self.eth_tx: Optional[EthTx] = None
        self.msg: Optional[bytes] = None
        self.holder_msg: Optional[bytes] = None
        self.collateral_pool_index_buf: Optional[bytes] = None
        self.collateral_pool_address: Optional[PublicKey] = None
        self.storage: Optional[PublicKey] = None
        self.holder: Optional[PublicKey] = None
        self.perm_accs_id: Optional[int] = None

    def init_operator_ether(self, operator_ether: EthereumAddress):
        self.operator_neon_address = ether2program(operator_ether)[0]

    def init_eth_tx(self, eth_tx: EthTx):
        self.eth_tx = eth_tx

        self.msg = bytes.fromhex(self.eth_tx.sender()) + self.eth_tx.signature() + self.eth_tx.unsigned_msg()
        self.holder_msg = get_holder_msg(self.eth_tx)

        keccak_result = keccak_256(self.eth_tx.unsigned_msg()).digest()
        collateral_pool_index = int().from_bytes(keccak_result[:4], "little") % COLLATERALL_POOL_MAX
        self.collateral_pool_index_buf = collateral_pool_index.to_bytes(4, 'little')
        self.collateral_pool_address = self.create_collateral_pool_address(collateral_pool_index)

        return self

    def init_eth_accounts(self, eth_accounts: List[AccountMeta]):
        self.eth_accounts = eth_accounts

    def init_iterative(self, storage: PublicKey, holder: Optional[PublicKey], perm_accs_id: int):
        self.storage = storage
        self.holder = holder
        self.perm_accs_id = perm_accs_id

        return self

    @staticmethod
    def create_collateral_pool_address(collateral_pool_index):
        COLLATERAL_SEED_PREFIX = "collateral_seed_"
        seed = COLLATERAL_SEED_PREFIX + str(collateral_pool_index)
        collateral_pool_base = PublicKey(ElfParams().collateral_pool_base)
        return accountWithSeed(bytes(collateral_pool_base), str.encode(seed))

    def create_account_with_seed_instruction(self, account, seed, lamports, space) -> TransactionInstruction:
        seed_str = str(seed, 'utf8')
        self.debug(f"createAccountWithSeedTrx {self.operator_account} account({account} seed({seed_str})")
        return TransactionInstruction(
            keys=[
                AccountMeta(pubkey=self.operator_account, is_signer=True, is_writable=True),
                AccountMeta(pubkey=account, is_signer=False, is_writable=True),
                AccountMeta(pubkey=self.operator_account, is_signer=True, is_writable=False),
            ],
            program_id=SYS_PROGRAM_ID,
            data=create_account_with_seed_layout(self.operator_account, seed_str, lamports, space)
        )

<<<<<<< HEAD
    def make_create_eth_account_instruction(self, eth_address: EthereumAddress) -> TransactionInstruction:
=======
    def create_refund_instruction(self, refunded_account: PublicKey, seed: bytes) -> TransactionInstruction:
        seed_str = str(seed, 'utf8')
        self.debug(f"createRefundTrx {self.operator_account} refunded account({refunded_account}) seed({seed_str})")
        return TransactionInstruction(
            keys=[
                AccountMeta(pubkey=refunded_account, is_signer=False, is_writable=True),
                AccountMeta(pubkey=self.operator_account, is_signer=True, is_writable=True),
            ],
            program_id=EVM_LOADER_ID,
            data=bytearray.fromhex("10") + seed,
        )

    def make_create_eth_account_instruction(self, eth_address: EthereumAddress, code_acc=None) -> TransactionInstruction:
>>>>>>> 58b632d4
        if isinstance(eth_address, str):
            eth_address = EthereumAddress(eth_address)
        pda_account, nonce = ether2program(eth_address)
        self.debug(f'Create eth account: {str(eth_address)}, sol account: {pda_account}, nonce: {nonce}')

<<<<<<< HEAD
        data = create_account_layout(bytes(eth_address))
=======
        base = self.operator_account
        data = create_account_layout(bytes(eth_address), nonce)
        if code_acc is None:
            return TransactionInstruction(
                program_id=EVM_LOADER_ID,
                data=data,
                keys=[
                    AccountMeta(pubkey=base, is_signer=True, is_writable=True),
                    AccountMeta(pubkey=SYS_PROGRAM_ID, is_signer=False, is_writable=False),
                    AccountMeta(pubkey=pda_account, is_signer=False, is_writable=True),
                ])
>>>>>>> 58b632d4
        return TransactionInstruction(
            program_id=EVM_LOADER_ID,
            data=data,
            keys=[
                AccountMeta(pubkey=self.operator_account, is_signer=True, is_writable=True),
                AccountMeta(pubkey=SYS_PROGRAM_ID, is_signer=False, is_writable=False),
<<<<<<< HEAD
                AccountMeta(pubkey=PublicKey(pda_account), is_signer=False, is_writable=True),
=======
                AccountMeta(pubkey=pda_account, is_signer=False, is_writable=True),
                AccountMeta(pubkey=PublicKey(code_acc), is_signer=False, is_writable=True),
>>>>>>> 58b632d4
            ])

    def make_erc20token_account_instruction(self, token_info) -> TransactionInstruction:
        return TransactionInstruction(
            program_id=EVM_LOADER_ID,
            data=EvmInstruction.ERC20CreateTokenAccount.value,
            keys=[
                AccountMeta(pubkey=self.operator_account, is_signer=True, is_writable=True),
                AccountMeta(pubkey=PublicKey(token_info["key"]), is_signer=False, is_writable=True),
                AccountMeta(pubkey=PublicKey(token_info["owner"]), is_signer=False, is_writable=True),
                AccountMeta(pubkey=PublicKey(token_info["contract"]), is_signer=False, is_writable=True),
                AccountMeta(pubkey=PublicKey(token_info["mint"]), is_signer=False, is_writable=True),
                AccountMeta(pubkey=SYS_PROGRAM_ID, is_signer=False, is_writable=False),
                AccountMeta(pubkey=TOKEN_PROGRAM_ID, is_signer=False, is_writable=False),
                AccountMeta(pubkey=SYSVAR_RENT_PUBKEY, is_signer=False, is_writable=False),
            ]
        )

<<<<<<< HEAD
=======
    def make_resize_instruction(self, account, code_account_old, code_account_new, seed) -> TransactionInstruction:
        return TransactionInstruction(
            program_id=EVM_LOADER_ID,
            data=EvmInstruction.ResizeContractAccount.value + bytes(seed),  # 17- ResizeStorageAccount
            keys=[
                AccountMeta(pubkey=PublicKey(account), is_signer=False, is_writable=True),
                (
                    AccountMeta(pubkey=code_account_old, is_signer=False, is_writable=True)
                    if code_account_old else
                    AccountMeta(pubkey=PublicKey("11111111111111111111111111111111"), is_signer=False, is_writable=False)
                ),
                AccountMeta(pubkey=code_account_new, is_signer=False, is_writable=True),
                AccountMeta(pubkey=self.operator_account, is_signer=True, is_writable=False)
            ],
        )

>>>>>>> 58b632d4
    def make_write_instruction(self, offset: int, data: bytes) -> TransactionInstruction:
        return TransactionInstruction(
            program_id=EVM_LOADER_ID,
            data=write_holder_layout(self.perm_accs_id, offset, data),
            keys=[
                AccountMeta(pubkey=self.holder, is_signer=False, is_writable=True),
                AccountMeta(pubkey=self.operator_account, is_signer=True, is_writable=False),
            ]
        )

    @staticmethod
    def make_keccak_instruction(check_instruction_index, msg_len, data_start) -> TransactionInstruction:
        return TransactionInstruction(
            program_id=KECCAK_PROGRAM,
            data=make_keccak_instruction_data(check_instruction_index, msg_len, data_start),
            keys=[
                AccountMeta(pubkey=KECCAK_PROGRAM, is_signer=False, is_writable=False),
            ]
        )

    def make_05_call_instruction(self) -> TransactionInstruction:
        return TransactionInstruction(
            program_id=EVM_LOADER_ID,
            data=EvmInstruction.CallFromRawEthereumTX.value + self.collateral_pool_index_buf + self.msg,
            keys=[
                AccountMeta(pubkey=SYSVAR_INSTRUCTION_PUBKEY, is_signer=False, is_writable=False),
                AccountMeta(pubkey=self.operator_account, is_signer=True, is_writable=True),
                AccountMeta(pubkey=self.collateral_pool_address, is_signer=False, is_writable=True),
                AccountMeta(pubkey=self.operator_neon_address, is_signer=False, is_writable=True),
                AccountMeta(pubkey=SYS_PROGRAM_ID, is_signer=False, is_writable=False),
                AccountMeta(pubkey=EVM_LOADER_ID, is_signer=False, is_writable=False),
            ] + self.eth_accounts
        )

    def make_noniterative_call_transaction(self, length_before: int) -> Transaction:
        trx = Transaction()
        trx.add(self.make_keccak_instruction(length_before + 1, len(self.eth_tx.unsigned_msg()), 5))
        trx.add(self.make_05_call_instruction())
        return trx

    def make_cancel_instruction(self, storage_account: Optional[PublicKey] = None,
                                nonce: Optional[int] = None,
                                cancel_key_list: Optional[List[AccountMeta]] = None) -> TransactionInstruction:
        append_key_list: List[AccountMeta] = self.eth_accounts if cancel_key_list is None else cancel_key_list
        if nonce is None:
            nonce = self.eth_tx.nonce
        if storage_account is None:
            storage_account = self.storage
        return TransactionInstruction(
            program_id=EVM_LOADER_ID,
<<<<<<< HEAD
            data=bytearray.fromhex("15") + nonce.to_bytes(8, 'little'),
=======
            data=EvmInstruction.CancelWithNonce.value + nonce.to_bytes(8, 'little'),
>>>>>>> 58b632d4
            keys=[
                AccountMeta(pubkey=storage_account, is_signer=False, is_writable=True),
                AccountMeta(pubkey=self.operator_account, is_signer=True, is_writable=True),
                AccountMeta(pubkey=INCINERATOR_PUBKEY, is_signer=False, is_writable=True),
            ] + append_key_list
        )

    def make_partial_call_or_continue_instruction(self, steps: int) -> TransactionInstruction:
        data = EvmInstruction.PartialCallOrContinueFromRawEthereumTX.value + self.collateral_pool_index_buf + steps.to_bytes(8, byteorder="little") + self.msg
        return TransactionInstruction(
            program_id=EVM_LOADER_ID,
            data=data,
            keys=[
                AccountMeta(pubkey=self.storage, is_signer=False, is_writable=True),

                AccountMeta(pubkey=SYSVAR_INSTRUCTION_PUBKEY, is_signer=False, is_writable=False),
                AccountMeta(pubkey=self.operator_account, is_signer=True, is_writable=True),
                AccountMeta(pubkey=self.collateral_pool_address, is_signer=False, is_writable=True),
                AccountMeta(pubkey=self.operator_neon_address, is_signer=False, is_writable=True),
                AccountMeta(pubkey=SYS_PROGRAM_ID, is_signer=False, is_writable=False),
                AccountMeta(pubkey=EVM_LOADER_ID, is_signer=False, is_writable=False),
            ] + self.eth_accounts
        )

    def make_partial_call_or_continue_transaction(self, steps: int, length_before: int) -> Transaction:
        trx = Transaction()
        trx.add(self.make_keccak_instruction(length_before + 1, len(self.eth_tx.unsigned_msg()), 13))
        trx.add(self.make_partial_call_or_continue_instruction(steps))
        return trx

    def _make_partial_call_or_continue_from_account_data(self,
                                                         ix_id_byte: bytes,
                                                         steps: int,
                                                         index: int) -> TransactionInstruction:
        data = ix_id_byte + self.collateral_pool_index_buf + steps.to_bytes(8, byteorder='little')
        if index:
            data = data + index.to_bytes(8, byteorder="little")
        return TransactionInstruction(
            program_id=EVM_LOADER_ID,
            data=data,
            keys=[
                     AccountMeta(pubkey=self.holder, is_signer=False, is_writable=True),
                     AccountMeta(pubkey=self.storage, is_signer=False, is_writable=True),

                     AccountMeta(pubkey=self.operator_account, is_signer=True, is_writable=True),
                     AccountMeta(pubkey=self.collateral_pool_address, is_signer=False, is_writable=True),
                     AccountMeta(pubkey=self.operator_neon_address, is_signer=False, is_writable=True),
                     AccountMeta(pubkey=SYS_PROGRAM_ID, is_signer=False, is_writable=False),
                     AccountMeta(pubkey=EVM_LOADER_ID, is_signer=False, is_writable=False),
                 ] + self.eth_accounts
        )

    def make_partial_call_or_continue_from_account_data_instruction(self,
                                                                    steps: int,
                                                                    index: int) -> TransactionInstruction:
        return self._make_partial_call_or_continue_from_account_data(
            EvmInstruction.ExecuteTrxFromAccountDataIterativeOrContinue.value,
            steps,
            index
        )

    def make_partial_call_or_continue_from_account_data_no_chainid_instruction(self,
                                                                               steps: int,
                                                                               index: int) -> TransactionInstruction:
<<<<<<< HEAD
        return self._make_partial_call_or_continue_from_account_data('1B', steps, index)

    def make_airdrop_neon_tokens_instructions(
        self,
        solana: SolanaInteractor,
        user_ether_address: EthereumAddress,
        amount: int,
    ) -> [TransactionInstruction]:
        instructions = []
        mint = ElfParams().neon_token_mint
        (neon_evm_authority, _) = PublicKey.find_program_address([b"Deposit"], PublicKey(EVM_LOADER_ID))
        pool_token_account = get_associated_token_address(neon_evm_authority, mint)
        source_token_account = get_associated_token_address(self.operator_account, mint)
        (user_solana_address, _) = ether2program(user_ether_address)

        if amount > 0:
            if solana.get_sol_balance(pool_token_account, commitment="processed") is None:
                instructions.append(create_associated_token_account(self.operator_account, neon_evm_authority, mint))

            instructions.append(approve(ApproveParams(
                program_id=TOKEN_PROGRAM_ID,
                source=source_token_account,
                delegate=neon_evm_authority,
                owner=self.operator_account,
                amount=amount * (10 ** 9),
            )))

        instructions.append(TransactionInstruction(
            program_id=EVM_LOADER_ID,
            data=bytes.fromhex("1f") + bytes(user_ether_address),
            keys=[
                AccountMeta(pubkey=source_token_account, is_signer=False, is_writable=True),
                AccountMeta(pubkey=pool_token_account, is_signer=False, is_writable=True),
                AccountMeta(pubkey=PublicKey(user_solana_address), is_signer=False, is_writable=True),
                AccountMeta(pubkey=neon_evm_authority, is_signer=False, is_writable=False),
                AccountMeta(pubkey=TOKEN_PROGRAM_ID, is_signer=False, is_writable=False),
                AccountMeta(pubkey=self.operator_account, is_signer=True, is_writable=True),
                AccountMeta(pubkey=SYS_PROGRAM_ID, is_signer=False, is_writable=True),
            ]
        ))

        return instructions
=======
        return self._make_partial_call_or_continue_from_account_data(
            EvmInstruction.ExecuteTrxFromAccountDataIterativeOrContinueNoChainId.value,
            steps,
            index
        )

    def make_create_lookup_table_instruction(self, table_account: PublicKey,
                                             recent_block_slot: int,
                                             seed: int) -> TransactionInstruction:
        data = int(0).to_bytes(4, byteorder="little")
        data += recent_block_slot.to_bytes(8, byteorder="little")
        data += seed.to_bytes(1, byteorder="little")
        return TransactionInstruction(
            program_id=ADDRESS_LOOKUP_TABLE_ID,
            data=data,
            keys=[
                AccountMeta(pubkey=table_account, is_signer=False, is_writable=True),
                AccountMeta(pubkey=self.operator_account, is_signer=True, is_writable=False),  # signer
                AccountMeta(pubkey=self.operator_account, is_signer=True, is_writable=True),   # payer
                AccountMeta(pubkey=SYS_PROGRAM_ID, is_signer=False, is_writable=False),
            ]
        )

    def make_extend_lookup_table_instruction(self, table_account: PublicKey,
                                             account_list: List[PublicKey]) -> TransactionInstruction:
        data = int(2).to_bytes(4, byteorder="little")
        data += len(account_list).to_bytes(8, byteorder="little")
        data += b"".join([bytes(pubkey) for pubkey in account_list])

        return TransactionInstruction(
            program_id=ADDRESS_LOOKUP_TABLE_ID,
            data=data,
            keys=[
                AccountMeta(pubkey=table_account, is_signer=False, is_writable=True),
                AccountMeta(pubkey=self.operator_account, is_signer=True, is_writable=False),  # signer
                AccountMeta(pubkey=self.operator_account, is_signer=True, is_writable=True),   # payer
                AccountMeta(pubkey=SYS_PROGRAM_ID, is_signer=False, is_writable=False),
            ]
        )

    def make_deactivate_lookup_table_instruction(self, table_account: PublicKey) -> TransactionInstruction:
        data = int(3).to_bytes(4, byteorder="little")
        return TransactionInstruction(
            program_id=ADDRESS_LOOKUP_TABLE_ID,
            data=data,
            keys=[
                AccountMeta(pubkey=table_account, is_signer=False, is_writable=True),
                AccountMeta(pubkey=self.operator_account, is_signer=True, is_writable=False),  # signer
            ]
        )

    def make_close_lookup_table_instruction(self, table_account: PublicKey) -> TransactionInstruction:
        data = int(4).to_bytes(4, byteorder="little")
        return TransactionInstruction(
            program_id=ADDRESS_LOOKUP_TABLE_ID,
            data=data,
            keys=[
                AccountMeta(pubkey=table_account, is_signer=False, is_writable=True),
                AccountMeta(pubkey=self.operator_account, is_signer=True, is_writable=False),  # signer
                AccountMeta(pubkey=self.operator_account, is_signer=False, is_writable=True),  # refund
            ]
        )
>>>>>>> 58b632d4
<|MERGE_RESOLUTION|>--- conflicted
+++ resolved
@@ -19,43 +19,41 @@
 
 from .address import accountWithSeed, ether2program, EthereumAddress
 from .constants import SYSVAR_INSTRUCTION_PUBKEY, INCINERATOR_PUBKEY, KECCAK_PROGRAM, COLLATERALL_POOL_MAX
-<<<<<<< HEAD
-=======
-from .layouts import CREATE_ACCOUNT_LAYOUT
 from .eth_proto import Trx as EthTx
->>>>>>> 58b632d4
 from .environment_data import EVM_LOADER_ID
 from .utils import get_holder_msg
 from ..common_neon.solana_alt import ADDRESS_LOOKUP_TABLE_ID
 
 
 class EvmInstruction(Enum):
-    CreateAccount = b'\x02' # 2 deprecated
-    CallFromRawEthereumTX = b'\x05' # 5
-    OnReturn = b'\x06' # 6 deprecated
-    OnEvent = b'\x07' # 7 deprecated
-    PartialCallFromRawEthereumTX = b'\x09' # 9 deprecated
-    Continue = b'\x0a' # 10 deprecated
-    ExecuteTrxFromAccountDataIterative = b'\x0b' # 11 deprecated
-    Cancel = b'\x0c' # 12 deprecated
-    PartialCallOrContinueFromRawEthereumTX = b'\x0d' # 13
-    ExecuteTrxFromAccountDataIterativeOrContinue = b'\x0e' # 14
-    ERC20CreateTokenAccount = b'\x0f' # 15
-    DeleteHolderOrStorageAccount = b'\x10' # 16
-    ResizeContractAccount = b'\x11' # 17
-    WriteHolder = b'\x12' # 18
-    PartialCallFromRawEthereumTXv02 = b'\x13' # 19
-    ContinueV02 = b'\x14' # 20
-    CancelWithNonce = b'\x15' # 21
-    ExecuteTrxFromAccountDataIterativeV02 = b'\x16' # 22
-    UpdateValidsTable = b'\x17' # 23
-    CreateAccountV02 = b'\x18' # 24
-    Deposit = b'\x19' # 25
-    MigrateAccount = b'\x1a' # 26
-    ExecuteTrxFromAccountDataIterativeOrContinueNoChainId = b'\x1b' # 27
-    WriteValueToDistributedStorage = b'\x1c' # 28
-    ConvertDataAccountFromV1ToV2 = b'\x1d' # 29
-    CollectTreasure = b'\x1e' # 30
+    CreateAccountV01 = b'\x02'  # deprecated
+    CallFromRawEthereumTX = b'\x05'
+    OnReturn = b'\x06'  # deprecated
+    OnEvent = b'\x07'  # deprecated
+    PartialCallFromRawEthereumTX = b'\x09'  # deprecated
+    Continue = b'\x0a'  # deprecated
+    ExecuteTrxFromAccountDataIterative = b'\x0b'  # deprecated
+    Cancel = b'\x0c'  # deprecated
+    PartialCallOrContinueFromRawEthereumTX = b'\x0d'
+    ExecuteTrxFromAccountDataIterativeOrContinue = b'\x0e'
+    ERC20CreateTokenAccount = b'\x0f'
+    DeleteHolderOrStorageAccount = b'\x10'
+    ResizeContractAccount = b'\x11'  # deprecated
+    WriteHolder = b'\x12'
+    PartialCallFromRawEthereumTxV03 = b'\x13'
+    ContinueV03 = b'\x14'
+    CancelWithNonce = b'\x15'
+    ExecuteTrxFromAccountDataIterativeV03 = b'\x16'
+    UpdateValidsTable = b'\x17'  # deprecated
+    CreateAccountV02 = b'\x18'  # deprecated, no-op
+    DepositV02 = b'\x19'  # deprecated
+    Migrate01AccountFromV1ToV2 = b'\x1a'  # deprecated
+    ExecuteTrxFromAccountDataIterativeOrContinueNoChainId = b'\x1b'
+    Migrate02ContractFromV1ToV2WriteValueToDistributedStorage = b'\x1c'  # deprecated
+    Migrate02ContractFromV1ToV2ConvertDataAccount = b'\x1d'  # deprecated
+    CollectTreasure = b'\x1e'
+    DepositV03 = b'\x1f'
+    CreateAccountV03 = b'\x20'
 
 
 def create_account_with_seed_layout(base, seed, lamports, space):
@@ -73,17 +71,8 @@
     )
 
 
-<<<<<<< HEAD
 def create_account_layout(ether):
-    return bytes.fromhex("20") + CREATE_ACCOUNT_LAYOUT.build(dict(ether=ether))
-=======
-def create_account_layout(ether, nonce):
-    return (EvmInstruction.CreateAccountV02.value +
-            CREATE_ACCOUNT_LAYOUT.build(dict(
-                ether=ether,
-                nonce=nonce
-            )))
->>>>>>> 58b632d4
+    return EvmInstruction.CreateAccountV03.value + CREATE_ACCOUNT_LAYOUT.build(dict(ether=ether))
 
 
 def write_holder_layout(nonce, offset, data):
@@ -178,9 +167,6 @@
             data=create_account_with_seed_layout(self.operator_account, seed_str, lamports, space)
         )
 
-<<<<<<< HEAD
-    def make_create_eth_account_instruction(self, eth_address: EthereumAddress) -> TransactionInstruction:
-=======
     def create_refund_instruction(self, refunded_account: PublicKey, seed: bytes) -> TransactionInstruction:
         seed_str = str(seed, 'utf8')
         self.debug(f"createRefundTrx {self.operator_account} refunded account({refunded_account}) seed({seed_str})")
@@ -193,40 +179,20 @@
             data=bytearray.fromhex("10") + seed,
         )
 
-    def make_create_eth_account_instruction(self, eth_address: EthereumAddress, code_acc=None) -> TransactionInstruction:
->>>>>>> 58b632d4
+    def make_create_eth_account_instruction(self, eth_address: EthereumAddress) -> TransactionInstruction:
         if isinstance(eth_address, str):
             eth_address = EthereumAddress(eth_address)
         pda_account, nonce = ether2program(eth_address)
         self.debug(f'Create eth account: {str(eth_address)}, sol account: {pda_account}, nonce: {nonce}')
 
-<<<<<<< HEAD
         data = create_account_layout(bytes(eth_address))
-=======
-        base = self.operator_account
-        data = create_account_layout(bytes(eth_address), nonce)
-        if code_acc is None:
-            return TransactionInstruction(
-                program_id=EVM_LOADER_ID,
-                data=data,
-                keys=[
-                    AccountMeta(pubkey=base, is_signer=True, is_writable=True),
-                    AccountMeta(pubkey=SYS_PROGRAM_ID, is_signer=False, is_writable=False),
-                    AccountMeta(pubkey=pda_account, is_signer=False, is_writable=True),
-                ])
->>>>>>> 58b632d4
-        return TransactionInstruction(
-            program_id=EVM_LOADER_ID,
-            data=data,
-            keys=[
-                AccountMeta(pubkey=self.operator_account, is_signer=True, is_writable=True),
-                AccountMeta(pubkey=SYS_PROGRAM_ID, is_signer=False, is_writable=False),
-<<<<<<< HEAD
-                AccountMeta(pubkey=PublicKey(pda_account), is_signer=False, is_writable=True),
-=======
+        return TransactionInstruction(
+            program_id=EVM_LOADER_ID,
+            data=data,
+            keys=[
+                AccountMeta(pubkey=self.operator_account, is_signer=True, is_writable=True),
+                AccountMeta(pubkey=SYS_PROGRAM_ID, is_signer=False, is_writable=False),
                 AccountMeta(pubkey=pda_account, is_signer=False, is_writable=True),
-                AccountMeta(pubkey=PublicKey(code_acc), is_signer=False, is_writable=True),
->>>>>>> 58b632d4
             ])
 
     def make_erc20token_account_instruction(self, token_info) -> TransactionInstruction:
@@ -245,25 +211,6 @@
             ]
         )
 
-<<<<<<< HEAD
-=======
-    def make_resize_instruction(self, account, code_account_old, code_account_new, seed) -> TransactionInstruction:
-        return TransactionInstruction(
-            program_id=EVM_LOADER_ID,
-            data=EvmInstruction.ResizeContractAccount.value + bytes(seed),  # 17- ResizeStorageAccount
-            keys=[
-                AccountMeta(pubkey=PublicKey(account), is_signer=False, is_writable=True),
-                (
-                    AccountMeta(pubkey=code_account_old, is_signer=False, is_writable=True)
-                    if code_account_old else
-                    AccountMeta(pubkey=PublicKey("11111111111111111111111111111111"), is_signer=False, is_writable=False)
-                ),
-                AccountMeta(pubkey=code_account_new, is_signer=False, is_writable=True),
-                AccountMeta(pubkey=self.operator_account, is_signer=True, is_writable=False)
-            ],
-        )
-
->>>>>>> 58b632d4
     def make_write_instruction(self, offset: int, data: bytes) -> TransactionInstruction:
         return TransactionInstruction(
             program_id=EVM_LOADER_ID,
@@ -314,11 +261,7 @@
             storage_account = self.storage
         return TransactionInstruction(
             program_id=EVM_LOADER_ID,
-<<<<<<< HEAD
-            data=bytearray.fromhex("15") + nonce.to_bytes(8, 'little'),
-=======
             data=EvmInstruction.CancelWithNonce.value + nonce.to_bytes(8, 'little'),
->>>>>>> 58b632d4
             keys=[
                 AccountMeta(pubkey=storage_account, is_signer=False, is_writable=True),
                 AccountMeta(pubkey=self.operator_account, is_signer=True, is_writable=True),
@@ -383,8 +326,68 @@
     def make_partial_call_or_continue_from_account_data_no_chainid_instruction(self,
                                                                                steps: int,
                                                                                index: int) -> TransactionInstruction:
-<<<<<<< HEAD
-        return self._make_partial_call_or_continue_from_account_data('1B', steps, index)
+        return self._make_partial_call_or_continue_from_account_data(
+            EvmInstruction.ExecuteTrxFromAccountDataIterativeOrContinueNoChainId.value,
+            steps,
+            index
+        )
+
+    def make_create_lookup_table_instruction(self, table_account: PublicKey,
+                                             recent_block_slot: int,
+                                             seed: int) -> TransactionInstruction:
+        data = int(0).to_bytes(4, byteorder="little")
+        data += recent_block_slot.to_bytes(8, byteorder="little")
+        data += seed.to_bytes(1, byteorder="little")
+        return TransactionInstruction(
+            program_id=ADDRESS_LOOKUP_TABLE_ID,
+            data=data,
+            keys=[
+                AccountMeta(pubkey=table_account, is_signer=False, is_writable=True),
+                AccountMeta(pubkey=self.operator_account, is_signer=True, is_writable=False),  # signer
+                AccountMeta(pubkey=self.operator_account, is_signer=True, is_writable=True),   # payer
+                AccountMeta(pubkey=SYS_PROGRAM_ID, is_signer=False, is_writable=False),
+            ]
+        )
+
+    def make_extend_lookup_table_instruction(self, table_account: PublicKey,
+                                             account_list: List[PublicKey]) -> TransactionInstruction:
+        data = int(2).to_bytes(4, byteorder="little")
+        data += len(account_list).to_bytes(8, byteorder="little")
+        data += b"".join([bytes(pubkey) for pubkey in account_list])
+
+        return TransactionInstruction(
+            program_id=ADDRESS_LOOKUP_TABLE_ID,
+            data=data,
+            keys=[
+                AccountMeta(pubkey=table_account, is_signer=False, is_writable=True),
+                AccountMeta(pubkey=self.operator_account, is_signer=True, is_writable=False),  # signer
+                AccountMeta(pubkey=self.operator_account, is_signer=True, is_writable=True),   # payer
+                AccountMeta(pubkey=SYS_PROGRAM_ID, is_signer=False, is_writable=False),
+            ]
+        )
+
+    def make_deactivate_lookup_table_instruction(self, table_account: PublicKey) -> TransactionInstruction:
+        data = int(3).to_bytes(4, byteorder="little")
+        return TransactionInstruction(
+            program_id=ADDRESS_LOOKUP_TABLE_ID,
+            data=data,
+            keys=[
+                AccountMeta(pubkey=table_account, is_signer=False, is_writable=True),
+                AccountMeta(pubkey=self.operator_account, is_signer=True, is_writable=False),  # signer
+            ]
+        )
+
+    def make_close_lookup_table_instruction(self, table_account: PublicKey) -> TransactionInstruction:
+        data = int(4).to_bytes(4, byteorder="little")
+        return TransactionInstruction(
+            program_id=ADDRESS_LOOKUP_TABLE_ID,
+            data=data,
+            keys=[
+                AccountMeta(pubkey=table_account, is_signer=False, is_writable=True),
+                AccountMeta(pubkey=self.operator_account, is_signer=True, is_writable=False),  # signer
+                AccountMeta(pubkey=self.operator_account, is_signer=False, is_writable=True),  # refund
+            ]
+        )
 
     def make_airdrop_neon_tokens_instructions(
         self,
@@ -413,7 +416,7 @@
 
         instructions.append(TransactionInstruction(
             program_id=EVM_LOADER_ID,
-            data=bytes.fromhex("1f") + bytes(user_ether_address),
+            data=EvmInstruction.DepositV03.value + bytes(user_ether_address),
             keys=[
                 AccountMeta(pubkey=source_token_account, is_signer=False, is_writable=True),
                 AccountMeta(pubkey=pool_token_account, is_signer=False, is_writable=True),
@@ -425,68 +428,4 @@
             ]
         ))
 
-        return instructions
-=======
-        return self._make_partial_call_or_continue_from_account_data(
-            EvmInstruction.ExecuteTrxFromAccountDataIterativeOrContinueNoChainId.value,
-            steps,
-            index
-        )
-
-    def make_create_lookup_table_instruction(self, table_account: PublicKey,
-                                             recent_block_slot: int,
-                                             seed: int) -> TransactionInstruction:
-        data = int(0).to_bytes(4, byteorder="little")
-        data += recent_block_slot.to_bytes(8, byteorder="little")
-        data += seed.to_bytes(1, byteorder="little")
-        return TransactionInstruction(
-            program_id=ADDRESS_LOOKUP_TABLE_ID,
-            data=data,
-            keys=[
-                AccountMeta(pubkey=table_account, is_signer=False, is_writable=True),
-                AccountMeta(pubkey=self.operator_account, is_signer=True, is_writable=False),  # signer
-                AccountMeta(pubkey=self.operator_account, is_signer=True, is_writable=True),   # payer
-                AccountMeta(pubkey=SYS_PROGRAM_ID, is_signer=False, is_writable=False),
-            ]
-        )
-
-    def make_extend_lookup_table_instruction(self, table_account: PublicKey,
-                                             account_list: List[PublicKey]) -> TransactionInstruction:
-        data = int(2).to_bytes(4, byteorder="little")
-        data += len(account_list).to_bytes(8, byteorder="little")
-        data += b"".join([bytes(pubkey) for pubkey in account_list])
-
-        return TransactionInstruction(
-            program_id=ADDRESS_LOOKUP_TABLE_ID,
-            data=data,
-            keys=[
-                AccountMeta(pubkey=table_account, is_signer=False, is_writable=True),
-                AccountMeta(pubkey=self.operator_account, is_signer=True, is_writable=False),  # signer
-                AccountMeta(pubkey=self.operator_account, is_signer=True, is_writable=True),   # payer
-                AccountMeta(pubkey=SYS_PROGRAM_ID, is_signer=False, is_writable=False),
-            ]
-        )
-
-    def make_deactivate_lookup_table_instruction(self, table_account: PublicKey) -> TransactionInstruction:
-        data = int(3).to_bytes(4, byteorder="little")
-        return TransactionInstruction(
-            program_id=ADDRESS_LOOKUP_TABLE_ID,
-            data=data,
-            keys=[
-                AccountMeta(pubkey=table_account, is_signer=False, is_writable=True),
-                AccountMeta(pubkey=self.operator_account, is_signer=True, is_writable=False),  # signer
-            ]
-        )
-
-    def make_close_lookup_table_instruction(self, table_account: PublicKey) -> TransactionInstruction:
-        data = int(4).to_bytes(4, byteorder="little")
-        return TransactionInstruction(
-            program_id=ADDRESS_LOOKUP_TABLE_ID,
-            data=data,
-            keys=[
-                AccountMeta(pubkey=table_account, is_signer=False, is_writable=True),
-                AccountMeta(pubkey=self.operator_account, is_signer=True, is_writable=False),  # signer
-                AccountMeta(pubkey=self.operator_account, is_signer=False, is_writable=True),  # refund
-            ]
-        )
->>>>>>> 58b632d4
+        return instructions