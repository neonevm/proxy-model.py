from __future__ import annotations
from sha3 import keccak_256
import rlp
from eth_keys import keys
from typing import Optional

public = '0x2377BB12320F46F0B9E30EBFB941121352716f2C'
private = '0x886d5b4ce9465473701bf394b1b0b217548c57576436864fcbc1f554033a0680'
trx = '0xF86B80850BA43B7400825208947917bc33eea648809c285607579c9919fb864f8f8703BAF82D03A0008025A0067940651530790861714b2e8fd8b080361d1ada048189000c07a66848afde46A069b041db7c29dbcc6becf42017ca7ac086b12bd53ec8ee494596f790fb6a0a69'
'''
0xf8 73
80 - nonce
85 3374a06200 - gasPrice
82 5208 - gasLimit
94 2377bb12320f46f0b9e30ebfb941121352716f2c - toAddress
89 055de6a779bbac0000 - value
80 - callData
86 02e92be91e86 - v
a0 602af7bd4ac154a568c2d1478b23d697390e035cd72250e77a0d56ce2c4a63db - r
a0 5d09ca05a62935d6c2a04bfa5bfa1cb46bfcb59e3a115e0c8cceca807efb778b - s
'''


class InvalidNeonTx(Exception):
    pass


class NeonNoChainTx(rlp.Serializable):
    fields = (
        ('nonce', rlp.codec.big_endian_int),
        ('gasPrice', rlp.codec.big_endian_int),
        ('gasLimit', rlp.codec.big_endian_int),
        ('toAddress', rlp.codec.binary),
        ('value', rlp.codec.big_endian_int),
        ('callData', rlp.codec.binary),
    )

    @classmethod
<<<<<<< HEAD
    def fromString(cls, s) -> NeonNoChainTx:
=======
    def from_string(cls, s) -> NeonNoChainTx:
>>>>>>> f51d5864
        return rlp.decode(s, NeonNoChainTx)


class NeonTx(rlp.Serializable):
    fields = (
        ('nonce', rlp.codec.big_endian_int),
        ('gasPrice', rlp.codec.big_endian_int),
        ('gasLimit', rlp.codec.big_endian_int),
        ('toAddress', rlp.codec.binary),
        ('value', rlp.codec.big_endian_int),
        ('callData', rlp.codec.binary),
        ('v', rlp.codec.big_endian_int),
        ('r', rlp.codec.big_endian_int),
        ('s', rlp.codec.big_endian_int)
    )

    secpk1n = 115792089237316195423570985008687907852837564279074904382605163141518161494337
    null_address = b'\xff' * 20

    def __init__(self, *args, **kwargs):
        rlp.Serializable.__init__(self, *args, **kwargs)
        self._msg: Optional[bytes] = None
        self._hash_signed: Optional[bytes] = None
        self._sig: Optional[keys.Signature] = None
        self._hex_sender: Optional[str] = None
        self._contract: Optional[str] = None

    @classmethod
<<<<<<< HEAD
    def fromString(cls, s) -> NeonTx:
=======
    def from_string(cls, s) -> NeonTx:
>>>>>>> f51d5864
        try:
            return rlp.decode(s, NeonTx)
        except rlp.exceptions.ObjectDeserializationError as err:
            if (not err.list_exception) or (len(err.list_exception.serial) != 6):
                raise

<<<<<<< HEAD
            tx = NeonNoChainTx.fromString(s)
=======
            tx = NeonNoChainTx.from_string(s)
>>>>>>> f51d5864
            return cls._copy_from_nochain_tx(tx)

    @classmethod
    def _copy_from_nochain_tx(cls, nochain_tx: NeonNoChainTx) -> NeonTx:
        value_list = []
        for value in nochain_tx:
            value_list.append(value)
        value_list += [0, 0, 0]
        return cls(*value_list)

    def hasChainId(self) -> bool:
        return self.v not in (0, 27, 28)

    def chainId(self) -> Optional[int]:
        if not self.hasChainId():
            return None
        elif self.v >= 37:
            # chainid*2 + 35  xxxxx0 + 100011   xxxx0 + 100010 +1
            # chainid*2 + 36  xxxxx0 + 100100   xxxx0 + 100011 +1
            return ((self.v - 1) // 2) - 17
        else:
            raise InvalidNeonTx(f"Invalid V value {self.v}")

    def _unsigned_msg(self) -> bytes:
        chain_id = self.chainId()
        if not self.hasChainId():
            return rlp.encode((
                self.nonce, self.gasPrice, self.gasLimit, self.toAddress, self.value, self.callData
            ))
        else:
<<<<<<< HEAD
            return rlp.encode((self.nonce, self.gasPrice, self.gasLimit, self.toAddress, self.value, self.callData,
                               chain_id, 0, 0))
=======
            return rlp.encode((
                self.nonce, self.gasPrice, self.gasLimit, self.toAddress, self.value, self.callData,
                chain_id, 0, 0
            ))
>>>>>>> f51d5864

    def unsigned_msg(self) -> bytes:
        if self._msg is None:
            self._msg = self._unsigned_msg()
        return self._msg

    def _signature(self) -> keys.Signature:
        if self._sig is None:
            self._sig = keys.Signature(vrs=[1 if self.v % 2 == 0 else 0, self.r, self.s])
        return self._sig

    def _sender(self) -> bytes:
        if self.r == 0 and self.s == 0:
            return self.null_address
        elif not self.hasChainId():
            pass
        elif self.v >= 37:
            vee = self.v - self.chainId() * 2 - 8
            assert vee in (27, 28)
        else:
            raise InvalidNeonTx(f"Invalid V value {self.v}")

        if self.r >= self.secpk1n or self.s >= self.secpk1n or self.r == 0 or self.s == 0:
            raise InvalidNeonTx(f"Invalid signature values: r={self.r} s={self.s}!")

        sighash = keccak_256(self._unsigned_msg()).digest()
        sig = self._signature()
        pub = sig.recover_public_key_from_msg_hash(sighash)

        return pub.to_canonical_address()

    def sender(self) -> str:
        if self._hex_sender is None:
            self._hex_sender = self._sender().hex()
        return self._hex_sender

    def hash_signed(self) -> bytes:
        if self._hash_signed is None:
            self._hash_signed = keccak_256(
                rlp.encode((
                    self.nonce, self.gasPrice, self.gasLimit,
                    self.toAddress, self.value, self.callData,
                    self.v, self.r, self.s
                ))
            ).digest()
        return self._hash_signed

    def contract(self) -> Optional[str]:
        if self.toAddress:
            return None
        if self._contract is None:
            contract_addr = rlp.encode((self._sender(), self.nonce))
            self._contract = keccak_256(contract_addr).digest()[-20:].hex()
        return self._contract<|MERGE_RESOLUTION|>--- conflicted
+++ resolved
@@ -36,11 +36,7 @@
     )
 
     @classmethod
-<<<<<<< HEAD
-    def fromString(cls, s) -> NeonNoChainTx:
-=======
     def from_string(cls, s) -> NeonNoChainTx:
->>>>>>> f51d5864
         return rlp.decode(s, NeonNoChainTx)
 
 
@@ -69,22 +65,14 @@
         self._contract: Optional[str] = None
 
     @classmethod
-<<<<<<< HEAD
-    def fromString(cls, s) -> NeonTx:
-=======
     def from_string(cls, s) -> NeonTx:
->>>>>>> f51d5864
         try:
             return rlp.decode(s, NeonTx)
         except rlp.exceptions.ObjectDeserializationError as err:
             if (not err.list_exception) or (len(err.list_exception.serial) != 6):
                 raise
 
-<<<<<<< HEAD
-            tx = NeonNoChainTx.fromString(s)
-=======
             tx = NeonNoChainTx.from_string(s)
->>>>>>> f51d5864
             return cls._copy_from_nochain_tx(tx)
 
     @classmethod
@@ -115,15 +103,10 @@
                 self.nonce, self.gasPrice, self.gasLimit, self.toAddress, self.value, self.callData
             ))
         else:
-<<<<<<< HEAD
-            return rlp.encode((self.nonce, self.gasPrice, self.gasLimit, self.toAddress, self.value, self.callData,
-                               chain_id, 0, 0))
-=======
             return rlp.encode((
                 self.nonce, self.gasPrice, self.gasLimit, self.toAddress, self.value, self.callData,
                 chain_id, 0, 0
             ))
->>>>>>> f51d5864
 
     def unsigned_msg(self) -> bytes:
         if self._msg is None:
