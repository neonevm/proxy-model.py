## File: test_erc20_wrapper_contract.py
## Integration test for the Neon ERC20 Wrapper contract.

import unittest
import json

from time import sleep

from solana.rpc.api import Client as SolanaClient
from solana.rpc.types import TxOpts

from solana.transaction import Transaction
from spl.token.client import Token as SplToken
from spl.token.constants import TOKEN_PROGRAM_ID
from ..common_neon.metaplex import create_metadata_instruction_data,create_metadata_instruction

from proxy.common_neon.config import Config
from proxy.common_neon.solana_tx import SolAccount, SolPubKey
from proxy.common_neon.erc20_wrapper import ERC20Wrapper

from proxy.testing.testing_helpers import Proxy


NAME = 'TestToken'
SYMBOL = 'TST'
CONTRACT = '''
pragma solidity >= 0.7.0;

contract ReadOnly {

    function balanceOf(address a) public view returns(uint256) {
        return a.balance;
    }
}
'''


class TestReadOnlyAccounts(unittest.TestCase):
    @classmethod
    def setUpClass(cls):
        cls.config = Config()
        cls.proxy = Proxy()
        cls.admin = cls.proxy.create_signer_account('issues/neonlabsorg/proxy-model.py/197/readonly')
        cls.create_token_mint(cls)
        cls.deploy_erc20_wrapper_contract(cls)
        cls.deploy_test_contract(cls)

    def account_exists(self, key: SolPubKey) -> bool:
        info = self.solana_client.get_account_info(key)
        return info.value is not None

    def create_token_mint(self):
        self.solana_client = SolanaClient(self.config.solana_url)

        with open("proxy/operator-keypairs/id.json") as f:
            d = json.load(f)
        self.solana_account = SolAccount.from_secret_key(bytes(d))
        print('Account: ', self.solana_account.public_key)
        self.solana_client.request_airdrop(self.solana_account.public_key, 1000_000_000_000)

        for i in range(20):
            sleep(1)
            balance = self.solana_client.get_balance(self.solana_account.public_key).value
            if balance == 0:
                continue

            try:
                self.token = SplToken.create_mint(
                    self.solana_client,
                    self.solana_account,
                    self.solana_account.public_key,
                    9,
                    TOKEN_PROGRAM_ID,
                )
                print(
                    'create_token_mint mint, SolanaAccount: ',
                    self.solana_client.get_account_info(self.solana_account.public_key)
                )
                return
            except (Exception,):
                continue
        self.assertTrue(False)

    def deploy_erc20_wrapper_contract(self):
        self.wrapper = ERC20Wrapper(
            self.proxy.web3, "NEON", "NEON",
            self.token, self.admin,
            self.solana_account,
            self.config.evm_loader_id
        )
<<<<<<< HEAD
        print(f'Created new token mint: {self.token.pubkey}')

        metadata = create_metadata_instruction_data(NAME, SYMBOL, 0, ())
        txn = Transaction()
        txn.add(
            create_metadata_instruction(
                metadata,
                self.solana_account.public_key(),
                self.token.pubkey,
                self.solana_account.public_key(),
                self.solana_account.public_key(),
            )
        )
        self.solana_client.send_transaction(txn, self.solana_account, opts=TxOpts(preflight_commitment=Confirmed, skip_confirmation=False))


    def deploy_erc20_wrapper_contract(self):
        self.wrapper = ERC20Wrapper(proxy, "NEON", "NEON",
                                    self.token, admin,
                                    self.solana_account,
                                    SolPubKey(EVM_LOADER_ID))
=======
>>>>>>> ca93e03c
        self.wrapper.deploy_wrapper()

    def deploy_test_contract(self):
        deployed_info = self.proxy.compile_and_deploy_contract(self.admin, CONTRACT)
        self.contract = deployed_info.contract

    def test_balanceOf(self):
        account = self.proxy.create_account()

        solana_account = self.wrapper.get_neon_account_address(account.address)
        self.assertFalse(self.account_exists(solana_account))

        tx = self.contract.functions.balanceOf(account.address).build_transaction({"from": self.admin.address})
        tx = self.proxy.sign_send_wait_transaction(self.admin, tx)

        self.assertEqual(tx.tx_receipt.status, 1)

        self.assertFalse(self.account_exists(solana_account))

    def test_erc20_balanceOf(self):
        erc20 = self.wrapper.erc20_interface()

        account = self.proxy.create_account()

        solana_account = self.wrapper.get_neon_account_address(account.address)
        self.assertFalse(self.account_exists(solana_account))

        token_account = self.wrapper.get_neon_erc20_account_address(account.address)
        self.assertFalse(self.account_exists(token_account))

        tx = erc20.functions.balanceOf(account.address).build_transaction({"from": self.admin.address})
        tx = self.proxy.sign_send_wait_transaction(self.admin, tx)

        self.assertEqual(tx.tx_receipt.status, 1)

        self.assertFalse(self.account_exists(solana_account))
        self.assertFalse(self.account_exists(token_account))


if __name__ == '__main__':
    unittest.main()<|MERGE_RESOLUTION|>--- conflicted
+++ resolved
@@ -8,6 +8,7 @@
 
 from solana.rpc.api import Client as SolanaClient
 from solana.rpc.types import TxOpts
+from solana.rpc.commitment import Confirmed
 
 from solana.transaction import Transaction
 from spl.token.client import Token as SplToken
@@ -19,7 +20,6 @@
 from proxy.common_neon.erc20_wrapper import ERC20Wrapper
 
 from proxy.testing.testing_helpers import Proxy
-
 
 NAME = 'TestToken'
 SYMBOL = 'TST'
@@ -76,6 +76,22 @@
                     'create_token_mint mint, SolanaAccount: ',
                     self.solana_client.get_account_info(self.solana_account.public_key)
                 )
+
+                print(f'Created new token mint: {self.token.pubkey}')
+
+                metadata = create_metadata_instruction_data(NAME, SYMBOL, 0, ())
+                txn = Transaction()
+                txn.add(
+                    create_metadata_instruction(
+                        metadata,
+                        self.solana_account.public_key,
+                        self.token.pubkey,
+                        self.solana_account.public_key,
+                        self.solana_account.public_key,
+                    )
+                )
+                self.solana_client.send_transaction(txn, self.solana_account, opts=TxOpts(preflight_commitment=Confirmed, skip_confirmation=False))
+
                 return
             except (Exception,):
                 continue
@@ -83,35 +99,11 @@
 
     def deploy_erc20_wrapper_contract(self):
         self.wrapper = ERC20Wrapper(
-            self.proxy.web3, "NEON", "NEON",
+            self.proxy.web3, NAME, SYMBOL,
             self.token, self.admin,
             self.solana_account,
             self.config.evm_loader_id
         )
-<<<<<<< HEAD
-        print(f'Created new token mint: {self.token.pubkey}')
-
-        metadata = create_metadata_instruction_data(NAME, SYMBOL, 0, ())
-        txn = Transaction()
-        txn.add(
-            create_metadata_instruction(
-                metadata,
-                self.solana_account.public_key(),
-                self.token.pubkey,
-                self.solana_account.public_key(),
-                self.solana_account.public_key(),
-            )
-        )
-        self.solana_client.send_transaction(txn, self.solana_account, opts=TxOpts(preflight_commitment=Confirmed, skip_confirmation=False))
-
-
-    def deploy_erc20_wrapper_contract(self):
-        self.wrapper = ERC20Wrapper(proxy, "NEON", "NEON",
-                                    self.token, admin,
-                                    self.solana_account,
-                                    SolPubKey(EVM_LOADER_ID))
-=======
->>>>>>> ca93e03c
         self.wrapper.deploy_wrapper()
 
     def deploy_test_contract(self):
