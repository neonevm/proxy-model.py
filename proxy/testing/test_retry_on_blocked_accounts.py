--- conflicted
+++ resolved
@@ -148,15 +148,10 @@
     def create_blocked_transaction(self):
         print("\ncreate_blocked_transaction")
         right_nonce = proxy.eth.get_transaction_count(proxy.eth.default_account)
-<<<<<<< HEAD
-        trx_store = self.storage_contract.functions.add_some(1, 30, "").buildTransaction(
-            {'nonce': right_nonce, 'gasPrice': MINIMAL_GAS_PRICE})
-=======
         trx_store = self.storage_contract.functions.add_some(1, 30, "").buildTransaction({
             'nonce': right_nonce,
             'gasPrice': proxy.eth.gas_price
         })
->>>>>>> 48336afe
         trx_store_signed = proxy.eth.account.sign_transaction(trx_store, eth_account.key)
 
         (from_addr, sign, msg) = make_instruction_data_from_tx(trx_store_signed.rawTransaction.hex())
