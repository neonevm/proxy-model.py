from ..common_neon.environment_data import EVM_LOADER_ID

token_program = 'TokenkegQfeZyiNwAJbNbGKPFXCWuBvf9Ss623VQ5DA'
evm_loader_addr = EVM_LOADER_ID
<<<<<<< HEAD
erc20_wrapper = '0xf8658080831fc020947d461de3cfa3a7e493f29d25b10604d870e82ec580b844'
wrapper_whitelist = [erc20_wrapper]

token_airdrop_address = '0xe96696c0e634d1c82c95d09147e8a65e448413d7'
=======
erc20_wrapper = '0x6197a7e7fd1a8463697965e821a6d3e9c600ddeb'
wrapper_whitelist = [erc20_wrapper]

token_airdrop_address = '0xf05a7fdf927d14dcf910b946df56ca820b2ac0b2'
>>>>>>> 8b01820f

# Solana`s transaction for simple case airdrop
pre_token_airdrop_trx = {
<<<<<<< HEAD
    'blockTime': 1661425958,
    'meta': {
        'err': None,
        'fee': 10000,
        'innerInstructions': [
            {
                'index': 2,
                'instructions': [  # INNER INSTRUCTIONS OF CREATE ACCOUNT
                    {
                        'accounts': [
                            0,
                            1
                        ],
                        'data': '11115hqdWRoDRcQ1DD5PkJT6w8q5Cw77Q7CPkvGV6qUEaJaN9biJc7L3fqUjHMSRcUWmcB',
                        'programIdIndex': 9
                    }
                ]
            }, {
                'index': 5,
                'instructions': [
                    {
                        'accounts': [
                            0,
                            3
                        ],
                        'data': '3Bxs4PckVVt51W8w',
                        'programIdIndex': 9
                    },
                    {
                        'accounts': [
                            0,
                            6
                        ],
                        'data': '11119os1e9qSs2u7TsThXqkBSRVFxhmYaFKFZ1waB2X7armDmvK3p5GmLdUxYdg3h7QSrL',
                        'programIdIndex': 9
                    },
                    {
                        'accounts': [
                            6,  # <== new token account
                            8,  # <== mint account
                            7
                        ],
                        'data': '5uuoM3KSVZHMRGzynD7pJJa8bsCpUWwfHv9HDXSTXWVmn',
                        'programIdIndex': 5 # TOKEN INITIALIZE ACCOUNT 2
                    },
                    {
                        'accounts': [
                            2,
                            6,  # <== new ERC20 token account
                            1   # <== new Neon account
                        ],
                        'data': '3QK1PgBtAWnb',
                        'programIdIndex': 5  ## TOKEN TRANSFER
                    }
                ]
            }
        ],
        'loadedAddresses': {
            'readonly': [],
            'writable': []
        },
        'logMessages': [
            'Program ComputeBudget111111111111111111111111111111 invoke [1]',
            'Program ComputeBudget111111111111111111111111111111 success',
            'Program ComputeBudget111111111111111111111111111111 invoke [1]',
            'Program ComputeBudget111111111111111111111111111111 success',
            'Program 53DfF883gyixYNXnM7s5xhdeyV8mVk9T4i2hGV9vG9io invoke [1]',
            'Program log: Instruction: Create Account',
            'Program 11111111111111111111111111111111 invoke [2]',
            'Program 11111111111111111111111111111111 success',
            'Program log: Total memory occupied: 488',
            'Program 53DfF883gyixYNXnM7s5xhdeyV8mVk9T4i2hGV9vG9io consumed 7069 of 499944 compute units',
            'Program 53DfF883gyixYNXnM7s5xhdeyV8mVk9T4i2hGV9vG9io success',
            'Program TokenkegQfeZyiNwAJbNbGKPFXCWuBvf9Ss623VQ5DA invoke [1]',
            'Program log: Instruction: Approve',
            'Program TokenkegQfeZyiNwAJbNbGKPFXCWuBvf9Ss623VQ5DA consumed 2284 of 492819 compute units',
            'Program TokenkegQfeZyiNwAJbNbGKPFXCWuBvf9Ss623VQ5DA success',
            'Program 53DfF883gyixYNXnM7s5xhdeyV8mVk9T4i2hGV9vG9io invoke [1]',
            'Program log: Instruction: Execute Transaction from Instruction',
            'Program 11111111111111111111111111111111 invoke [2]',
            'Program 11111111111111111111111111111111 success',
            'Program log: Applies begin',
            'Program 11111111111111111111111111111111 invoke [2]',
            'Program 11111111111111111111111111111111 success',
            'Program TokenkegQfeZyiNwAJbNbGKPFXCWuBvf9Ss623VQ5DA invoke [2]',
            'Program log: Instruction: InitializeAccount2',
            'Program TokenkegQfeZyiNwAJbNbGKPFXCWuBvf9Ss623VQ5DA consumed 3394 of 269263 compute units',
            'Program TokenkegQfeZyiNwAJbNbGKPFXCWuBvf9Ss623VQ5DA success',
            'Program TokenkegQfeZyiNwAJbNbGKPFXCWuBvf9Ss623VQ5DA invoke [2]',
            'Program log: Instruction: Transfer',
            'Program TokenkegQfeZyiNwAJbNbGKPFXCWuBvf9Ss623VQ5DA consumed 3131 of 262721 compute units',
            'Program TokenkegQfeZyiNwAJbNbGKPFXCWuBvf9Ss623VQ5DA success',
            'Program data: TE9HMw== fUYd48+jp+ST8p0lsQYE2HDoLsU= AwAAAAAAAAA= 3fJSrRviyJtpwrBo/DeNqpUrp/FjxKEWKPVaTfUjs+8= AAAAAAAAAAAAAAAAAAAAAAAAAAAAAAAAAAAAAAAAAAA= AAAAAAAAAAAAAAAA6WaWwOY00cgsldCRR+imXkSEE9c=  AAAAAAAAAAAAAAAAAAAAAAAAAAAAAAAAAAAAAAAB4kA=',
            'Program log: Applies done',
            'Program log: ExitSucceed: Machine encountered an explict return. exit_status=0x12',
            'Program data: UkVUVVJO Eg== EJkfAAAAAAA= AAAAAAAAAAAAAAAAAAAAAAAAAAAAAAAAAAAAAAAAAAE=',
            'Program log: Total memory occupied: 25881',
            'Program 53DfF883gyixYNXnM7s5xhdeyV8mVk9T4i2hGV9vG9io consumed 235803 of 490479 compute units',
            'Program 53DfF883gyixYNXnM7s5xhdeyV8mVk9T4i2hGV9vG9io success'
        ],
        'postBalances': [
            999996553720,
            1392000,
            2039280,
            895880,
            93257040,
            953185920,
            2039280,
            1009200,
            1461600,
            1,
            1,
            0,
            8588640000,
            1
        ], 'postTokenBalances': [
            {
                'accountIndex': 2,
                'mint': '3QmRqfAKJ5VqMp3qJwWxqe8L4CAgoM7yDdYQ61JjqvqQ',
                'owner': '2Japcp5VYbg3iyPxn8NqtaPMrMdDHd52pdDrvXMueaaF',
                'programId': 'TokenkegQfeZyiNwAJbNbGKPFXCWuBvf9Ss623VQ5DA',
                'uiTokenAmount': {
                    'amount': '999999876544',
                    'decimals': 9,
                    'uiAmount': 999.999876544,
                    'uiAmountString': '999.999876544'
                }
            },
            {
                'accountIndex': 6,
                'mint': '3QmRqfAKJ5VqMp3qJwWxqe8L4CAgoM7yDdYQ61JjqvqQ',
                'owner': 'AEjR6hQtrXZ89gT6aJyZD3JFsJXJbcXnBL21khdFFFqN',
                'programId': 'TokenkegQfeZyiNwAJbNbGKPFXCWuBvf9Ss623VQ5DA',
                'uiTokenAmount': {
                    'amount': '123456',
                    'decimals': 9,
                    'uiAmount': 0.000123456,
                    'uiAmountString': '0.000123456'
                }
            }
        ],
        'preBalances': [
            1000000000000,
            0,
            2039280,
            890880,
            93257040,
            953185920,
            0,
            1009200,
            1461600,
            1,
            1,
            0,
            8588640000,
            1
        ],
        'preTokenBalances': [
            {
                'accountIndex': 2,
                'mint': '3QmRqfAKJ5VqMp3qJwWxqe8L4CAgoM7yDdYQ61JjqvqQ',
                'owner': '2Japcp5VYbg3iyPxn8NqtaPMrMdDHd52pdDrvXMueaaF',
                'programId': 'TokenkegQfeZyiNwAJbNbGKPFXCWuBvf9Ss623VQ5DA',
                'uiTokenAmount': {
                    'amount': '1000000000000',
                    'decimals': 9,
                    'uiAmount': 1000.0,
                    'uiAmountString': '1000'
                }
            }
        ],
        'rewards': [],
        'status': {
            'Ok': None
        }
    },
    'slot': 253,
    'transaction': {
        'message': {
            'accountKeys': [
                '2Japcp5VYbg3iyPxn8NqtaPMrMdDHd52pdDrvXMueaaF',  # <== client Neon account (calculated from eth address 0xE96696C0E634D1c82c95d09147e8A65e448413D7)
                '7Gj1Zaa2dtTc47RjTU6EztCTjb83nBZp9p3AVN8hfCXF',  # <== source token account
                'Fj39U77H3M8DMFNkRr8ZtwUVrGzMtKJt3skq76wkfUMK',
                'CmZQkRssybuGKNG1DfKKwH5cuC2EC75eYHrvTUeVWKNm',
                'AEjR6hQtrXZ89gT6aJyZD3JFsJXJbcXnBL21khdFFFqN',
                'TokenkegQfeZyiNwAJbNbGKPFXCWuBvf9Ss623VQ5DA',
                'DU4J8hKHjdbzA5wWpfxf1ZcvkWTvnFjtHmzgoY67d9oJ',
                'SysvarRent111111111111111111111111111111111',
                '3QmRqfAKJ5VqMp3qJwWxqe8L4CAgoM7yDdYQ61JjqvqQ',  # <== Token Mint
                '11111111111111111111111111111111',
                'KeccakSecp256k11111111111111111111111111111',
                'Sysvar1nstructions1111111111111111111111111',
                '53DfF883gyixYNXnM7s5xhdeyV8mVk9T4i2hGV9vG9io',
                'ComputeBudget111111111111111111111111111111'
            ],
            'header': {
                'numReadonlySignedAccounts': 0,
                'numReadonlyUnsignedAccounts': 5,
                'numRequiredSignatures': 1
            },
            'instructions': [
                {
                    'accounts': [],
                    'data': '16TYTJ8fLSxF',
                    'programIdIndex': 13
                },
                {
                    'accounts': [],
                    'data': '7YXqSw',
                    'programIdIndex': 13
                },
                {
                    'accounts': [
                        0,
                        9,
                        1
                    ],
                    'data': '32P3JHwVoJKo1h5YGZkiDCNbenXQJ',
                    'programIdIndex': 12   # EVM CREATE ACCOUNT
                },
                {
                    'accounts': [
=======
    "blockTime": 1662070412,
    "meta": {
        "err": None,
        "fee": 5000,
        "innerInstructions": [
            {
                "index": 2,
                "instructions": [
                    {
                        "accounts": [
                            0,
                            1
                        ],
                        "data": "111112gQz8Q2DLChCrULekEzng7cFTY6bAsdeXqpzowVNF3mgngXxd3xvEaqXNV92Dxr4w",
                        "programIdIndex": 10
                    }
                ]
            },
            {
                "index": 4,
                "instructions": [
                    {
                        "accounts": [
                            0,
                            3
                        ],
                        "data": "3Bxs4PckVVt51W8w",
                        "programIdIndex": 10
                    },
                    {
                        "accounts": [
                            0,
                            6
                        ],
                        "data": "11119os1e9qSs2u7TsThXqkBSRVFxhmYaFKFZ1waB2X7armDmvK3p5GmLdUxYdg3h7QSrL",
                        "programIdIndex": 10
                    },
                    {
                        "accounts": [
                            6,
                            7,
                            9
                        ],
                        "data": "5po8EdW9FXfctm8f1rkjp76FwqcQVQRW2VLtQQHaM3LQB",
                        "programIdIndex": 8
                    },
                    {
                        "accounts": [
                            2,
                            6,
                            1
                        ],
                        "data": "3QK1PgBtAWnb",
                        "programIdIndex": 8
                    }
                ]
            }
        ],
        "loadedAddresses": {
            "readonly": [],
            "writable": []
        },
        "logMessages": [
            "Program ComputeBudget111111111111111111111111111111 invoke [1]",
            "Program ComputeBudget111111111111111111111111111111 success",
            "Program ComputeBudget111111111111111111111111111111 invoke [1]",
            "Program ComputeBudget111111111111111111111111111111 success",
            "Program 53DfF883gyixYNXnM7s5xhdeyV8mVk9T4i2hGV9vG9io invoke [1]",
            "Program log: Instruction: Create Account",
            "Program 11111111111111111111111111111111 invoke [2]",
            "Program 11111111111111111111111111111111 success",
            "Program log: Total memory occupied: 488",
            "Program 53DfF883gyixYNXnM7s5xhdeyV8mVk9T4i2hGV9vG9io consumed 8856 of 499944 compute units",
            "Program 53DfF883gyixYNXnM7s5xhdeyV8mVk9T4i2hGV9vG9io success",
            "Program TokenkegQfeZyiNwAJbNbGKPFXCWuBvf9Ss623VQ5DA invoke [1]",
            "Program log: Instruction: Approve",
            "Program TokenkegQfeZyiNwAJbNbGKPFXCWuBvf9Ss623VQ5DA consumed 2284 of 491032 compute units",
            "Program TokenkegQfeZyiNwAJbNbGKPFXCWuBvf9Ss623VQ5DA success",
            "Program 53DfF883gyixYNXnM7s5xhdeyV8mVk9T4i2hGV9vG9io invoke [1]",
            "Program log: Instruction: Execute Transaction from Instruction",
            "Program data: SEFTSA== OviJFDojrhjsu1TS9LzYyWoCe/gqVMGWYu1ewOyNBEI=",
            "Program 11111111111111111111111111111111 invoke [2]",
            "Program 11111111111111111111111111111111 success",
            "Program 11111111111111111111111111111111 invoke [2]",
            "Program 11111111111111111111111111111111 success",
            "Program TokenkegQfeZyiNwAJbNbGKPFXCWuBvf9Ss623VQ5DA invoke [2]",
            "Program log: Instruction: InitializeAccount2",
            "Program TokenkegQfeZyiNwAJbNbGKPFXCWuBvf9Ss623VQ5DA consumed 3394 of 227229 compute units",
            "Program TokenkegQfeZyiNwAJbNbGKPFXCWuBvf9Ss623VQ5DA success",
            "Program TokenkegQfeZyiNwAJbNbGKPFXCWuBvf9Ss623VQ5DA invoke [2]",
            "Program log: Instruction: Transfer",
            "Program TokenkegQfeZyiNwAJbNbGKPFXCWuBvf9Ss623VQ5DA consumed 3131 of 220591 compute units",
            "Program TokenkegQfeZyiNwAJbNbGKPFXCWuBvf9Ss623VQ5DA success",
            "Program data: TE9HMw== YZen5/0ahGNpeWXoIabT6cYA3es= AwAAAAAAAAA= 3fJSrRviyJtpwrBo/DeNqpUrp/FjxKEWKPVaTfUjs+8= AAAAAAAAAAAAAAAAAAAAAAAAAAAAAAAAAAAAAAAAAAA= AAAAAAAAAAAAAAAA8Fp/35J9FNz5ELlG31bKggsqwLI=  AAAAAAAAAAAAAAAAAAAAAAAAAAAAAAAAAAAAAAAB4kA=",
            "Program log: ExitSucceed: Machine encountered an explict return. exit_status=0x12",
            "Program data: UkVUVVJO Eg== EJkfAAAAAAA= AAAAAAAAAAAAAAAAAAAAAAAAAAAAAAAAAAAAAAAAAAE=",
            "Program log: Total memory occupied: 28425",
            "Program 53DfF883gyixYNXnM7s5xhdeyV8mVk9T4i2hGV9vG9io consumed 276068 of 488692 compute units",
            "Program 53DfF883gyixYNXnM7s5xhdeyV8mVk9T4i2hGV9vG9io success"
        ],
        "postBalances": [
            999996391680,
            1559040,
            2039280,
            1605880,
            1559040,
            93048240,
            2039280,
            1461600,
            953185920,
            1009200,
            1,
            8689365120,
            1
        ],
        "postTokenBalances": [
            {
                "accountIndex": 2,
                "mint": "7DWtjZjPtYkeYXUpBW5agYkK31Fs1HmgW5Ki6tJCqo4o",
                "owner": "Et6LGAWpyDKxQVuQQBhWRLdsEpvd72u1biTXE9mpNMdN",
                "programId": "TokenkegQfeZyiNwAJbNbGKPFXCWuBvf9Ss623VQ5DA",
                "uiTokenAmount": {
                    "amount": "999999876544",
                    "decimals": 9,
                    "uiAmount": 999.999876544,
                    "uiAmountString": "999.999876544"
                }
            },
            {
                "accountIndex": 6,
                "mint": "7DWtjZjPtYkeYXUpBW5agYkK31Fs1HmgW5Ki6tJCqo4o",
                "owner": "584Jgt7epupbdp8LDwu51ZRbqi7KV6NWkXdCdYk4n6Tm",
                "programId": "TokenkegQfeZyiNwAJbNbGKPFXCWuBvf9Ss623VQ5DA",
                "uiTokenAmount": {
                    "amount": "123456",
                    "decimals": 9,
                    "uiAmount": 0.000123456,
                    "uiAmountString": "0.000123456"
                }
            }
        ],
        "preBalances": [
            1000000000000,
            0,
            2039280,
            1600880,
            1559040,
            93048240,
            0,
            1461600,
            953185920,
            1009200,
            1,
            8689365120,
            1
        ],
        "preTokenBalances": [
            {
                "accountIndex": 2,
                "mint": "7DWtjZjPtYkeYXUpBW5agYkK31Fs1HmgW5Ki6tJCqo4o",
                "owner": "Et6LGAWpyDKxQVuQQBhWRLdsEpvd72u1biTXE9mpNMdN",
                "programId": "TokenkegQfeZyiNwAJbNbGKPFXCWuBvf9Ss623VQ5DA",
                "uiTokenAmount": {
                    "amount": "1000000000000",
                    "decimals": 9,
                    "uiAmount": 1000.0,
                    "uiAmountString": "1000"
                }
            }
        ],
        "rewards": [],
        "status": {
            "Ok": None
        }
    },
    "slot": 383,
    "transaction": {
        "message": {
            "accountKeys": [
                "Et6LGAWpyDKxQVuQQBhWRLdsEpvd72u1biTXE9mpNMdN",
                "GrLNNCkBiPWYtiFPXLvMtdZxZFs4TabzWEKEivh2QKMx",
                "CbZ4zAykrTr1vqeg2gG8neoW1yHwX6RYNZY5kNwsPYXG",
                "7FjLWQ34Dwd7qR7f4azAPewJL8SMXr86XJUwBz1wXHn8",
                "584Jgt7epupbdp8LDwu51ZRbqi7KV6NWkXdCdYk4n6Tm",
                "3W4ZxbruMWRXM1aHt2mv6ohhPniSqVPZhgvPjXkTD8SF",
                "AUaGDJq7yBLe2mVKUh3oUrmUd78uQfwTbqf3NPL25uYm",
                "7DWtjZjPtYkeYXUpBW5agYkK31Fs1HmgW5Ki6tJCqo4o",
                "TokenkegQfeZyiNwAJbNbGKPFXCWuBvf9Ss623VQ5DA",
                "SysvarRent111111111111111111111111111111111",
                "11111111111111111111111111111111",
                "53DfF883gyixYNXnM7s5xhdeyV8mVk9T4i2hGV9vG9io",
                "ComputeBudget111111111111111111111111111111"
            ],
            "header": {
                "numReadonlySignedAccounts": 0,
                "numReadonlyUnsignedAccounts": 3,
                "numRequiredSignatures": 1
            },
            "instructions": [
                {
                    "accounts": [],
                    "data": "16TYTJ8fLSxF",
                    "programIdIndex": 12
                },
                {
                    "accounts": [],
                    "data": "7YXqSw",
                    "programIdIndex": 12
                },
                {
                    "accounts": [
                        0,
                        10,
                        1
                    ],
                    "data": "7mas2DkELtNNM7rHzbTDNVhWkmQJAR",
                    "programIdIndex": 11  ### EVM CREATE ACCOUNT
                },
                {
                    "accounts": [
>>>>>>> 8b01820f
                        2,
                        1,
                        0
                    ],
<<<<<<< HEAD
                    'data': '498XbEqWSBH1',
                    'programIdIndex': 5  # TOKEN APPROVE
                },
                {
                    'accounts': [
                        10
                    ],
                    'data': '2CgVnE6omdn3yvxU',
                    'programIdIndex': 10  # KECCACK
                },
                {
                    'accounts': [
                        11,
                        0,
                        3,
                        1,
                        9,
                        12,
                        1,
                        4,
                        5,
                        2,
                        6,
                        7,
                        8
                    ],
                    'data': 'CZvrBc7wx9yfB1HWESv5chf6Y2x6Fi2QBL9aJDYnWSg8mHsfrr4KPqoZ8pXzvY4DLocRzcwvxvRXpkEJsc4uajsd24ey6JMvsgQdkLj7kjr9j8sYAfaqKGtLz2jkMSJCQcEXkjUqkWzrCLeBUzzcGcfAmVEDP8Tp23PNF14b2Jco79c3zfgGJ2CQXsbcVwFDe3vFr4PJVYUPYpjvFQC2HHWTkhA8jAXxwP2665npxSMgn8Gf293XEEKEQUBb4qcq286XnoZ',
                    'programIdIndex': 12  # NEON EVM CALL
                }
            ],
            'recentBlockhash': 'AR8YSGwXYtU6nskA9qdBuwDBwXDWQvdKzYH8vz1srj9c'
        },
        'signatures': [
            '64GpPFZe3Q4xKLzAXhirWD9NCh6CJg9H643y3zQrGagRSLBXv6FUg1DHT9ihgzer5Xo9fkXBbs3c22dvNQRr5F1T'
        ]
    }
=======
                    "data": "498XbEqWSBH1",
                    "programIdIndex": 8  ### TOKEN APPROVE
                },
                {
                    "accounts": [
                        0,
                        3,
                        1,
                        10,
                        11,
                        4,
                        5,
                        1,
                        6,
                        7,
                        8,
                        9,
                        2
                    ],
                    "data": "M7TQxa23r1F6bz1wgmf7gLoD43pZYGdVBumwvhSAJzKjZJAt7huhv85HiC1vEbpYoEAyYcVW17RjLp8pCBX2dQhkoVkxFmpj2UoPoKVMF1bgQYXpXpNjy5gSR4QcxmSYBeWwRk1aqYRsYaAssxS4HhXzT1YBeAzxAqNqH3TXBk1H9zeDqSBXh63wJpRnu2SPv5wnkcKMDrw5QUTvvUgTwpPrVgp1qPioQs2F9WiDBJ6p",
                    "programIdIndex": 11  #### NEON EVM CALL
                }
            ],
            "recentBlockhash": "E4SXaxEKLsGCgQeedTRpVCqPGocX3qKusEvCJbq48RHF"
        },
        "signatures": [
            "2zJCbp84uBFa5KpNrXbz9zEFGptrxwKwuhxBNeQnBMweoRjNPbxLM3aQFp51fYafpqUENcCoLagFcupxbZe6V16P"
        ]
    },
    "version": "legacy"
>>>>>>> 8b01820f
}<|MERGE_RESOLUTION|>--- conflicted
+++ resolved
@@ -2,244 +2,13 @@
 
 token_program = 'TokenkegQfeZyiNwAJbNbGKPFXCWuBvf9Ss623VQ5DA'
 evm_loader_addr = EVM_LOADER_ID
-<<<<<<< HEAD
-erc20_wrapper = '0xf8658080831fc020947d461de3cfa3a7e493f29d25b10604d870e82ec580b844'
-wrapper_whitelist = [erc20_wrapper]
-
-token_airdrop_address = '0xe96696c0e634d1c82c95d09147e8a65e448413d7'
-=======
 erc20_wrapper = '0x6197a7e7fd1a8463697965e821a6d3e9c600ddeb'
 wrapper_whitelist = [erc20_wrapper]
 
 token_airdrop_address = '0xf05a7fdf927d14dcf910b946df56ca820b2ac0b2'
->>>>>>> 8b01820f
 
-# Solana`s transaction for simple case airdrop
+# Solana transaction for simple case airdrop
 pre_token_airdrop_trx = {
-<<<<<<< HEAD
-    'blockTime': 1661425958,
-    'meta': {
-        'err': None,
-        'fee': 10000,
-        'innerInstructions': [
-            {
-                'index': 2,
-                'instructions': [  # INNER INSTRUCTIONS OF CREATE ACCOUNT
-                    {
-                        'accounts': [
-                            0,
-                            1
-                        ],
-                        'data': '11115hqdWRoDRcQ1DD5PkJT6w8q5Cw77Q7CPkvGV6qUEaJaN9biJc7L3fqUjHMSRcUWmcB',
-                        'programIdIndex': 9
-                    }
-                ]
-            }, {
-                'index': 5,
-                'instructions': [
-                    {
-                        'accounts': [
-                            0,
-                            3
-                        ],
-                        'data': '3Bxs4PckVVt51W8w',
-                        'programIdIndex': 9
-                    },
-                    {
-                        'accounts': [
-                            0,
-                            6
-                        ],
-                        'data': '11119os1e9qSs2u7TsThXqkBSRVFxhmYaFKFZ1waB2X7armDmvK3p5GmLdUxYdg3h7QSrL',
-                        'programIdIndex': 9
-                    },
-                    {
-                        'accounts': [
-                            6,  # <== new token account
-                            8,  # <== mint account
-                            7
-                        ],
-                        'data': '5uuoM3KSVZHMRGzynD7pJJa8bsCpUWwfHv9HDXSTXWVmn',
-                        'programIdIndex': 5 # TOKEN INITIALIZE ACCOUNT 2
-                    },
-                    {
-                        'accounts': [
-                            2,
-                            6,  # <== new ERC20 token account
-                            1   # <== new Neon account
-                        ],
-                        'data': '3QK1PgBtAWnb',
-                        'programIdIndex': 5  ## TOKEN TRANSFER
-                    }
-                ]
-            }
-        ],
-        'loadedAddresses': {
-            'readonly': [],
-            'writable': []
-        },
-        'logMessages': [
-            'Program ComputeBudget111111111111111111111111111111 invoke [1]',
-            'Program ComputeBudget111111111111111111111111111111 success',
-            'Program ComputeBudget111111111111111111111111111111 invoke [1]',
-            'Program ComputeBudget111111111111111111111111111111 success',
-            'Program 53DfF883gyixYNXnM7s5xhdeyV8mVk9T4i2hGV9vG9io invoke [1]',
-            'Program log: Instruction: Create Account',
-            'Program 11111111111111111111111111111111 invoke [2]',
-            'Program 11111111111111111111111111111111 success',
-            'Program log: Total memory occupied: 488',
-            'Program 53DfF883gyixYNXnM7s5xhdeyV8mVk9T4i2hGV9vG9io consumed 7069 of 499944 compute units',
-            'Program 53DfF883gyixYNXnM7s5xhdeyV8mVk9T4i2hGV9vG9io success',
-            'Program TokenkegQfeZyiNwAJbNbGKPFXCWuBvf9Ss623VQ5DA invoke [1]',
-            'Program log: Instruction: Approve',
-            'Program TokenkegQfeZyiNwAJbNbGKPFXCWuBvf9Ss623VQ5DA consumed 2284 of 492819 compute units',
-            'Program TokenkegQfeZyiNwAJbNbGKPFXCWuBvf9Ss623VQ5DA success',
-            'Program 53DfF883gyixYNXnM7s5xhdeyV8mVk9T4i2hGV9vG9io invoke [1]',
-            'Program log: Instruction: Execute Transaction from Instruction',
-            'Program 11111111111111111111111111111111 invoke [2]',
-            'Program 11111111111111111111111111111111 success',
-            'Program log: Applies begin',
-            'Program 11111111111111111111111111111111 invoke [2]',
-            'Program 11111111111111111111111111111111 success',
-            'Program TokenkegQfeZyiNwAJbNbGKPFXCWuBvf9Ss623VQ5DA invoke [2]',
-            'Program log: Instruction: InitializeAccount2',
-            'Program TokenkegQfeZyiNwAJbNbGKPFXCWuBvf9Ss623VQ5DA consumed 3394 of 269263 compute units',
-            'Program TokenkegQfeZyiNwAJbNbGKPFXCWuBvf9Ss623VQ5DA success',
-            'Program TokenkegQfeZyiNwAJbNbGKPFXCWuBvf9Ss623VQ5DA invoke [2]',
-            'Program log: Instruction: Transfer',
-            'Program TokenkegQfeZyiNwAJbNbGKPFXCWuBvf9Ss623VQ5DA consumed 3131 of 262721 compute units',
-            'Program TokenkegQfeZyiNwAJbNbGKPFXCWuBvf9Ss623VQ5DA success',
-            'Program data: TE9HMw== fUYd48+jp+ST8p0lsQYE2HDoLsU= AwAAAAAAAAA= 3fJSrRviyJtpwrBo/DeNqpUrp/FjxKEWKPVaTfUjs+8= AAAAAAAAAAAAAAAAAAAAAAAAAAAAAAAAAAAAAAAAAAA= AAAAAAAAAAAAAAAA6WaWwOY00cgsldCRR+imXkSEE9c=  AAAAAAAAAAAAAAAAAAAAAAAAAAAAAAAAAAAAAAAB4kA=',
-            'Program log: Applies done',
-            'Program log: ExitSucceed: Machine encountered an explict return. exit_status=0x12',
-            'Program data: UkVUVVJO Eg== EJkfAAAAAAA= AAAAAAAAAAAAAAAAAAAAAAAAAAAAAAAAAAAAAAAAAAE=',
-            'Program log: Total memory occupied: 25881',
-            'Program 53DfF883gyixYNXnM7s5xhdeyV8mVk9T4i2hGV9vG9io consumed 235803 of 490479 compute units',
-            'Program 53DfF883gyixYNXnM7s5xhdeyV8mVk9T4i2hGV9vG9io success'
-        ],
-        'postBalances': [
-            999996553720,
-            1392000,
-            2039280,
-            895880,
-            93257040,
-            953185920,
-            2039280,
-            1009200,
-            1461600,
-            1,
-            1,
-            0,
-            8588640000,
-            1
-        ], 'postTokenBalances': [
-            {
-                'accountIndex': 2,
-                'mint': '3QmRqfAKJ5VqMp3qJwWxqe8L4CAgoM7yDdYQ61JjqvqQ',
-                'owner': '2Japcp5VYbg3iyPxn8NqtaPMrMdDHd52pdDrvXMueaaF',
-                'programId': 'TokenkegQfeZyiNwAJbNbGKPFXCWuBvf9Ss623VQ5DA',
-                'uiTokenAmount': {
-                    'amount': '999999876544',
-                    'decimals': 9,
-                    'uiAmount': 999.999876544,
-                    'uiAmountString': '999.999876544'
-                }
-            },
-            {
-                'accountIndex': 6,
-                'mint': '3QmRqfAKJ5VqMp3qJwWxqe8L4CAgoM7yDdYQ61JjqvqQ',
-                'owner': 'AEjR6hQtrXZ89gT6aJyZD3JFsJXJbcXnBL21khdFFFqN',
-                'programId': 'TokenkegQfeZyiNwAJbNbGKPFXCWuBvf9Ss623VQ5DA',
-                'uiTokenAmount': {
-                    'amount': '123456',
-                    'decimals': 9,
-                    'uiAmount': 0.000123456,
-                    'uiAmountString': '0.000123456'
-                }
-            }
-        ],
-        'preBalances': [
-            1000000000000,
-            0,
-            2039280,
-            890880,
-            93257040,
-            953185920,
-            0,
-            1009200,
-            1461600,
-            1,
-            1,
-            0,
-            8588640000,
-            1
-        ],
-        'preTokenBalances': [
-            {
-                'accountIndex': 2,
-                'mint': '3QmRqfAKJ5VqMp3qJwWxqe8L4CAgoM7yDdYQ61JjqvqQ',
-                'owner': '2Japcp5VYbg3iyPxn8NqtaPMrMdDHd52pdDrvXMueaaF',
-                'programId': 'TokenkegQfeZyiNwAJbNbGKPFXCWuBvf9Ss623VQ5DA',
-                'uiTokenAmount': {
-                    'amount': '1000000000000',
-                    'decimals': 9,
-                    'uiAmount': 1000.0,
-                    'uiAmountString': '1000'
-                }
-            }
-        ],
-        'rewards': [],
-        'status': {
-            'Ok': None
-        }
-    },
-    'slot': 253,
-    'transaction': {
-        'message': {
-            'accountKeys': [
-                '2Japcp5VYbg3iyPxn8NqtaPMrMdDHd52pdDrvXMueaaF',  # <== client Neon account (calculated from eth address 0xE96696C0E634D1c82c95d09147e8A65e448413D7)
-                '7Gj1Zaa2dtTc47RjTU6EztCTjb83nBZp9p3AVN8hfCXF',  # <== source token account
-                'Fj39U77H3M8DMFNkRr8ZtwUVrGzMtKJt3skq76wkfUMK',
-                'CmZQkRssybuGKNG1DfKKwH5cuC2EC75eYHrvTUeVWKNm',
-                'AEjR6hQtrXZ89gT6aJyZD3JFsJXJbcXnBL21khdFFFqN',
-                'TokenkegQfeZyiNwAJbNbGKPFXCWuBvf9Ss623VQ5DA',
-                'DU4J8hKHjdbzA5wWpfxf1ZcvkWTvnFjtHmzgoY67d9oJ',
-                'SysvarRent111111111111111111111111111111111',
-                '3QmRqfAKJ5VqMp3qJwWxqe8L4CAgoM7yDdYQ61JjqvqQ',  # <== Token Mint
-                '11111111111111111111111111111111',
-                'KeccakSecp256k11111111111111111111111111111',
-                'Sysvar1nstructions1111111111111111111111111',
-                '53DfF883gyixYNXnM7s5xhdeyV8mVk9T4i2hGV9vG9io',
-                'ComputeBudget111111111111111111111111111111'
-            ],
-            'header': {
-                'numReadonlySignedAccounts': 0,
-                'numReadonlyUnsignedAccounts': 5,
-                'numRequiredSignatures': 1
-            },
-            'instructions': [
-                {
-                    'accounts': [],
-                    'data': '16TYTJ8fLSxF',
-                    'programIdIndex': 13
-                },
-                {
-                    'accounts': [],
-                    'data': '7YXqSw',
-                    'programIdIndex': 13
-                },
-                {
-                    'accounts': [
-                        0,
-                        9,
-                        1
-                    ],
-                    'data': '32P3JHwVoJKo1h5YGZkiDCNbenXQJ',
-                    'programIdIndex': 12   # EVM CREATE ACCOUNT
-                },
-                {
-                    'accounts': [
-=======
     "blockTime": 1662070412,
     "meta": {
         "err": None,
@@ -460,49 +229,10 @@
                 },
                 {
                     "accounts": [
->>>>>>> 8b01820f
                         2,
                         1,
                         0
                     ],
-<<<<<<< HEAD
-                    'data': '498XbEqWSBH1',
-                    'programIdIndex': 5  # TOKEN APPROVE
-                },
-                {
-                    'accounts': [
-                        10
-                    ],
-                    'data': '2CgVnE6omdn3yvxU',
-                    'programIdIndex': 10  # KECCACK
-                },
-                {
-                    'accounts': [
-                        11,
-                        0,
-                        3,
-                        1,
-                        9,
-                        12,
-                        1,
-                        4,
-                        5,
-                        2,
-                        6,
-                        7,
-                        8
-                    ],
-                    'data': 'CZvrBc7wx9yfB1HWESv5chf6Y2x6Fi2QBL9aJDYnWSg8mHsfrr4KPqoZ8pXzvY4DLocRzcwvxvRXpkEJsc4uajsd24ey6JMvsgQdkLj7kjr9j8sYAfaqKGtLz2jkMSJCQcEXkjUqkWzrCLeBUzzcGcfAmVEDP8Tp23PNF14b2Jco79c3zfgGJ2CQXsbcVwFDe3vFr4PJVYUPYpjvFQC2HHWTkhA8jAXxwP2665npxSMgn8Gf293XEEKEQUBb4qcq286XnoZ',
-                    'programIdIndex': 12  # NEON EVM CALL
-                }
-            ],
-            'recentBlockhash': 'AR8YSGwXYtU6nskA9qdBuwDBwXDWQvdKzYH8vz1srj9c'
-        },
-        'signatures': [
-            '64GpPFZe3Q4xKLzAXhirWD9NCh6CJg9H643y3zQrGagRSLBXv6FUg1DHT9ihgzer5Xo9fkXBbs3c22dvNQRr5F1T'
-        ]
-    }
-=======
                     "data": "498XbEqWSBH1",
                     "programIdIndex": 8  ### TOKEN APPROVE
                 },
@@ -533,5 +263,4 @@
         ]
     },
     "version": "legacy"
->>>>>>> 8b01820f
 }