--- conflicted
+++ resolved
@@ -1,18 +1,9 @@
-<<<<<<< HEAD
-from ..environment import EVM_LOADER_ID
-
-
-token_program = 'TokenkegQfeZyiNwAJbNbGKPFXCWuBvf9Ss623VQ5DA'
-evm_loader_addr = EVM_LOADER_ID
-erc20_wrapper = '5H7kvhPD7GECAmf227vTPYTS7SC2PmyuVZaT5zVTx7vb'
-=======
 from ..common_neon.environment_data import EVM_LOADER_ID
 import json
 
 token_program = 'TokenkegQfeZyiNwAJbNbGKPFXCWuBvf9Ss623VQ5DA'
 evm_loader_addr = EVM_LOADER_ID
 erc20_wrapper = '0x04b27acb0013a31822ec1624c1a3066b023e3a93'
->>>>>>> 92cd5b47
 wrapper_whitelist = [erc20_wrapper]
 
 token_airdrop_address = '0x4136faa9cae6c9afde37045a255b087f2ccfee75'
@@ -205,69 +196,10 @@
                     "programIdIndex": 10
                 },
                 {
-<<<<<<< HEAD
-                    'index': 1,
-                    'instructions': [
-                        {
-                            'accounts': [0, 3],
-                            'data': '11119os1e9qSs2u7TsThXqkBSRVFxhmYaFKFZ1waB2X7armDmvK3p5GmLdUxYdg3h7QSrL',
-                            'programIdIndex': 7
-                        },
-                        {
-                            'accounts': [3, 5, 1, 11],
-                            'data': '2',
-                            'programIdIndex': 9
-                        }
-                    ]
-                }
-            ],
-            'logMessages': [
-                f'Program {evm_loader_addr} invoke [1]',
-                'Program 11111111111111111111111111111111 invoke [2]',
-                'Program 11111111111111111111111111111111 success',
-                'Program ATokenGPvbdGVxr1b2hvZbsiqW5xWH25efTNsLJA8knL invoke [2]',
-                'Program log: Transfer 2039280 lamports to the associated token account',
-                'Program 11111111111111111111111111111111 invoke [3]',
-                'Program 11111111111111111111111111111111 success',
-                'Program log: Allocate space for the associated token account',
-                'Program 11111111111111111111111111111111 invoke [3]',
-                'Program 11111111111111111111111111111111 success',
-                'Program log: Assign the associated token account to the SPL Token program',
-                'Program 11111111111111111111111111111111 invoke [3]',
-                'Program 11111111111111111111111111111111 success',
-                'Program log: Initialize the associated token account',
-                'Program TokenkegQfeZyiNwAJbNbGKPFXCWuBvf9Ss623VQ5DA invoke [3]',
-                'Program log: Instruction: InitializeAccount',
-                'Program TokenkegQfeZyiNwAJbNbGKPFXCWuBvf9Ss623VQ5DA consumed 3412 of 464826 compute units',
-                'Program TokenkegQfeZyiNwAJbNbGKPFXCWuBvf9Ss623VQ5DA success',
-                'Program ATokenGPvbdGVxr1b2hvZbsiqW5xWH25efTNsLJA8knL consumed 24626 of 485359 compute units',
-                'Program ATokenGPvbdGVxr1b2hvZbsiqW5xWH25efTNsLJA8knL success',
-                'Program log: Total memory occupied: 1414',
-                f'Program {evm_loader_addr} consumed 40680 of 500000 compute units',
-                f'Program {evm_loader_addr} success',
-                f'Program {evm_loader_addr} invoke [1]',
-                'Program 11111111111111111111111111111111 invoke [2]',
-                'Program 11111111111111111111111111111111 success',
-                'Program TokenkegQfeZyiNwAJbNbGKPFXCWuBvf9Ss623VQ5DA invoke [2]',
-                'Program log: Instruction: InitializeAccount',
-                'Program TokenkegQfeZyiNwAJbNbGKPFXCWuBvf9Ss623VQ5DA consumed 3412 of 486179 compute units',
-                'Program TokenkegQfeZyiNwAJbNbGKPFXCWuBvf9Ss623VQ5DA success',
-                'Program log: Total memory occupied: 1536',
-                f'Program {evm_loader_addr} consumed 18381 of 500000 compute units',
-                f'Program {evm_loader_addr} success',
-                'Program TokenkegQfeZyiNwAJbNbGKPFXCWuBvf9Ss623VQ5DA invoke [1]',
-                'Program log: Instruction: Transfer',
-                'Program TokenkegQfeZyiNwAJbNbGKPFXCWuBvf9Ss623VQ5DA consumed 3120 of 200000 compute units',
-                'Program TokenkegQfeZyiNwAJbNbGKPFXCWuBvf9Ss623VQ5DA success'
-            ],
-            'postBalances': [5944954400, 2672640, 2039280, 2039280, 2672640, 1461600, 2039280, 1, 1461600, 1089991680, 898174080, 1009200, 1141440],
-            'postTokenBalances': [
-=======
                     "accounts": [],
                     "data": "EvSMNP",
                     "programIdIndex": 10
                 },
->>>>>>> 92cd5b47
                 {
                     "accounts": [0,9,5],
                     "data": "3UnN1NXKcJeCGcvmQV9sHoUiQvMeg",
