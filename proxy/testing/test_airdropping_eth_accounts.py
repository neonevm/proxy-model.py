--- conflicted
+++ resolved
@@ -11,7 +11,7 @@
 from solana.rpc.api import Client as SolanaClient
 
 from ..plugin.solana_rest_api import EthereumModel
-from ..plugin.solana_rest_api_tools import get_token_balance_gwei, EthereumAddress, ether2program
+from ..plugin.solana_rest_api_tools import get_token_balance_gwei, ether2program
 
 
 class TestAirdroppingEthAccounts(unittest.TestCase):
@@ -75,13 +75,8 @@
         contract = self._web3.eth.contract(address=trx_receipt.contractAddress, abi=contract.abi)
         return contract
 
-<<<<<<< HEAD
     def _get_balance_wei(self, eth_account: str) -> int:
         token_owner_account, nonce = ether2program(eth_account)
-=======
-    def _get_balance_wei(self, eth_acc: str) -> int:
-        token_owner_account, nonce = ether2program(eth_acc)
->>>>>>> 4880060c
         balance = get_token_balance_gwei(self._solana_client, token_owner_account)
         self.assertIsNotNone(balance)
         self.assertIsInstance(balance, int)
