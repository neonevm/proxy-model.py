--- conflicted
+++ resolved
@@ -50,10 +50,15 @@
         self.assertEqual(self._EXPECTED_BALANCE_WEI, wrapper_actual_balance)
         self.assertEqual(self._EXPECTED_BALANCE_WEI, nested_actual_balance)
 
-<<<<<<< HEAD
-    def test_raise_on_constructing(self):
-        contract_owner: LocalAccount = self._web3.eth.account.create()
-        contract = self._compile_and_deploy_contract(contract_owner, self._WRAPPER_CONTRACT_STORAGE_SOURCE)
+    def test_airdrop_on_deploy_estimation(self):
+        owner_eth_account: LocalAccount = self._web3.eth.account.create()
+        compile_result = solcx.compile_source(self._CONTRACT_STORAGE_SOURCE)
+        _, contract_interface = compile_result.popitem()
+        contract_data = contract_interface.get("bin")
+        self.assertIsNotNone(contract_data)
+        self._web3.eth.estimate_gas({"from": owner_eth_account.address, "data": contract_data})
+        owner_balance = self._get_balance_wei(owner_eth_account.address)
+        self.assertEqual(self._EXPECTED_BALANCE_WEI, owner_balance)
 
     def test_eth_call_array_constructable_contract(self):
         compile_result = solcx.compile_source(self._CONTRACT_LIST_CONSTRUCTABLE)
@@ -64,17 +69,6 @@
         with self.assertRaises(web3_exceptions.ContractLogicError) as cm:
             arr_constructable.constructor([]).buildTransaction()
         self.assertEqual("ListConstructable: empty list", str(cm.exception))
-=======
-    def test_airdrop_on_deploy_estimation(self):
-        owner_eth_account: LocalAccount = self._web3.eth.account.create()
-        compile_result = solcx.compile_source(self._CONTRACT_STORAGE_SOURCE)
-        _, contract_interface = compile_result.popitem()
-        contract_data = contract_interface.get("bin")
-        self.assertIsNotNone(contract_data)
-        self._web3.eth.estimate_gas({"from": owner_eth_account.address, "data": contract_data})
-        owner_balance = self._get_balance_wei(owner_eth_account.address)
-        self.assertEqual(self._EXPECTED_BALANCE_WEI, owner_balance)
->>>>>>> 6f3cf9ac
 
     def _compile_and_deploy_contract(self, contract_owner: LocalAccount, source: str) -> web3_eth.Contract:
         compile_result = solcx.compile_source(source)
@@ -90,13 +84,8 @@
         contract = self._web3.eth.contract(address=trx_receipt.contractAddress, abi=contract.abi)
         return contract
 
-<<<<<<< HEAD
-    def _get_balance_wei(self, eth_acc: str) -> int:
-        token_owner_account, nonce = ether2program(eth_acc)
-=======
     def _get_balance_wei(self, eth_account: str) -> int:
         token_owner_account, nonce = ether2program(eth_account)
->>>>>>> 6f3cf9ac
         balance = get_token_balance_gwei(self._solana_client, token_owner_account)
         self.assertIsNotNone(balance)
         self.assertIsInstance(balance, int)
