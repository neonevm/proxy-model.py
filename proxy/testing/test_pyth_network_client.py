--- conflicted
+++ resolved
@@ -134,21 +134,6 @@
         mock_get_account_info.assert_called_once_with(mapping_account, length=0)
 
 
-<<<<<<< HEAD
-    # Fails all the time. Depends on Solana devnet state
-    # def test_integration_success_read_price(self):
-    #     '''
-    #     Reading mapping account and prices from real Solana (This test might fail sometimes)
-    #     '''
-    #     try:
-    #         self.update_mapping()
-    #         price1 = self.testee.get_price(sol_usd_symbol)
-    #         sleep(2)
-    #         price2 = self.testee.get_price(sol_usd_symbol)
-    #         self.assertTrue(price1['valid_slot'] != price2['valid_slot'])
-    #     except Exception as err:
-    #         self.fail(f"Expected get_price not throws exception but it does: {err}")
-=======
     def test_integration_success_read_price(self):
         '''
         Reading mapping account and prices from real Solana (This test might fail sometimes)
@@ -160,5 +145,4 @@
             price2 = self.testee.get_price(sol_usd_symbol)
             self.assertTrue(price1['valid_slot'], price2['valid_slot'])
         except Exception as err:
-            self.fail(f"Expected get_price not throws exception but it does: {err}")
->>>>>>> b6dfe13e
+            self.fail(f"Expected get_price not throws exception but it does: {err}")