from __future__ import annotations

import asyncio
import logging
from random import randint

from solana.publickey import PublicKey
from web3 import Web3, Account
from typing import Any, List, Dict, Optional

import unittest
from unittest.mock import patch, MagicMock, call

from ..common_neon.config import Config
from ..common_neon.data import NeonTxExecCfg

<<<<<<< HEAD
from ..mempool.mempool import MemPool, IMPExecutor
from ..mempool.mempool_api import MPRequest, MPTxRequest, MPTxResult, MPResultCode, MPTxRequestList
from ..mempool.mempool_schedule import MPTxSchedule, MPSenderTxPool, MPTxDict
=======
from ..mempool.mempool import MemPool, IMPExecutor, MPTask
from ..mempool.mempool_api import MPRequest, MPRequestType, MPTxRequest, MPTxExecResult, MPTxExecResultCode
from ..mempool.mempool_api import MPGasPriceResult, MPSenderTxCntData
from ..mempool.mempool_schedule import MPTxSchedule, MPSenderTxPool
>>>>>>> dcc4e504
from ..common_neon.eth_proto import Trx as NeonTx

from .testing_helpers import create_account
from ..mempool.operator_resource_mng import OperatorResourceMng


def get_transfer_mp_request(*, req_id: str, nonce: int, gas: int, gasPrice: int, from_acc: Account = None,
                            to_acc: Account = None, value: int = 0, data: bytes = b'') -> MPTxRequest:
    if from_acc is None:
        from_acc = create_account()

    if to_acc is None:
        to_acc = create_account()
    to_addr = to_acc.address
    w3 = Web3()
    signed_tx_data = w3.eth.account.sign_transaction(
        dict(nonce=nonce, chainId=111, gas=gas, gasPrice=gasPrice, to=to_addr, value=value, data=data),
        from_acc.key)
    signature = signed_tx_data.hash.hex()
    neon_tx = NeonTx.fromString(bytearray(signed_tx_data.rawTransaction))
    neon_tx_exec_cfg = NeonTxExecCfg()
    neon_tx_exec_cfg.set_state_tx_cnt(0)
    mp_tx_request = MPTxRequest(req_id=req_id, signature=signature, neon_tx=neon_tx, neon_tx_exec_cfg=neon_tx_exec_cfg)
    return mp_tx_request


class MockTask:
    def __init__(self, result: Any, is_done: bool = True, exception: Exception = None):
        self._result = result
        self._is_done = is_done
        self._exception = exception

    def done(self):
        return self._is_done

    def result(self):
        return self._result

    def exception(self):
        return self._exception


class MockMPExecutor(IMPExecutor):
    def submit_mp_request(self, mp_request: MPRequest) -> MPTask:
        return MPTask(1, MockTask(MPTxExecResult(MPTxExecResultCode.Done, None)), mp_request)

    def is_available(self) -> bool:
        return False

    def on_no_liquidity(self, resource_id: int):
        pass

    def release_resource(self, resource_id: int):
        pass


class MockResourceManager(OperatorResourceMng):
    def __init__(self, _):
        pass

    def get_resource(self, ident: str) -> Optional[str]:
        return 'test'

    def release_resource(self, ident: str) -> None:
        pass

    def get_disabled_resource_list(self) -> List[str]:
        return []



class FakeConfig(Config):

    def get_evm_loader_id(self) -> PublicKey:
        return PublicKey('CmA9Z6FjioHJPpjT39QazZyhDRUdZy2ezwx4GiDdE2u2')

    def get_mempool_capacity(self) -> int:
        return 4000

    def get_recheck_resource_list_interval(self) -> int:
        return 1000


class TestMemPool(unittest.IsolatedAsyncioTestCase):

    @classmethod
    def setUpClass(cls) -> None:
        cls.turn_logger_off()

    @classmethod
    def turn_logger_off(cls) -> None:
        neon_logger = logging.getLogger("neon.MemPool")
        neon_logger.setLevel(logging.ERROR)

    async def asyncSetUp(self):
        self._executor = MockMPExecutor()
        self._config = FakeConfig()
        self._op_res_mng = MockResourceManager(self._config)
        self._mempool = MemPool(self._config, self._op_res_mng, self._executor)

        price_result = MPGasPriceResult(suggested_gas_price=1, min_gas_price=1)
        self._mempool._gas_price_task_loop._task = MockTask(None, False)
        self._mempool._gas_price_task_loop._gas_price = price_result

    @patch.object(MockMPExecutor, "submit_mp_request")
    @patch.object(MockMPExecutor, "is_available", return_value=True)
    async def test_single_sender_single_tx(self, is_available_mock: MagicMock, submit_mp_request_mock: MagicMock):
        """Checks if an enqueued mp_tx_request gets in effect"""
        mp_tx_request = get_transfer_mp_request(req_id="0000001", nonce=0, gasPrice=30000, gas=987654321, value=1, data=b'')
        await self._mempool.enqueue_mp_request(mp_tx_request)
        await asyncio.sleep(0)

        submit_mp_request_mock.assert_called_once()
        submit_mp_request_mock.assert_called_with(mp_tx_request)

    @patch.object(MockMPExecutor, "submit_mp_request", return_value=(1, MockTask(MPTxExecResult(MPTxExecResultCode.Done, None))))
    @patch.object(MockMPExecutor, "is_available", return_value=False)
    async def test_single_sender_couple_txs(self, is_available_mock: MagicMock, submit_mp_request_mock: MagicMock):
        """Checks if an enqueued mp_tx_requests get in effect in the right order"""
        from_acc = create_account()
        to_acc = create_account()
        req_data = [dict(req_id="0000000", nonce=0, gasPrice=30000, gas=987654321, value=1, from_acc=from_acc, to_acc=to_acc),
                    dict(req_id="0000001", nonce=1, gasPrice=29000, gas=987654321, value=1, from_acc=from_acc, to_acc=to_acc)]
        requests = await self._enqueue_requests(req_data)
        await asyncio.sleep(0)
        submit_mp_request_mock.assert_not_called()
        is_available_mock.return_value = True
        self._mempool.on_resource_got_available(1)
        await asyncio.sleep(MemPool.CHECK_TASK_TIMEOUT_SEC * 2)
        submit_mp_request_mock.assert_has_calls([call(requests[0])])

        self._update_state_tx_cnt([MPSenderTxCntData(sender=from_acc.address.lower(), state_tx_cnt=1)])
        self._mempool.on_resource_got_available(1)
        await asyncio.sleep(MemPool.CHECK_TASK_TIMEOUT_SEC * 2)
        submit_mp_request_mock.assert_has_calls([call(requests[0]), call(requests[1])])

    @patch.object(MockMPExecutor, "submit_mp_request", return_value=(1, MockTask(MPTxExecResult(MPTxExecResultCode.Done, None))))
    @patch.object(MockMPExecutor, "is_available", return_value=False)
    async def test_2_senders_4_txs(self, is_available_mock: MagicMock, submit_mp_request_mock: MagicMock):
        """Checks if an enqueued mp_tx_request from different senders gets in effect in the right order"""
        acc = [create_account() for i in range(3)]
        req_data = [dict(req_id="000", nonce=0, gasPrice=30000, gas=1000, value=1, from_acc=acc[0], to_acc=acc[2]),
                    dict(req_id="001", nonce=1, gasPrice=21000, gas=1000, value=1, from_acc=acc[0], to_acc=acc[2]),
                    dict(req_id="002", nonce=0, gasPrice=40000, gas=1000, value=1, from_acc=acc[1], to_acc=acc[2]),
                    dict(req_id="003", nonce=1, gasPrice=25000, gas=1000, value=1, from_acc=acc[1], to_acc=acc[2])]
        requests = await self._enqueue_requests(req_data)
        is_available_mock.return_value = True
        self._mempool.on_resource_got_available(1)
        await asyncio.sleep(MemPool.CHECK_TASK_TIMEOUT_SEC * 2)
        submit_mp_request_mock.assert_has_calls([call(requests[2]), call(requests[0])])

        self._update_state_tx_cnt([
            MPSenderTxCntData(sender=acc[0].address.lower(), state_tx_cnt=1),
            MPSenderTxCntData(sender=acc[1].address.lower(), state_tx_cnt=1)])
        self._mempool.on_resource_got_available(1)
        await asyncio.sleep(MemPool.CHECK_TASK_TIMEOUT_SEC * 2)
        submit_mp_request_mock.assert_has_calls([call(requests[2]), call(requests[0]), call(requests[3]), call(requests[1])])

    @patch.object(MockMPExecutor, "submit_mp_request")
    @patch.object(MockMPExecutor, "is_available")
    async def test_mp_waits_for_previous_tx_done(self, is_available_mock: MagicMock, submit_mp_request_mock: MagicMock):
        """Checks if an enqueued mp_tx_request waits for the previous one from the same sender"""
        submit_mp_request_mock.return_value = (1, MockTask(None, is_done=False))
        is_available_mock.return_value = False
        acc_0 = create_account()
        acc_1 = create_account()
        req_data = [dict(req_id="000", nonce=0, gasPrice=10000, gas=1000, value=1, from_acc=acc_0, to_acc=acc_1),
                    dict(req_id="001", nonce=1, gasPrice=10000, gas=1500, value=2, from_acc=acc_0, to_acc=acc_1)]
        requests = await self._enqueue_requests(req_data)
        is_available_mock.return_value = True
        for i in range(2):
            await asyncio.sleep(MemPool.CHECK_TASK_TIMEOUT_SEC)
            self._mempool.on_resource_got_available(1)
        submit_mp_request_mock.assert_called_once_with(requests[0])

    @patch.object(MockMPExecutor, "submit_mp_request")
    @patch.object(MockMPExecutor, "is_available")
    async def test_subst_with_higher_gas_price(self, is_available_mock: MagicMock, submit_mp_request_mock: MagicMock):
        """Checks if the transaction with the same nonce but the higher gasPrice substitutes the current one"""
        from_acc = create_account()
        base_request = get_transfer_mp_request(req_id="0", from_acc=from_acc, nonce=0, gasPrice=30000, gas=987654321, value=1, data=b'')
        await self._mempool.schedule_mp_tx_request(base_request)
        subst_request = get_transfer_mp_request(req_id="1", from_acc=from_acc, nonce=0, gasPrice=40000, gas=987654321, value=2, data=b'')
        await self._mempool.schedule_mp_tx_request(subst_request)
        is_available_mock.return_value = True
        self._mempool.on_resource_got_available(1)
        await asyncio.sleep(0)
        submit_mp_request_mock.assert_called_once()
        submit_mp_request_mock.assert_called_with(subst_request)

    @patch.object(MockMPExecutor, "submit_mp_request")
    @patch.object(MockMPExecutor, "is_available")
    async def test_subst_with_lower_gas_price(self, is_available_mock: MagicMock, submit_mp_request_mock: MagicMock):
        """Checks if the transaction with the same nonce but the lower gasPrice is ignored"""
        from_acc = create_account()
        base_request = get_transfer_mp_request(req_id="0", from_acc=from_acc, nonce=0, gasPrice=40000, gas=987654321, value=1, data=b'')
        await self._mempool.schedule_mp_tx_request(base_request)
        subst_request = get_transfer_mp_request(req_id="1", from_acc=from_acc, nonce=0, gasPrice=30000, gas=987654321, value=2, data=b'')
        await self._mempool.schedule_mp_tx_request(subst_request)
        is_available_mock.return_value = True
        self._mempool.on_resource_got_available(1)
        await asyncio.sleep(0)
        submit_mp_request_mock.assert_called_once()
        submit_mp_request_mock.assert_called_with(base_request)

    @patch.object(MockMPExecutor, "is_available")
    async def test_check_pending_tx_count(self, is_available_mock: MagicMock):
        """Checks if all incoming mp_tx_requests those are not processed are counted as pending"""
        acc = [create_account() for i in range(3)]
        req_data = [dict(req_id="000", nonce=0, gasPrice=30000, gas=1000, value=1, from_acc=acc[0], to_acc=acc[2]),
                    dict(req_id="001", nonce=1, gasPrice=21000, gas=1000, value=1, from_acc=acc[0], to_acc=acc[2]),
                    dict(req_id="002", nonce=2, gasPrice=25000, gas=1000, value=1, from_acc=acc[1], to_acc=acc[2]),
                    dict(req_id="003", nonce=0, gasPrice=40000, gas=1000, value=1, from_acc=acc[1], to_acc=acc[2]),
                    dict(req_id="004", nonce=1, gasPrice=25000, gas=1000, value=1, from_acc=acc[1], to_acc=acc[2])]
        requests = await self._enqueue_requests(req_data)
        acc_0_count = self._mempool.get_pending_tx_count(requests[0].sender_address)
        self.assertEqual(acc_0_count, 2)
        acc_1_count = self._mempool.get_pending_tx_count(requests[3].sender_address)
        self.assertEqual(acc_1_count, 3)
        is_available_mock.return_value = True
        self._mempool.on_resource_got_available(1)
        await asyncio.sleep(MemPool.CHECK_TASK_TIMEOUT_SEC)
        acc_1_count = self._mempool.get_pending_tx_count(requests[3].sender_address)
        self.assertEqual(acc_1_count, 2)

    @patch.object(MockMPExecutor, "submit_mp_request", return_value=(1, MockTask(MPTxExecResult(MPTxExecResultCode.Done, None))))
    @patch.object(MockMPExecutor, "is_available")
    async def test_over_9000_transfers(self, is_available_mock: MagicMock, submit_mp_request_mock: MagicMock):
        """Checks if all mp_tx_requests are processed by the MemPool"""
        acc_count_max = 1_000
        from_acc_count = 10
        sleep_sec = 0.1
        nonce_count = 100
        req_count = from_acc_count * nonce_count
        acc = [create_account() for i in range(acc_count_max)]
        for acc_i in range(0, from_acc_count):
            nonces = [i for i in range(0, nonce_count)]
            while len(nonces) > 0:
                index = randint(0, len(nonces) - 1)
                nonce = nonces.pop(index)
                request = get_transfer_mp_request(from_acc=acc[acc_i], to_acc=acc[randint(0, acc_count_max-1)],
                                                  req_id=str(acc_i) + " " + str(nonce), nonce=nonce,
                                                  gasPrice=randint(50000, 100000), gas=randint(4000, 10000))
                await self._mempool.enqueue_mp_request(request)
        is_available_mock.return_value = True
        for i in range(nonce_count):
            call_count = 0
            self._mempool.on_resource_got_available(1)
            await asyncio.sleep(sleep_sec)
            for ac in acc[:from_acc_count]:
                acc_nonce = 0
                for mp_call in submit_mp_request_mock.call_args_list:
                    request = mp_call.args[0]
                    if request.type != MPRequestType.SendTransaction:
                        continue
                    if ac.address.lower() == request.sender_address:
                        self.assertEqual(request.nonce, acc_nonce)
                        acc_nonce += 1
                        call_count += 1
            nonce = i + 1
            self.assertEqual(call_count, from_acc_count * nonce)

            update_tx_cnt_list: List[MPSenderTxCntData] = []
            for acc_i in range(0, from_acc_count):
                update_tx_cnt_list.append(MPSenderTxCntData(sender=acc[acc_i].address.lower(), state_tx_cnt=nonce))
            self._update_state_tx_cnt(update_tx_cnt_list)

    async def _enqueue_requests(self, req_data: List[Dict[str, Any]]) -> MPTxRequestList:
        requests = [get_transfer_mp_request(**req) for req in req_data]
        for req in requests:
            await self._mempool.enqueue_mp_request(req)
        return requests

    def _update_state_tx_cnt(self, sender_tx_cnt_list: List[MPSenderTxCntData]) -> None:
        for data in sender_tx_cnt_list:
            tx = self._mempool._tx_schedule._find_sender_pool(data.sender).get_top_tx()
            self._mempool._tx_schedule.done_tx(tx)
        self._mempool._tx_schedule.set_sender_state_tx_cnt_list(sender_tx_cnt_list)


class TestMPSchedule(unittest.TestCase):

    @classmethod
    def setUpClass(cls) -> None:
        cls.turn_logger_off()

    @classmethod
    def turn_logger_off(cls) -> None:
        neon_logger = logging.getLogger("neon.MemPool")
        neon_logger.setLevel(logging.ERROR)

    def test_capacity_oversized_simple(self):
        """Checks if mp_schedule gets oversized in simple way"""
        mp_schedule_capacity = 5
        schedule = MPTxSchedule(mp_schedule_capacity)
        acc = [create_account() for i in range(3)]
        req_data = [dict(req_id="000", nonce=1, gasPrice=60000, gas=1000, value=1, from_acc=acc[0], to_acc=acc[1]),
                    dict(req_id="001", nonce=0, gasPrice=60000, gas=1000, value=1, from_acc=acc[0], to_acc=acc[1]),
                    dict(req_id="002", nonce=1, gasPrice=40000, gas=1000, value=1, from_acc=acc[1], to_acc=acc[2]),
                    dict(req_id="003", nonce=1, gasPrice=70000, gas=1000, value=1, from_acc=acc[2], to_acc=acc[1]),
                    dict(req_id="004", nonce=0, gasPrice=25000, gas=1000, value=1, from_acc=acc[1], to_acc=acc[2]),
                    dict(req_id="005", nonce=2, gasPrice=50000, gas=1000, value=1, from_acc=acc[2], to_acc=acc[1]),
                    dict(req_id="006", nonce=0, gasPrice=50000, gas=1000, value=1, from_acc=acc[2], to_acc=acc[1]) ]
        self.requests = [get_transfer_mp_request(**req) for req in req_data]
        for request in self.requests[0:5]:
            schedule.add_tx(request)

        self.assertIs(schedule.acquire_tx(), self.requests[1])
        self.assertIs(schedule.acquire_tx(), self.requests[4])
        self.assertIs(schedule.peek_tx(), None)
        for request in self.requests[5:]:
            schedule.add_tx(request)
        self.assertEqual(acc[2].address.lower(), schedule._sender_pool_queue[0].sender_address)
        self.assertIs(self.requests[3], schedule._sender_pool_queue[0]._tx_nonce_queue[0])
        self.assertEqual(5, schedule.get_tx_count())
        self.assertEqual(1, len(schedule._sender_pool_queue))
        self.assertEqual(2, schedule.get_pending_tx_count(acc[0].address.lower()))
        self.assertEqual(1, schedule.get_pending_tx_count(acc[1].address.lower()))
        self.assertEqual(2, schedule.get_pending_tx_count(acc[2].address.lower()))

    def test_capacity_oversized(self):
        """Checks if mp_schedule doesn't get oversized with a quite big set of mp_tx_requests"""
        acc_count_max = 10
        from_acc_count = 5
        nonce_count = 1000
        mp_schedule_capacity = 4000
        schedule = MPTxSchedule(mp_schedule_capacity)
        acc = [create_account() for i in range(acc_count_max)]
        for acc_i in range(0, from_acc_count):
            nonces = [i for i in range(0, nonce_count)]
            while len(nonces) > 0:
                index = randint(0, len(nonces) - 1)
                nonce = nonces.pop(index)
                request = get_transfer_mp_request(from_acc=acc[acc_i], to_acc=acc[randint(0, acc_count_max-1)],
                                                  req_id=str(acc_i) + " " + str(nonce), nonce=nonce_count - nonce - 1,
                                                  gasPrice=randint(50000, 100000), gas=randint(4000, 10000))
                schedule.add_tx(request)
        self.assertEqual(mp_schedule_capacity, schedule.get_tx_count())

    def test_take_out_txs(self):
        mp_schedule_capacity = 4000
        schedule = MPTxSchedule(mp_schedule_capacity)
        acc = [create_account() for i in range(3)]
        req_data = [dict(req_id="000", nonce=0, gasPrice=60000, gas=1000, value=1, from_acc=acc[0], to_acc=acc[1]),
                    dict(req_id="001", nonce=1, gasPrice=60000, gas=1000, value=1, from_acc=acc[0], to_acc=acc[1]),
                    dict(req_id="002", nonce=1, gasPrice=40000, gas=1000, value=1, from_acc=acc[1], to_acc=acc[2]),
                    dict(req_id="003", nonce=1, gasPrice=70000, gas=1000, value=1, from_acc=acc[2], to_acc=acc[1]),
                    dict(req_id="004", nonce=2, gasPrice=25000, gas=1000, value=1, from_acc=acc[1], to_acc=acc[2]),
                    dict(req_id="005", nonce=2, gasPrice=50000, gas=1000, value=1, from_acc=acc[2], to_acc=acc[1]),
                    dict(req_id="006", nonce=3, gasPrice=50000, gas=1000, value=1, from_acc=acc[2], to_acc=acc[1]) ]
        self.requests = [get_transfer_mp_request(**req) for req in req_data]
        for request in self.requests:
            schedule.add_mp_tx_request(request)
        acc0, acc1, acc2 = acc[0].address.lower(), acc[1].address.lower(), acc[2].address.lower()
        awaiting = {acc0: 2, acc1: 2, acc2: 3}

        for sender_addr, txs in schedule.get_taking_out_txs_iterator():
            self.assertEqual(awaiting[sender_addr], len(txs))
        self.assertEqual(schedule.get_pending_tx_count(acc0), 0)
        self.assertEqual(schedule.get_pending_tx_count(acc1), 0)
        self.assertEqual(schedule.get_pending_tx_count(acc2), 0)


class TestMPSenderTxPool(unittest.TestCase):

    @classmethod
    def setUpClass(cls) -> None:
        cls.turn_logger_off()

    @classmethod
    def turn_logger_off(cls) -> None:
        neon_logger = logging.getLogger("neon.MemPool")
        neon_logger.setLevel(logging.ERROR)

    def setUp(self) -> None:
        self._tx_dict = MPTxDict()
        acc = [create_account() for i in range(2)]
<<<<<<< HEAD
        self._pool = MPSenderTxPool(sender_address=acc[0].address, tx_dict=self._tx_dict)

        req_data = [dict(req_id="000", nonce=0, gasPrice=30000, gas=1000, value=1, from_acc=acc[0], to_acc=acc[1]),
=======
        req_data = [dict(req_id="000", nonce=3, gasPrice=30000, gas=1000, value=1, from_acc=acc[0], to_acc=acc[1]),
>>>>>>> dcc4e504
                    dict(req_id="001", nonce=1, gasPrice=21000, gas=1000, value=1, from_acc=acc[0], to_acc=acc[1]),
                    dict(req_id="002", nonce=0, gasPrice=40000, gas=1000, value=1, from_acc=acc[0], to_acc=acc[1]),
                    dict(req_id="003", nonce=2, gasPrice=25000, gas=1000, value=1, from_acc=acc[0], to_acc=acc[1]),
                    dict(req_id="004", nonce=4, gasPrice=25000, gas=1000, value=1, from_acc=acc[0], to_acc=acc[1])]
        self._requests = [get_transfer_mp_request(**req) for req in req_data]
        for request in self._requests:
            self._pool.add_tx(request)

    def test_done_tx(self):
        tx = self._pool.acquire_tx()
        self.assertTrue(self._pool.is_processing())
        self._pool.done_tx(tx)
        self.assertEqual(self._pool.get_queue_len(), 4)

    def test_drop_tx(self):
        tx = self._pool.acquire_tx()
        self.assertTrue(self._pool.is_processing())
        with self.assertRaises(AssertionError) as context:
            self._pool.drop_tx(tx)
        self.assertTrue('cannot drop processing tx' in str(context.exception))
        self.assertEqual(self._pool.get_queue_len(), 5)

        tx = self._pool._tx_nonce_queue[0]
        self._pool.drop_tx(tx)
        self.assertEqual(self._pool.get_queue_len(), 4)

    def test_cancel_tx(self):
        tx = self._pool.acquire_tx()
<<<<<<< HEAD
        self.assertIs(tx, self._requests[0])
        with self.assertLogs("neon.MemPool", logging.DEBUG) as logs:
            for i in range(0, 5):
                self._pool.drop_last_request()
            self.assertEqual(5, len(logs.records))
            self.assertEqual(f"Skip removing transaction: {tx.log_str} - processing", logs.records[4].msg)
            self.assertEqual(1, self._pool.len())

    def test_fail_tx(self):
       tx = self._pool.acquire_tx()
       self.assertTrue(self._pool.is_processing())
       self._pool.fail_tx(tx.nonce)
       self.assertEqual(self._pool.len(), 0)

    def test_take_out_txs_on_processing_pool(self):
        self._pool.acquire_tx()
        taken_out_txs = self._pool.take_out_txs()
        self.assertEqual(self._pool.len(), 1)
        self.assertEqual(len(taken_out_txs), 4)

    def test_take_out_txs_on_non_processing_pool(self):
        taken_out_txs = self._pool.take_out_txs()
        self.assertEqual(self._pool.len(), 0)
        self.assertEqual(len(taken_out_txs), 5)
=======
        self.assertTrue(self._pool.is_processing())
        self._pool.cancel_process_tx(tx)
        self.assertEqual(self._pool.get_queue_len(), 5)
>>>>>>> dcc4e504
<|MERGE_RESOLUTION|>--- conflicted
+++ resolved
@@ -14,16 +14,10 @@
 from ..common_neon.config import Config
 from ..common_neon.data import NeonTxExecCfg
 
-<<<<<<< HEAD
-from ..mempool.mempool import MemPool, IMPExecutor
-from ..mempool.mempool_api import MPRequest, MPTxRequest, MPTxResult, MPResultCode, MPTxRequestList
-from ..mempool.mempool_schedule import MPTxSchedule, MPSenderTxPool, MPTxDict
-=======
 from ..mempool.mempool import MemPool, IMPExecutor, MPTask
 from ..mempool.mempool_api import MPRequest, MPRequestType, MPTxRequest, MPTxExecResult, MPTxExecResultCode
 from ..mempool.mempool_api import MPGasPriceResult, MPSenderTxCntData
 from ..mempool.mempool_schedule import MPTxSchedule, MPSenderTxPool
->>>>>>> dcc4e504
 from ..common_neon.eth_proto import Trx as NeonTx
 
 from .testing_helpers import create_account
@@ -92,7 +86,6 @@
 
     def get_disabled_resource_list(self) -> List[str]:
         return []
-
 
 
 class FakeConfig(Config):
@@ -399,15 +392,9 @@
         neon_logger.setLevel(logging.ERROR)
 
     def setUp(self) -> None:
-        self._tx_dict = MPTxDict()
+        self._pool = MPSenderTxPool()
         acc = [create_account() for i in range(2)]
-<<<<<<< HEAD
-        self._pool = MPSenderTxPool(sender_address=acc[0].address, tx_dict=self._tx_dict)
-
-        req_data = [dict(req_id="000", nonce=0, gasPrice=30000, gas=1000, value=1, from_acc=acc[0], to_acc=acc[1]),
-=======
         req_data = [dict(req_id="000", nonce=3, gasPrice=30000, gas=1000, value=1, from_acc=acc[0], to_acc=acc[1]),
->>>>>>> dcc4e504
                     dict(req_id="001", nonce=1, gasPrice=21000, gas=1000, value=1, from_acc=acc[0], to_acc=acc[1]),
                     dict(req_id="002", nonce=0, gasPrice=40000, gas=1000, value=1, from_acc=acc[0], to_acc=acc[1]),
                     dict(req_id="003", nonce=2, gasPrice=25000, gas=1000, value=1, from_acc=acc[0], to_acc=acc[1]),
@@ -436,20 +423,9 @@
 
     def test_cancel_tx(self):
         tx = self._pool.acquire_tx()
-<<<<<<< HEAD
-        self.assertIs(tx, self._requests[0])
-        with self.assertLogs("neon.MemPool", logging.DEBUG) as logs:
-            for i in range(0, 5):
-                self._pool.drop_last_request()
-            self.assertEqual(5, len(logs.records))
-            self.assertEqual(f"Skip removing transaction: {tx.log_str} - processing", logs.records[4].msg)
-            self.assertEqual(1, self._pool.len())
-
-    def test_fail_tx(self):
-       tx = self._pool.acquire_tx()
-       self.assertTrue(self._pool.is_processing())
-       self._pool.fail_tx(tx.nonce)
-       self.assertEqual(self._pool.len(), 0)
+        self.assertTrue(self._pool.is_processing())
+        self._pool.cancel_process_tx(tx)
+        self.assertEqual(self._pool.get_queue_len(), 5)
 
     def test_take_out_txs_on_processing_pool(self):
         self._pool.acquire_tx()
@@ -460,9 +436,4 @@
     def test_take_out_txs_on_non_processing_pool(self):
         taken_out_txs = self._pool.take_out_txs()
         self.assertEqual(self._pool.len(), 0)
-        self.assertEqual(len(taken_out_txs), 5)
-=======
-        self.assertTrue(self._pool.is_processing())
-        self._pool.cancel_process_tx(tx)
-        self.assertEqual(self._pool.get_queue_len(), 5)
->>>>>>> dcc4e504
+        self.assertEqual(len(taken_out_txs), 5)