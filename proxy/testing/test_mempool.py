from __future__ import annotations

import asyncio
import logging
from random import randint

from solana.publickey import PublicKey
from web3 import Web3, Account
<<<<<<< HEAD
from typing import Any, List, Dict
=======
from typing import Tuple, Any, List, Dict, Optional
>>>>>>> 4580f9e8

import unittest
from unittest.mock import patch, MagicMock, call, ANY

from ..common_neon.config import Config
from ..mempool import OperatorResourceInfo

from ..mempool.mempool import MemPool, IMPExecutor, MPTask
from ..mempool.mempool_api import MPRequest, MPTxRequest, MPTxExecResult, MPTxExecResultCode
from ..mempool.mempool_api import MPGasPriceRequest, MPGasPriceResult, MPRequestType
from ..mempool.mempool_schedule import MPTxSchedule, MPSenderTxPool
from ..common_neon.eth_proto import Trx as NeonTx

from .testing_helpers import create_account
from ..mempool.operator_resource_mng import OperatorResourceMng, IResourceManager


def get_transfer_mp_request(*, req_id: str, nonce: int, gas: int, gasPrice: int, from_acc: Account = None,
                            to_acc: Account = None, value: int = 0, data: bytes = b'') -> MPTxRequest:
    if from_acc is None:
        from_acc = create_account()

    if to_acc is None:
        to_acc = create_account()
    to_addr = to_acc.address
    w3 = Web3()
    signed_tx_data = w3.eth.account.sign_transaction(
        dict(nonce=nonce, chainId=111, gas=gas, gasPrice=gasPrice, to=to_addr, value=value, data=data),
        from_acc.key)
    signature = signed_tx_data.hash.hex()
    neon_tx = NeonTx.fromString(bytearray(signed_tx_data.rawTransaction))
    mp_tx_request = MPTxRequest(req_id=req_id, signature=signature, neon_tx=neon_tx)
    return mp_tx_request


class MockTask:
    def __init__(self, result: Any, is_done: bool = True, exception: Exception = None):
        self._result = result
        self._is_done = is_done
        self._exception = exception

    def done(self):
        return self._is_done

    def result(self):
        return self._result

    def exception(self):
        return self._exception


class MockMPExecutor(IMPExecutor):
<<<<<<< HEAD
    def submit_mp_request(self, mp_request: MPRequest) -> MPTask:
        return MPTask(1, MockTask(MPTxExecResult(MPTxExecResultCode.Done, None)), mp_request)
=======

    def submit_mp_request(self, mp_request: MPRequest, operator_resource_info: OperatorResourceInfo) -> Tuple[int, MockTask]:
        return 1, MockTask(MPTxResult(MPResultCode.Done, None))
>>>>>>> 4580f9e8

    def is_available(self) -> bool:
        return False

    def on_no_liquidity(self, resource_id: int):
        pass

    def release_resource(self, resource_id: int):
        pass


class MockResourceManager(IResourceManager):

    def get_resource(self, tx_hash: str) -> Optional[OperatorResourceInfo]:
        return 1

    def deallocate_resource(self, tx_hash: str) -> None:
        pass

    def release_resource_info(self, tx_hash: str) -> None:
        pass

    def update_allocated_resource(self, tx_hash: str) -> None:
        pass

    def on_bad_resource_info(self, tx_hash: str) -> None:
        pass


class FakeConfig(Config):

    def get_evm_loader_id(self) -> PublicKey:
        return PublicKey('CmA9Z6FjioHJPpjT39QazZyhDRUdZy2ezwx4GiDdE2u2')

    def get_mempool_capacity(self) -> int:
        return 4000


class TestMemPool(unittest.IsolatedAsyncioTestCase):

    @classmethod
    def setUpClass(cls) -> None:
        cls.turn_logger_off()

    @classmethod
    def turn_logger_off(cls) -> None:
        neon_logger = logging.getLogger("neon.MemPool")
        neon_logger.setLevel(logging.ERROR)

    async def asyncSetUp(self):
        self._executor = MockMPExecutor()
<<<<<<< HEAD
        self._mempool = MemPool(self._executor, capacity=4096)
        price_request = MPGasPriceRequest(req_id='test')
        price_result = MPGasPriceResult(suggested_gas_price=1, min_gas_price=1)
        self._mempool.process_mp_gas_price_result(price_request, price_result)
=======
        self._config = FakeConfig()
        self._mempool = MemPool(MockResourceManager(), self._executor, self._config.get_mempool_capacity())
>>>>>>> 4580f9e8

    @patch.object(MockMPExecutor, "submit_mp_request")
    @patch.object(MockMPExecutor, "is_available", return_value=True)
    async def test_single_sender_single_tx(self, is_available_mock: MagicMock, submit_mp_request_mock: MagicMock):
        """Checks if an enqueued mp_tx_request gets in effect"""
        mp_tx_request = get_transfer_mp_request(req_id="0000001", nonce=0, gasPrice=30000, gas=987654321, value=1, data=b'')
        await self._mempool.enqueue_mp_request(mp_tx_request)
        await asyncio.sleep(0)

        submit_mp_request_mock.assert_called_once()
        submit_mp_request_mock.assert_called_with(mp_tx_request, ANY)

    @patch.object(MockMPExecutor, "submit_mp_request", return_value=(1, MockTask(MPTxExecResult(MPTxExecResultCode.Done, None))))
    @patch.object(MockMPExecutor, "is_available", return_value=False)
    async def test_single_sender_couple_txs(self, is_available_mock: MagicMock, submit_mp_request_mock: MagicMock):
        """Checks if an enqueued mp_tx_requests get in effect in the right order"""
        from_acc = create_account()
        to_acc = create_account()
        req_data = [dict(req_id="0000000", nonce=0, gasPrice=30000, gas=987654321, value=1, from_acc=from_acc, to_acc=to_acc),
                    dict(req_id="0000001", nonce=1, gasPrice=29000, gas=987654321, value=1, from_acc=from_acc, to_acc=to_acc)]
        requests = await self._enqueue_requests(req_data)
        await asyncio.sleep(0)
        submit_mp_request_mock.assert_not_called()
        is_available_mock.return_value = True
        self._mempool.on_resource_got_available(1)
        await asyncio.sleep(MemPool.CHECK_TASK_TIMEOUT_SEC * 10)

        submit_mp_request_mock.assert_has_calls([call(requests[0], ANY), call(requests[1], ANY)])

    @patch.object(MockMPExecutor, "submit_mp_request", return_value=(1, MockTask(MPTxExecResult(MPTxExecResultCode.Done, None))))
    @patch.object(MockMPExecutor, "is_available", return_value=False)
    async def test_2_senders_4_txs(self, is_available_mock: MagicMock, submit_mp_request_mock: MagicMock):
        """Checks if an enqueued mp_tx_request from different senders gets in effect in the right order"""
        acc = [create_account() for i in range(3)]
        req_data = [dict(req_id="000", nonce=0, gasPrice=30000, gas=1000, value=1, from_acc=acc[0], to_acc=acc[2]),
                    dict(req_id="001", nonce=1, gasPrice=21000, gas=1000, value=1, from_acc=acc[0], to_acc=acc[2]),
                    dict(req_id="002", nonce=0, gasPrice=40000, gas=1000, value=1, from_acc=acc[1], to_acc=acc[2]),
                    dict(req_id="003", nonce=1, gasPrice=25000, gas=1000, value=1, from_acc=acc[1], to_acc=acc[2])]
        requests = await self._enqueue_requests(req_data)
        is_available_mock.return_value = True
        self._mempool.on_resource_got_available(1)
        await asyncio.sleep(MemPool.CHECK_TASK_TIMEOUT_SEC * 2)
        submit_mp_request_mock.assert_has_calls([call(requests[2], ANY), call(requests[0], ANY), call(requests[3], ANY), call(requests[1], ANY)])

    @patch.object(MockMPExecutor, "submit_mp_request")
    @patch.object(MockMPExecutor, "is_available")
    async def test_mp_waits_for_previous_tx_done(self, is_available_mock: MagicMock, submit_mp_request_mock: MagicMock):
        """Checks if an enqueued mp_tx_request waits for the previous one from the same sender"""
        submit_mp_request_mock.return_value = (1, MockTask(None, is_done=False))
        is_available_mock.return_value = False
        acc_0 = create_account()
        acc_1 = create_account()
        req_data = [dict(req_id="000", nonce=0, gasPrice=10000, gas=1000, value=1, from_acc=acc_0, to_acc=acc_1),
                    dict(req_id="001", nonce=1, gasPrice=10000, gas=1500, value=2, from_acc=acc_0, to_acc=acc_1)]
        requests = await self._enqueue_requests(req_data)
        is_available_mock.return_value = True
        for i in range(2):
            await asyncio.sleep(MemPool.CHECK_TASK_TIMEOUT_SEC)
            self._mempool.on_resource_got_available(1)
        submit_mp_request_mock.assert_called_once_with(requests[0], ANY)

    @patch.object(MockMPExecutor, "submit_mp_request")
    @patch.object(MockMPExecutor, "is_available")
    async def test_subst_with_higher_gas_price(self, is_available_mock: MagicMock, submit_mp_request_mock: MagicMock):
        """Checks if the transaction with the same nonce but the higher gasPrice substitutes the current one"""
        from_acc = create_account()
        base_request = get_transfer_mp_request(req_id="0", from_acc=from_acc, nonce=0, gasPrice=30000, gas=987654321, value=1, data=b'')
        await self._mempool.schedule_mp_tx_request(base_request)
        subst_request = get_transfer_mp_request(req_id="1", from_acc=from_acc, nonce=0, gasPrice=40000, gas=987654321, value=2, data=b'')
        await self._mempool.schedule_mp_tx_request(subst_request)
        is_available_mock.return_value = True
        self._mempool.on_resource_got_available(1)
        await asyncio.sleep(0)
        submit_mp_request_mock.assert_called_once()
        submit_mp_request_mock.assert_called_with(subst_request, ANY)

    @patch.object(MockMPExecutor, "submit_mp_request")
    @patch.object(MockMPExecutor, "is_available")
    async def test_subst_with_lower_gas_price(self, is_available_mock: MagicMock, submit_mp_request_mock: MagicMock):
        """Checks if the transaction with the same nonce but the lower gasPrice is ignored"""
        from_acc = create_account()
        base_request = get_transfer_mp_request(req_id="0", from_acc=from_acc, nonce=0, gasPrice=40000, gas=987654321, value=1, data=b'')
        await self._mempool.schedule_mp_tx_request(base_request)
        subst_request = get_transfer_mp_request(req_id="1", from_acc=from_acc, nonce=0, gasPrice=30000, gas=987654321, value=2, data=b'')
        await self._mempool.schedule_mp_tx_request(subst_request)
        is_available_mock.return_value = True
        self._mempool.on_resource_got_available(1)
        await asyncio.sleep(0)
        submit_mp_request_mock.assert_called_once()
        submit_mp_request_mock.assert_called_with(base_request, ANY)

    @patch.object(MockMPExecutor, "is_available")
    @patch.object(OperatorResourceMng, "get_resource", return_value=OperatorResourceInfo("", 0, 0))
    async def test_check_pending_tx_count(self, get_resource_mock: MagicMock, is_available_mock: MagicMock):
        """Checks if all incoming mp_tx_requests those are not processed are counted as pending"""
        acc = [create_account() for i in range(3)]
        req_data = [dict(req_id="000", nonce=0, gasPrice=30000, gas=1000, value=1, from_acc=acc[0], to_acc=acc[2]),
                    dict(req_id="001", nonce=1, gasPrice=21000, gas=1000, value=1, from_acc=acc[0], to_acc=acc[2]),
                    dict(req_id="002", nonce=0, gasPrice=40000, gas=1000, value=1, from_acc=acc[1], to_acc=acc[2]),
                    dict(req_id="003", nonce=1, gasPrice=25000, gas=1000, value=1, from_acc=acc[1], to_acc=acc[2]),
                    dict(req_id="004", nonce=2, gasPrice=25000, gas=1000, value=1, from_acc=acc[1], to_acc=acc[2])]
        requests = await self._enqueue_requests(req_data)
        acc_0_count = self._mempool.get_pending_tx_count(requests[0].sender_address)
        self.assertEqual(acc_0_count, 2)
        acc_1_count = self._mempool.get_pending_tx_count(requests[3].sender_address)
        self.assertEqual(acc_1_count, 3)
        is_available_mock.return_value = True
        self._mempool.on_resource_got_available(1)
        await asyncio.sleep(MemPool.CHECK_TASK_TIMEOUT_SEC)
        acc_1_count = self._mempool.get_pending_tx_count(requests[3].sender_address)
        self.assertEqual(acc_1_count, 2)

    @patch.object(MockMPExecutor, "submit_mp_request", return_value=(1, MockTask(MPTxExecResult(MPTxExecResultCode.Done, None))))
    @patch.object(MockMPExecutor, "is_available")
    async def test_over_9000_transfers(self, is_available_mock: MagicMock, submit_mp_request_mock: MagicMock):
        """Checks if all mp_tx_requests are processed by the MemPool"""
        acc_count_max = 1_000
        from_acc_count = 10
        sleep_sec = 5
        nonce_count = 100
        req_count = 0
        acc = [create_account() for i in range(acc_count_max)]
        for acc_i in range(0, from_acc_count):
            for nonce in range(0, nonce_count):
                request = get_transfer_mp_request(from_acc=acc[acc_i], to_acc=acc[randint(0, acc_count_max-1)],
                                                  req_id=str(acc_i) + " " + str(nonce), nonce=nonce,
                                                  gasPrice=randint(50000, 100000), gas=randint(4000, 10000))
                req_count += 1
                await self._mempool.enqueue_mp_request(request)
        is_available_mock.return_value = True
        call_count = 0
        self._mempool.on_resource_got_available(1)
        await asyncio.sleep(sleep_sec)
        for ac in acc[:from_acc_count]:
            acc_nonce = 0
            for mp_call in submit_mp_request_mock.call_args_list:
                request = mp_call.args[0]
                if request.type != MPRequestType.SendTransaction:
                    continue
                if ac.address.lower() == request.sender_address:
                    self.assertEqual(request.nonce, acc_nonce)
                    acc_nonce += 1
                    call_count += 1
        self.assertEqual(call_count, req_count)

    async def _enqueue_requests(self, req_data: List[Dict[str, Any]]) -> List[MPTxRequest]:
        requests = [get_transfer_mp_request(**req) for req in req_data]
        for req in requests:
            await self._mempool.enqueue_mp_request(req)
        return requests


class TestMPSchedule(unittest.TestCase):

    @classmethod
    def setUpClass(cls) -> None:
        cls.turn_logger_off()

    @classmethod
    def turn_logger_off(cls) -> None:
        neon_logger = logging.getLogger("neon.MemPool")
        neon_logger.setLevel(logging.ERROR)

    def test_capacity_oversized_simple(self):
        """Checks if mp_schedule doesn't get oversized in simple way"""
        mp_schedule_capacity = 3
        schedule = MPTxSchedule(mp_schedule_capacity)
        acc = [create_account() for i in range(3)]
        req_data = [dict(req_id="000", nonce=0, gasPrice=60000, gas=1000, value=1, from_acc=acc[0], to_acc=acc[1]),
                    dict(req_id="001", nonce=1, gasPrice=60000, gas=1000, value=1, from_acc=acc[0], to_acc=acc[1]),
                    dict(req_id="002", nonce=1, gasPrice=40000, gas=1000, value=1, from_acc=acc[1], to_acc=acc[2]),
                    dict(req_id="003", nonce=1, gasPrice=70000, gas=1000, value=1, from_acc=acc[2], to_acc=acc[1]),
                    dict(req_id="004", nonce=2, gasPrice=25000, gas=1000, value=1, from_acc=acc[1], to_acc=acc[2]),
                    dict(req_id="005", nonce=2, gasPrice=50000, gas=1000, value=1, from_acc=acc[2], to_acc=acc[1]),
                    dict(req_id="006", nonce=3, gasPrice=50000, gas=1000, value=1, from_acc=acc[2], to_acc=acc[1]) ]
        self.requests = [get_transfer_mp_request(**req) for req in req_data]
        for request in self.requests[0:3]:
            schedule.add_mp_tx_request(request)

        self.assertIs(schedule.acquire_tx_for_execution(), self.requests[0])
        self.assertIs(schedule.acquire_tx_for_execution(), self.requests[2])
        self.assertIs(schedule.acquire_tx_for_execution(), None)
        for request in self.requests[3:]:
            schedule.add_mp_tx_request(request)
        self.assertEqual(acc[2].address.lower(), schedule._sender_tx_pool_list[0].sender_address)
        self.assertEqual(acc[0].address.lower(), schedule._sender_tx_pool_list[1].sender_address)
        self.assertEqual(acc[1].address.lower(), schedule._sender_tx_pool_list[2].sender_address)
        self.assertEqual(acc[1].address.lower(), schedule._sender_tx_pool_list[2].sender_address)
        self.assertIs(self.requests[3], schedule._sender_tx_pool_list[0]._tx_list[0])
        self.assertIs(self.requests[0], schedule._sender_tx_pool_list[1]._tx_list[0])
        self.assertIs(self.requests[2], schedule._sender_tx_pool_list[2]._tx_list[0])

        self.assertEqual(3, schedule.get_tx_count())
        self.assertEqual(3, len(schedule._sender_tx_pool_list))
        self.assertEqual(1, schedule.get_pending_tx_count(acc[0].address.lower()))
        self.assertEqual(1, schedule.get_pending_tx_count(acc[1].address.lower()))
        self.assertEqual(1, schedule.get_pending_tx_count(acc[2].address.lower()))
        self.assertEqual(3, len(schedule._sender_tx_pool_list))
        self.assertIs(self.requests[3], schedule._sender_tx_pool_list[0]._tx_list[0])

    def test_capacity_oversized(self):
        """Checks if mp_schedule doesn't get oversized with a quite big set of mp_tx_requests"""

        acc_count_max = 10
        from_acc_count = 5
        nonce_count = 1000
        mp_schedule_capacity = 4000
        schedule = MPTxSchedule(mp_schedule_capacity)
        acc = [create_account() for i in range(acc_count_max)]
        for acc_i in range(0, from_acc_count):
            for nonce in range(0, nonce_count):
                request = get_transfer_mp_request(from_acc=acc[acc_i], to_acc=acc[randint(0, acc_count_max-1)],
                                                  req_id=str(acc_i) + " " + str(nonce), nonce=nonce,
                                                  gasPrice=randint(50000, 100000), gas=randint(4000, 10000))
                schedule.add_mp_tx_request(request)
        self.assertEqual(mp_schedule_capacity, schedule.get_tx_count())


class TestMPSenderTxPool(unittest.TestCase):

    @classmethod
    def setUpClass(cls) -> None:
        cls.turn_logger_off()

    @classmethod
    def turn_logger_off(cls) -> None:
        neon_logger = logging.getLogger("neon.MemPool")
        neon_logger.setLevel(logging.ERROR)

    def setUp(self) -> None:
        self._pool = MPSenderTxPool()
        acc = [create_account() for i in range(2)]
        req_data = [dict(req_id="000", nonce=0, gasPrice=30000, gas=1000, value=1, from_acc=acc[0], to_acc=acc[1]),
                    dict(req_id="001", nonce=1, gasPrice=21000, gas=1000, value=1, from_acc=acc[0], to_acc=acc[1]),
                    dict(req_id="002", nonce=2, gasPrice=40000, gas=1000, value=1, from_acc=acc[0], to_acc=acc[1]),
                    dict(req_id="003", nonce=3, gasPrice=25000, gas=1000, value=1, from_acc=acc[0], to_acc=acc[1]),
                    dict(req_id="004", nonce=4, gasPrice=25000, gas=1000, value=1, from_acc=acc[0], to_acc=acc[1])]
        self._requests = [get_transfer_mp_request(**req) for req in req_data]
        for request in self._requests:
            self._pool.add_tx(request)

    def test_drop_last_request(self):
        """Checks if transaction pool drops the request with highest nonce properly"""
        self._pool.drop_last_request()
        self.assertEqual(self._pool.len(), 4)
        self.assertEqual(self._pool.peek_tx(), self._requests[0])
        self.assertEqual(self._pool._tx_list[-1], self._requests[3])

    def test_drop_last_request_if_processing(self):
        """Checks if transaction pool doesn't drop the reqeust with the highest nonce if it's in process"""
        tx = self._pool.acquire_tx()
        self.assertIs(tx, self._requests[0])
        with self.assertLogs("neon.MemPool", logging.DEBUG) as logs:
            for i in range(0, 5):
                self._pool.drop_last_request()
            self.assertEqual(5, len(logs.records))
            self.assertEqual(f"Skip removing transaction {tx.signature} - processing", logs.records[4].msg)
            self.assertEqual(1, self._pool.len())

    def test_fail_tx(self):
        tx = self._pool.acquire_tx()
        self.assertTrue(self._pool.is_processing())
        self._pool.fail_tx(tx)
        self.assertEqual(self._pool.len(), 0)<|MERGE_RESOLUTION|>--- conflicted
+++ resolved
@@ -6,11 +6,7 @@
 
 from solana.publickey import PublicKey
 from web3 import Web3, Account
-<<<<<<< HEAD
-from typing import Any, List, Dict
-=======
-from typing import Tuple, Any, List, Dict, Optional
->>>>>>> 4580f9e8
+from typing import Any, List, Dict, Optional
 
 import unittest
 from unittest.mock import patch, MagicMock, call, ANY
@@ -63,14 +59,8 @@
 
 
 class MockMPExecutor(IMPExecutor):
-<<<<<<< HEAD
     def submit_mp_request(self, mp_request: MPRequest) -> MPTask:
         return MPTask(1, MockTask(MPTxExecResult(MPTxExecResultCode.Done, None)), mp_request)
-=======
-
-    def submit_mp_request(self, mp_request: MPRequest, operator_resource_info: OperatorResourceInfo) -> Tuple[int, MockTask]:
-        return 1, MockTask(MPTxResult(MPResultCode.Done, None))
->>>>>>> 4580f9e8
 
     def is_available(self) -> bool:
         return False
@@ -122,15 +112,11 @@
 
     async def asyncSetUp(self):
         self._executor = MockMPExecutor()
-<<<<<<< HEAD
-        self._mempool = MemPool(self._executor, capacity=4096)
+        self._config = FakeConfig()
+        self._mempool = MemPool(MockResourceManager(), self._executor, self._config.get_mempool_capacity())
         price_request = MPGasPriceRequest(req_id='test')
         price_result = MPGasPriceResult(suggested_gas_price=1, min_gas_price=1)
         self._mempool.process_mp_gas_price_result(price_request, price_result)
-=======
-        self._config = FakeConfig()
-        self._mempool = MemPool(MockResourceManager(), self._executor, self._config.get_mempool_capacity())
->>>>>>> 4580f9e8
 
     @patch.object(MockMPExecutor, "submit_mp_request")
     @patch.object(MockMPExecutor, "is_available", return_value=True)
