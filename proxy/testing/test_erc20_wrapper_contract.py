--- conflicted
+++ resolved
@@ -95,45 +95,29 @@
         self.assertEqual(sym, SYMBOL)
 
     def test_erc20_decimals(self):
-<<<<<<< HEAD
-        erc20 = proxy.eth.contract(address=self.wrapper.neon_contract_address, abi=self.wrapper.interface['abi'])
-=======
-        erc20 = self.wrapper.erc20_interface()
->>>>>>> 2f4dde6f
+        erc20 = self.wrapper.erc20_interface()
         decs = erc20.functions.decimals().call()
         self.assertEqual(decs, 9)
 
     def test_erc20_totalSupply(self):
-<<<<<<< HEAD
-        erc20 = proxy.eth.contract(address=self.wrapper.neon_contract_address, abi=self.wrapper.interface['abi'])
-=======
-        erc20 = self.wrapper.erc20_interface()
->>>>>>> 2f4dde6f
+        erc20 = self.wrapper.erc20_interface()
         ts = erc20.functions.totalSupply().call()
         self.assertGreater(ts, 0)
 
     def test_erc20_balanceOf(self):
-<<<<<<< HEAD
-        erc20 = proxy.eth.contract(address=self.wrapper.neon_contract_address, abi=self.wrapper.interface['abi'])
-=======
-        erc20 = self.wrapper.erc20_interface()
->>>>>>> 2f4dde6f
+        erc20 = self.wrapper.erc20_interface()
         b = erc20.functions.balanceOf(admin.address).call()
         self.assertGreater(b, 0)
         b = erc20.functions.balanceOf(user.address).call()
         self.assertEqual(b, 0)
 
     def test_erc20_transfer(self):
-<<<<<<< HEAD
-        erc20 = proxy.eth.contract(address=self.wrapper.neon_contract_address, abi=self.wrapper.interface['abi'])
-=======
         transfer_value = 1000
         erc20 = self.wrapper.erc20_interface()
 
         admin_balance_before = erc20.functions.balanceOf(admin.address).call()
         user_balance_before = erc20.functions.balanceOf(user.address).call()
 
->>>>>>> 2f4dde6f
         nonce = proxy.eth.get_transaction_count(proxy.eth.default_account)
         tx = {'nonce': nonce}
         tx = erc20.functions.transfer(user.address, transfer_value).buildTransaction(tx)
