--- conflicted
+++ resolved
@@ -188,13 +188,7 @@
     def test_03_execute_with_low_gas(self):
         print("\ntest_03_execute_with_low_gas")
         right_nonce = proxy.eth.get_transaction_count(proxy.eth.default_account)
-<<<<<<< HEAD
         trx_store = self.storage_contract.functions.store(148).buildTransaction({'nonce': right_nonce, 'gasPrice': 0, 'gas': 0})
-=======
-        trx_store = self.storage_contract.functions.store(148).buildTransaction({'nonce': right_nonce, 'gasPrice': 1000000000})
-        print('trx_store:', trx_store)
-        trx_store['gas'] = trx_store['gas'] - 2 - EXTRA_GAS # less than estimated
->>>>>>> 52b3d2a3
         print('trx_store:', trx_store)
         trx_store_signed = proxy.eth.account.sign_transaction(trx_store, eth_account.key)
         print('trx_store_signed:', trx_store_signed)
