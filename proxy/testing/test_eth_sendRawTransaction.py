--- conflicted
+++ resolved
@@ -401,11 +401,7 @@
         bob_balance_after_transfer = proxy.eth.get_balance(eth_account_bob.address)
         print('alice_balance_after_transfer:', alice_balance_after_transfer)
         print('bob_balance_after_transfer:', bob_balance_after_transfer)
-<<<<<<< HEAD
-        self.assertEqual(alice_balance_after_transfer, alice_balance_before_transfer - one_and_a_half_gweis)
-=======
         self.assertEqual(alice_balance_after_transfer, alice_balance_before_transfer - one_and_a_half_gweis - gas_cost)
->>>>>>> e9cfb575
         self.assertEqual(bob_balance_after_transfer, bob_balance_before_transfer + one_and_a_half_gweis)
 
     @unittest.skip("a.i.")
