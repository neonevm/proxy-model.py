--- conflicted
+++ resolved
@@ -193,13 +193,12 @@
         trx_store_signed = proxy.eth.account.sign_transaction(trx_store, eth_account.key)
         print('trx_store_signed:', trx_store_signed)
 
-        with self.assertRaisesRegex(Exception, 'custom program error: 0x5'):
-            trx_store_hash = proxy.eth.send_raw_transaction(trx_store_signed.rawTransaction)
-            print(trx_store_hash)
-        # print('trx_store_hash:', trx_store_hash.hex())
-        # trx_store_receipt = proxy.eth.wait_for_transaction_receipt(trx_store_hash)
-        # print('trx_store_receipt (low_gas):', trx_store_receipt)
-        # self.assertEqual(trx_store_receipt['status'], 0)  # false Transaction mined but execution failed
+        trx_store_hash = proxy.eth.send_raw_transaction(trx_store_signed.rawTransaction)
+        print(trx_store_hash)
+        print('trx_store_hash:', trx_store_hash.hex())
+        trx_store_receipt = proxy.eth.wait_for_transaction_receipt(trx_store_hash)
+        print('trx_store_receipt (low_gas):', trx_store_receipt)
+        self.assertEqual(trx_store_receipt['status'], 0)  # false Transaction mined but execution failed
 
     # @unittest.skip("a.i.")
     def test_04_execute_with_bad_nonce(self):
@@ -384,19 +383,15 @@
         trx_transfer_receipt = proxy.eth.wait_for_transaction_receipt(trx_transfer_hash)
         print('trx_transfer_receipt:', trx_transfer_receipt)
 
+        gas_cost = trx_transfer_receipt['gasUsed'] * 1000000000
+        print('gas_cost:', gas_cost)
+
         alice_balance_after_transfer = proxy.eth.get_balance(eth_account_alice.address)
         bob_balance_after_transfer = proxy.eth.get_balance(eth_account_bob.address)
         print('alice_balance_after_transfer:', alice_balance_after_transfer)
         print('bob_balance_after_transfer:', bob_balance_after_transfer)
-<<<<<<< HEAD
-        self.assertEqual(alice_balance_after_transfer, alice_balance_before_transfer - one_and_a_half_gweis)
+        self.assertEqual(alice_balance_after_transfer, alice_balance_before_transfer - one_and_a_half_gweis - gas_cost)
         self.assertEqual(bob_balance_after_transfer, bob_balance_before_transfer + one_and_a_half_gweis)
-=======
-        print('check https://github.com/neonlabsorg/neon-evm/issues/210')
-        print('one_gwei:', eth_utils.denoms.gwei)
-        self.assertLessEqual(alice_balance_after_transfer, alice_balance_before_transfer - eth_utils.denoms.gwei)
-        self.assertEqual(bob_balance_after_transfer, bob_balance_before_transfer + eth_utils.denoms.gwei)
->>>>>>> 69dd3009
 
     @unittest.skip("a.i.")
     def test_07_execute_long_transaction(self):
