--- conflicted
+++ resolved
@@ -17,13 +17,8 @@
         return SolPubKey('BmA9Z6FjioHJPpjT39QazZyhDRUdZy2ezwx4GiDdE2u2')  # only for devnet
 
     @property
-<<<<<<< HEAD
-    def min_gas_price(self) -> Optional[int]:
-        return None
-=======
     def min_gas_price(self) -> int:
         return 0
->>>>>>> f51d5864
 
 
 class TestGasPriceCalculator(unittest.TestCase):
