--- conflicted
+++ resolved
@@ -225,23 +225,17 @@
             program_id=proxy_program
         )
 
-        solana = SolanaClient(solana_url)
-
         tx.add(noniterative_transaction)
-        blockhash_resp = solana.get_recent_blockhash()
+        blockhash_resp = self.solana.get_recent_blockhash()
         tx.recent_blockhash = blockhash_resp["result"]["value"]["blockhash"]
         tx.sign(self.acc)
 
         print(tx.__dict__)
         print(f'invoke signature: {b58encode(tx.signature()).decode("utf-8")}')
 
-<<<<<<< HEAD
         opts=TxOpts(skip_preflight=True, skip_confirmation=False, preflight_commitment='processed')
         receipt = self.solana.send_transaction(tx, self.acc, opts=opts)
         self.print_if_err(self, receipt)
-=======
-        solana.send_transaction(tx, self.acc, opts=TxOpts(skip_preflight=False, skip_confirmation=False))
->>>>>>> 43d3aace
 
     def create_invoked_transaction_combined(self):
         print("\ncreate_invoked_transaction_combined")
