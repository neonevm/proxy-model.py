--- conflicted
+++ resolved
@@ -99,45 +99,10 @@
         )
         print(storage_contract.address)
 
-<<<<<<< HEAD
-        cls.reId_eth = cls.storage_contract.address.lower()
-        print ('contract_eth', cls.reId_eth)
-        (cls.reId, _) = cls.loader.ether2program(cls.reId_eth)
-        print ('contract', cls.reId)
-
-        # Create ethereum account for user account
-        cls.caller_ether = EthereumAddress.from_private_key(bytes(eth_account.key))
-        (cls.caller, _) = cls.loader.ether2program(str(cls.caller_ether))
-        cls.caller_ether_invoked = EthereumAddress.from_private_key(bytes(eth_account_invoked.key))
-        (cls.caller_invoked, _) = cls.loader.ether2program(str(cls.caller_ether_invoked))
-        cls.caller_ether_getter = EthereumAddress.from_private_key(bytes(eth_account_getter.key))
-        (cls.caller_getter, _) = cls.loader.ether2program(str(cls.caller_ether_getter))
-        print (f'caller_ether: {cls.caller_ether} {cls.caller}')
-        print (f'caller_ether_invoked: {cls.caller_ether_invoked} {cls.caller_invoked}')
-        print (f'caller_ether_getter: {cls.caller_ether_getter} {cls.caller_getter}')
-
-        if getBalance(cls.caller) == 0:
-            print("Create caller account...")
-            cls.loader.airdropNeonTokens(cls.caller_ether, 0)
-            print("Done\n")
-        # cls.token.transfer(NEON_TOKEN_MINT, 2000, cls.caller_token)
-
-        collateral_pool_index = 2
-        cls.collateral_pool_address = create_collateral_pool_address(collateral_pool_index)
-        cls.collateral_pool_index_buf = collateral_pool_index.to_bytes(4, 'little')
-
-        cls.create_two_calls_in_transaction(cls)
-        cls.create_hanged_transaction(cls)
-        cls.create_invoked_transaction(cls)
-        cls.create_invoked_transaction_combined(cls)
-
-    def deploy_contract(self):
-=======
         reid_eth = storage_contract.address.lower()
         print('contract_eth', reid_eth)
-        cls.re_id, cls.re_code = re_id, re_code = cls.get_accounts(loader, reid_eth)
+        cls.re_id, _ = re_id, _ = loader.ether2program(str(reid_eth))
         print('contract', re_id)
-        print('contract_code', re_code)
 
         # Create ethereum account for user account
         cls.caller_ether = caller_ether = EthereumAddress.from_private_key(bytes(eth_account.key))
@@ -159,19 +124,7 @@
         cls.create_invoked_transaction_combined()
 
     @staticmethod
-    def get_accounts(loader, ether):
-        sol_address, _ = loader.ether2program(str(ether))
-        info = client.get_account_info(sol_address, commitment="confirmed")['result']['value']
-        data = base64.b64decode(info['data'][0])
-        acc_info = ACCOUNT_INFO_LAYOUT.parse(data)
-
-        code_address = PublicKey(acc_info.code_account)
-
-        return sol_address, code_address
-
-    @staticmethod
     def deploy_contract():
->>>>>>> 8b01820f
         compiled_sol = compile_source(TEST_EVENT_SOURCE_196)
         _, contract_interface = compiled_sol.popitem()
         storage = proxy.eth.contract(abi=contract_interface['abi'], bytecode=contract_interface['bin'])
@@ -187,18 +140,10 @@
             ),
             eth_account.key
         )
-<<<<<<< HEAD
-        print('trx_deploy.data:', storage.bytecode.hex())
-        trx_deploy_hash = proxy.eth.send_raw_transaction(trx_deploy.rawTransaction)
-        print('trx_deploy_hash:', trx_deploy_hash.hex())
-        trx_deploy_receipt = proxy.eth.wait_for_transaction_receipt(trx_deploy_hash)
-        print('trx_deploy_receipt:', trx_deploy_receipt)
-=======
         tx_deploy_hash = proxy.eth.send_raw_transaction(trx_deploy.rawTransaction)
         print('trx_deploy_hash:', tx_deploy_hash.hex())
         tx_deploy_receipt = proxy.eth.wait_for_transaction_receipt(tx_deploy_hash)
         print('trx_deploy_receipt:', tx_deploy_receipt)
->>>>>>> 8b01820f
 
         return tx_deploy_receipt, storage
 
@@ -249,19 +194,12 @@
             tx_store_signed.rawTransaction,
             [
                 AccountMeta(pubkey=cls.re_id, is_signer=False, is_writable=True),
-                AccountMeta(pubkey=cls.re_code, is_signer=False, is_writable=True),
                 AccountMeta(pubkey=cls.caller, is_signer=False, is_writable=True)
             ]
         )
 
-<<<<<<< HEAD
-        (_, self.tx_hash, from_address) = self.get_trx_receipts(msg, sign)
-        print(self.tx_hash)
-        print(from_address)
-=======
         cls.tx_hash = tx_hash = tx_store_signed.hash
         print(f'tx_hash: {tx_hash.hex()}')
->>>>>>> 8b01820f
 
         tx = TransactionWithComputeBudget().add(neon_ix_builder.make_tx_step_from_data_ix(10, 1))
         receipt = send_transaction(client, tx, signer)
@@ -284,16 +222,8 @@
             eth_account_invoked.key
         )
 
-<<<<<<< HEAD
-        (_, sign, msg) = make_instruction_data_from_tx(trx_transfer_signed.rawTransaction.hex())
-
-        (_, self.tx_hash_invoked, from_address) = self.get_trx_receipts(msg, sign)
-        print(self.tx_hash_invoked)
-        print(from_address)
-=======
         cls.tx_hash_invoked = tx_hash = tx_transfer_signed.hash
         print(f'tx_hash_invoked: {tx_hash.hex}')
->>>>>>> 8b01820f
 
         neon_ix_builder, signer = cls.create_neon_ix_builder(
             tx_transfer_signed.rawTransaction,
@@ -314,16 +244,8 @@
         cls.print_tx(tx)
         cls.print_if_err(receipt)
 
-<<<<<<< HEAD
-        opts=TxOpts(skip_preflight=True, skip_confirmation=False, preflight_commitment='processed')
-        receipt = self.solana.send_transaction(tx, self.acc, opts=opts)
-        self.print_if_err(receipt)
-
-    def create_invoked_transaction_combined(self):
-=======
     @classmethod
     def create_invoked_transaction_combined(cls):
->>>>>>> 8b01820f
         print("\ncreate_invoked_transaction_combined")
 
         tx_transfer_signed = proxy.eth.account.sign_transaction(
@@ -338,18 +260,8 @@
             eth_account_invoked.key
         )
 
-<<<<<<< HEAD
-        (_, sign, msg) = make_instruction_data_from_tx(trx_transfer_signed.rawTransaction.hex())
-
-        (_, self.tx_hash_invoked_combined, from_address) = self.get_trx_receipts(msg, sign)
-        print(self.tx_hash_invoked_combined)
-        print(from_address)
-
-        storage_for_invoked = self.create_storage_account(self, sign[:8].hex())
-=======
         cls.tx_hash_invoked_combined = tx_hash = tx_transfer_signed.hash
         print(f'tx_hash_invoked_combined: {tx_hash.hex()}')
->>>>>>> 8b01820f
 
         neon_ix_builder, signer = cls.create_neon_ix_builder(
             tx_transfer_signed.rawTransaction,
@@ -367,58 +279,34 @@
 
         tx = TransactionWithComputeBudget().add(iterative)
 
-<<<<<<< HEAD
-        opts=TxOpts(skip_preflight=True, skip_confirmation=False, preflight_commitment='processed')
-        receipt = self.solana.send_transaction(tx, self.acc, opts=opts)
-        self.print_if_err(receipt)
-=======
         receipt = send_transaction(client, tx, signer)
         cls.print_tx(tx)
         cls.print_if_err(receipt)
->>>>>>> 8b01820f
 
     @classmethod
     def create_two_calls_in_transaction(cls):
         print("\ncreate_two_calls_in_transaction")
 
         account_list = [
-<<<<<<< HEAD
-            AccountMeta(pubkey=self.caller, is_signer=False, is_writable=True),
-            AccountMeta(pubkey=self.reId, is_signer=False, is_writable=True),
-=======
             AccountMeta(pubkey=cls.caller, is_signer=False, is_writable=True),
             AccountMeta(pubkey=cls.re_id, is_signer=False, is_writable=True),
-            AccountMeta(pubkey=cls.re_code, is_signer=False, is_writable=True),
->>>>>>> 8b01820f
         ]
 
         nonce1 = proxy.eth.get_transaction_count(proxy.eth.default_account)
         tx = {'nonce': nonce1, 'gasPrice': proxy.eth.gas_price}
         call1_dict = cls.storage_contract.functions.addReturn(1, 1).buildTransaction(tx)
         call1_signed = proxy.eth.account.sign_transaction(call1_dict, eth_account.key)
-<<<<<<< HEAD
-        (_, sign1, msg1) = make_instruction_data_from_tx(call1_signed.rawTransaction.hex())
-        (_, self.tx_hash_call1, _) = self.get_trx_receipts(msg1, sign1)
-        print('tx_hash_call1:', self.tx_hash_call1)
-=======
 
         cls.tx_hash_call1 = tx_hash = call1_signed.hash
         print(f'tx_hash_call1: {tx_hash.hex()}')
->>>>>>> 8b01820f
 
         nonce2 = nonce1 + 1
         tx = {'nonce': nonce2, 'gasPrice': proxy.eth.gas_price}
         call2_dict = cls.storage_contract.functions.addReturnEvent(2, 2).buildTransaction(tx)
         call2_signed = proxy.eth.account.sign_transaction(call2_dict, eth_account.key)
-<<<<<<< HEAD
-        (_, sign2, msg2) = make_instruction_data_from_tx(call2_signed.rawTransaction.hex())
-        (_, self.tx_hash_call2, _) = self.get_trx_receipts(msg2, sign2)
-        print('tx_hash_call2:', self.tx_hash_call2)
-=======
 
         cls.tx_hash_call2 = tx_hash = call2_signed.hash
         print(f'tx_hash_call2: {tx_hash.hex()}')
->>>>>>> 8b01820f
 
         tx = TransactionWithComputeBudget()
 
@@ -430,92 +318,9 @@
         noniterative2 = neon_ix_builder.make_tx_exec_from_data_ix()
         tx.add(noniterative2)
 
-<<<<<<< HEAD
-        opts=TxOpts(skip_preflight=True, skip_confirmation=False, preflight_commitment='processed')
-        receipt = self.solana.send_transaction(tx, self.acc, opts=opts)
-        self.print_if_err(receipt)
-
-    @staticmethod
-    def get_trx_receipts(unsigned_msg, signature):
-        trx = rlp.decode(unsigned_msg, EthTrx)
-
-        v = int(signature[64]) + 35 + 2 * trx[6]
-        r = big_endian_to_int(signature[0:32])
-        s = big_endian_to_int(signature[32:64])
-
-        trx_raw = rlp.encode(EthTrx(trx[0], trx[1], trx[2], trx[3], trx[4], trx[5], v, r, s), EthTrx)
-        eth_signature = '0x' + sha3(trx_raw).hex()
-        from_address = w3.eth.account.recover_transaction(trx_raw).lower()
-
-        return trx_raw.hex(), eth_signature, from_address
-
-    def sol_instr_19_partial_call(self, storage_account, step_count, evm_instruction):
-        return TransactionInstruction(
-            program_id=self.loader.loader_id,
-            data=(
-                    EvmInstruction.PartialCallFromRawEthereumTxV03.value +
-                    self.collateral_pool_index_buf +
-                    step_count.to_bytes(8, byteorder='little') +
-                    evm_instruction
-            ),
-            keys=[
-                AccountMeta(pubkey=storage_account, is_signer=False, is_writable=True),
-
-                # System instructions account:
-                AccountMeta(pubkey=PublicKey(SYSVAR_INSTRUCTION_PUBKEY), is_signer=False, is_writable=False),
-                # Operator address:
-                AccountMeta(pubkey=self.acc.public_key(), is_signer=True, is_writable=True),
-                # Collateral pool address:
-                AccountMeta(pubkey=self.collateral_pool_address, is_signer=False, is_writable=True),
-                # Operator's NEON token account: pay gas to caller
-                AccountMeta(pubkey=self.caller, is_signer=False, is_writable=True),
-                # System program account:
-                AccountMeta(pubkey=PublicKey(SYS_PROGRAM_ID), is_signer=False, is_writable=False),
-                # NeonEVM program account:
-                AccountMeta(pubkey=self.loader.loader_id, is_signer=False, is_writable=False),
-
-                AccountMeta(pubkey=self.reId, is_signer=False, is_writable=True),
-                AccountMeta(pubkey=self.caller, is_signer=False, is_writable=True),
-            ])
-
-    def call_begin(self, storage, steps, msg, instruction):
-        print("Begin")
-        tx = TransactionWithComputeBudget()
-        tx.add(self.sol_instr_keccak(make_keccak_instruction_data(len(tx.instructions) + 1, len(msg), 13)))
-        tx.add(self.sol_instr_19_partial_call(self, storage, steps, instruction))
-        opts=TxOpts(skip_preflight=True, skip_confirmation=False, preflight_commitment='processed')
-        receipt = self.solana.send_transaction(tx, self.acc, opts=opts)
-        self.print_if_err(receipt)
-
-    @staticmethod
-    def print_if_err(receipt):
-        if isinstance(receipt, dict) and \
-                receipt.get('result') and \
-                receipt['result'].get('meta') and \
-                receipt['result']['meta'].get('err'):
-            print(f"{receipt}")
-
-    @staticmethod
-    def sol_instr_keccak(keccak_instruction):
-        return TransactionInstruction(program_id=keccakprog, data=keccak_instruction, keys=[
-                AccountMeta(pubkey=PublicKey(keccakprog), is_signer=False, is_writable=False), ])
-
-    def create_storage_account(self, seed):
-        storage = PublicKey(sha256(bytes(self.acc.public_key()) + bytes(seed, 'utf8') + bytes(PublicKey(EVM_LOADER))).digest())
-        print("Storage", storage)
-
-        if getBalance(storage) == 0:
-            trx = TransactionWithComputeBudget()
-            trx.add(createAccountWithSeed(self.acc.public_key(), self.acc.public_key(), seed, 10**9, 128*1024, PublicKey(EVM_LOADER)))
-            opts=TxOpts(skip_preflight=True, skip_confirmation=False, preflight_commitment='processed')
-            self.solana.send_transaction(trx, self.acc, opts=opts)
-
-        return storage
-=======
         receipt = send_transaction(client, tx, signer)
         cls.print_tx(tx)
         cls.print_if_err(receipt)
->>>>>>> 8b01820f
 
     # @unittest.skip("a.i.")
     def test_01_canceled(self):
