import unittest
import os
import base64
import base58

from solana.rpc.api import Client as SolanaClient
from .solana_utils import WalletAccount, wallet_path, EvmLoader, client, send_transaction

from solcx import compile_source
from web3 import Web3

from ..common_neon.environment_data import EVM_LOADER_ID
from ..common_neon.address import EthereumAddress
from ..common_neon.config import Config
from ..common_neon.neon_instruction import NeonIxBuilder
from ..common_neon.solana_transaction import SolAccountMeta, SolLegacyTx, SolTxIx, SolPubKey
from ..common_neon.solana_interactor import SolInteractor
from ..common_neon.eth_proto import NeonTx
from ..common_neon.layouts import ACCOUNT_INFO_LAYOUT
from ..mempool.operator_resource_mng import OpResInfo, OpResInit

from .testing_helpers import request_airdrop


proxy_program = os.environ.get("TEST_PROGRAM")

SEED = 'https://github.com/neonlabsorg/proxy-model.py/issues/196'
SEED_INVOKED = 'https://github.com/neonlabsorg/proxy-model.py/issues/755'
proxy_url = os.environ.get('PROXY_URL', 'http://localhost:9090/solana')
proxy = Web3(Web3.HTTPProvider(proxy_url))
eth_account = proxy.eth.account.create(SEED)
eth_account_invoked = proxy.eth.account.create(SEED_INVOKED)
eth_account_getter = proxy.eth.account.create("GETTER")
proxy.eth.default_account = eth_account.address

<<<<<<< HEAD
ACCOUNT_SEED_VERSION = b'\1'

=======
>>>>>>> d44dcb4d
TEST_EVENT_SOURCE_196 = '''
// SPDX-License-Identifier: MIT
pragma solidity >=0.5.12;

contract ReturnsEvents {
    event Added(uint8 sum);

    function addNoReturn(uint8 x, uint8 y) public {
        x + y;
    }

    function addReturn(uint8 x, uint8 y) public returns(uint8) {
        return x + y;
    }

    function addReturnEvent(uint8 x, uint8 y) public returns(uint8) {
        uint8 sum =x+y;

        emit Added(sum);
        return sum;
    }

    function addReturnEventTwice(uint8 x, uint8 y) public returns(uint8) {
        uint8 sum = x + y;
        emit Added(sum);
        sum += y;
        emit Added(sum);
        return sum;
    }
}
'''


class FakeConfig(Config):
    @property
    def min_operator_balance_to_warn(self) -> int:
        return 1

    @property
    def min_operator_balance_to_err(self) -> int:
        return 1


class CancelTest(unittest.TestCase):
    @classmethod
    def setUpClass(cls):
        print("\ntest_indexer_work.py setUpClass")

        cls.solana = SolanaClient(Config().solana_url)

        request_airdrop(eth_account.address)
        request_airdrop(eth_account_invoked.address)
        request_airdrop(eth_account_getter.address)

        print(f"proxy_program: {proxy_program}")

        wallet = WalletAccount(wallet_path())
        cls.loader = loader = EvmLoader(wallet, EVM_LOADER_ID)
        cls.signer = wallet.get_acc()

        tx_deploy_receipt, storage = cls.deploy_contract()
        cls.storage_contract = storage_contract = proxy.eth.contract(
            address=tx_deploy_receipt.contractAddress,
            abi=storage.abi,
            bytecode=storage.bytecode
        )
        print(storage_contract.address)

        reid_eth = storage_contract.address.lower()
        print('contract_eth', reid_eth)
        cls.re_id, _ = re_id, _ = loader.ether2program(str(reid_eth))
        print('contract', re_id)

        # Create ethereum account for user account
        cls.caller_ether = caller_ether = EthereumAddress.from_private_key(bytes(eth_account.key))
        cls.caller, _ = caller, _ = loader.ether2program(str(caller_ether))

        cls.caller_ether_invoked = caller_ether_invoked = EthereumAddress.from_private_key(bytes(eth_account_invoked.key))
        cls.caller_invoked, _ = caller_invoked, _ = loader.ether2program(str(caller_ether_invoked))

        cls.caller_ether_getter = caller_ether_getter = EthereumAddress.from_private_key(bytes(eth_account_getter.key))
        cls.caller_getter, _ = caller_getter, _ = loader.ether2program(str(caller_ether_getter))

        print(f'caller_ether: {caller_ether} {caller}')
        print(f'caller_ether_invoked: {caller_ether_invoked} {caller_invoked}')
        print(f'caller_ether_getter: {caller_ether_getter} {caller_getter}')

        cls.create_two_calls_in_transaction()
        cls.create_hanged_transaction()
        cls.create_invoked_transaction()
        cls.create_invoked_transaction_combined()

    @staticmethod
<<<<<<< HEAD
    def get_accounts(loader, ether):
        sol_address, _ = loader.ether2program(str(ether))
        info = client.get_account_info(sol_address, commitment="confirmed")['result']['value']
        data = base64.b64decode(info['data'][0])
        acc_info = ACCOUNT_INFO_LAYOUT.parse(data)

        code_address = SolPubKey(acc_info.code_account)

        return sol_address, code_address

    @staticmethod
=======
>>>>>>> d44dcb4d
    def deploy_contract():
        compiled_sol = compile_source(TEST_EVENT_SOURCE_196)
        _, contract_interface = compiled_sol.popitem()
        storage = proxy.eth.contract(abi=contract_interface['abi'], bytecode=contract_interface['bin'])
        trx_deploy = proxy.eth.account.sign_transaction(
            dict(
                nonce=proxy.eth.get_transaction_count(proxy.eth.default_account),
                chainId=proxy.eth.chain_id,
                gas=987654321,
                gasPrice=proxy.eth.gas_price,
                to='',
                value=0,
                data=storage.bytecode
            ),
            eth_account.key
        )
        tx_deploy_hash = proxy.eth.send_raw_transaction(trx_deploy.rawTransaction)
        print('trx_deploy_hash:', tx_deploy_hash.hex())
        tx_deploy_receipt = proxy.eth.wait_for_transaction_receipt(tx_deploy_hash)
        print('trx_deploy_receipt:', tx_deploy_receipt)

        return tx_deploy_receipt, storage

    @classmethod
    def create_neon_ix_builder(cls, raw_tx, neon_account_list):
        resource = OpResInfo(cls.signer, int.from_bytes(raw_tx[:8], byteorder="little"))
        config = FakeConfig()
        OpResInit(config, SolInteractor(config, config.solana_url)).init_resource(resource)

        neon_ix_builder = NeonIxBuilder(resource.public_key)
        neon_ix_builder.init_operator_neon(EthereumAddress.from_private_key(resource.secret_key))

        neon_tx = NeonTx.fromString(raw_tx)
        neon_ix_builder.init_neon_tx(neon_tx)
        neon_ix_builder.init_neon_account_list(neon_account_list)

        neon_ix_builder.init_iterative(resource.holder)

        return neon_ix_builder, resource.signer

    @staticmethod
    def print_tx(tx):
        print(tx.__dict__)
        print(f'invoke signature: {base58.b58encode(tx.signature()).decode("utf-8")}')

    @staticmethod
    def print_if_err(receipt):
        if not isinstance(receipt, dict):
            return
        if receipt.get('result', None) is None:
            return
        if receipt.get('result').get('meta', None) is None:
            return
        if receipt.get('result').get('meta').get('err') is None:
            return
        print(f"{receipt}")

    @classmethod
    def create_hanged_transaction(cls):
        print("\ncreate_hanged_transaction")
        right_nonce = proxy.eth.get_transaction_count(proxy.eth.default_account)
        tx_store = cls.storage_contract.functions.addReturnEventTwice(1, 1).buildTransaction({
            'nonce': right_nonce,
            'gasPrice': proxy.eth.gas_price
        })
        tx_store_signed = proxy.eth.account.sign_transaction(tx_store, eth_account.key)

        neon_ix_builder, signer = cls.create_neon_ix_builder(
            tx_store_signed.rawTransaction,
            [
<<<<<<< HEAD
                SolAccountMeta(pubkey=cls.re_id, is_signer=False, is_writable=True),
                SolAccountMeta(pubkey=cls.re_code, is_signer=False, is_writable=True),
                SolAccountMeta(pubkey=cls.caller, is_signer=False, is_writable=True)
=======
                AccountMeta(pubkey=cls.re_id, is_signer=False, is_writable=True),
                AccountMeta(pubkey=cls.caller, is_signer=False, is_writable=True)
>>>>>>> d44dcb4d
            ]
        )

        cls.tx_hash = tx_hash = tx_store_signed.hash
        print(f'tx_hash: {tx_hash.hex()}')

        tx = SolLegacyTx().add(
            neon_ix_builder.make_compute_budget_heap_ix(),
            neon_ix_builder.make_compute_budget_cu_ix(),
            neon_ix_builder.make_tx_step_from_data_ix(10, 1)
        )
        receipt = send_transaction(client, tx, signer)
        cls.print_tx(tx)
        cls.print_if_err(receipt)

    @classmethod
    def create_invoked_transaction(cls):
        print("\ncreate_invoked_transaction")

        tx_transfer_signed = proxy.eth.account.sign_transaction(
            dict(
                nonce=proxy.eth.get_transaction_count(eth_account_invoked.address),
                chainId=proxy.eth.chain_id,
                gas=987654321,
                gasPrice=proxy.eth.gas_price,
                to=eth_account_getter.address,
                value=1_000_000_000_000_000_000
            ),
            eth_account_invoked.key
        )

        cls.tx_hash_invoked = tx_hash = tx_transfer_signed.hash
        print(f'tx_hash_invoked: {tx_hash.hex}')

        neon_ix_builder, signer = cls.create_neon_ix_builder(
            tx_transfer_signed.rawTransaction,
            [
                SolAccountMeta(pubkey=cls.caller_getter, is_signer=False, is_writable=True),
                SolAccountMeta(pubkey=cls.caller_invoked, is_signer=False, is_writable=True)
            ]
        )
        noniterative = neon_ix_builder.make_tx_exec_from_data_ix()

        tx = SolLegacyTx().add(
            neon_ix_builder.make_compute_budget_heap_ix(),
            neon_ix_builder.make_compute_budget_cu_ix(),
            SolTxIx(
                keys=[SolAccountMeta(pubkey=EVM_LOADER_ID, is_signer=False, is_writable=False)] + noniterative.keys,
                data=noniterative.data,
                program_id=SolPubKey(proxy_program)
            )
        )

        receipt = send_transaction(client, tx, signer)
        cls.print_tx(tx)
        cls.print_if_err(receipt)

    @classmethod
    def create_invoked_transaction_combined(cls):
        print("\ncreate_invoked_transaction_combined")

        tx_transfer_signed = proxy.eth.account.sign_transaction(
            dict(
                nonce=proxy.eth.get_transaction_count(eth_account_invoked.address),
                chainId=proxy.eth.chain_id,
                gas=987654321,
                gasPrice=proxy.eth.gas_price,
                to=eth_account_getter.address,
                value=500_000_000_000_000_000
            ),
            eth_account_invoked.key
        )

        cls.tx_hash_invoked_combined = tx_hash = tx_transfer_signed.hash
        print(f'tx_hash_invoked_combined: {tx_hash.hex()}')

        neon_ix_builder, signer = cls.create_neon_ix_builder(
            tx_transfer_signed.rawTransaction,
            [
                SolAccountMeta(pubkey=cls.caller_getter, is_signer=False, is_writable=True),
                SolAccountMeta(pubkey=cls.caller_invoked, is_signer=False, is_writable=True),
            ]
        )

        iterative = neon_ix_builder.make_tx_step_from_data_ix(250, 1)
        tx = SolLegacyTx().add(
            neon_ix_builder.make_compute_budget_heap_ix(),
            neon_ix_builder.make_compute_budget_cu_ix(),
            SolTxIx(
                keys=[SolAccountMeta(pubkey=EVM_LOADER_ID, is_signer=False, is_writable=False)] + iterative.keys,
                data=bytearray.fromhex("ef") + iterative.data,
                program_id=SolPubKey(proxy_program)
            )
        )

        receipt = send_transaction(client, tx, signer)
        cls.print_tx(tx)
        cls.print_if_err(receipt)

    @classmethod
    def create_two_calls_in_transaction(cls):
        print("\ncreate_two_calls_in_transaction")

        account_list = [
<<<<<<< HEAD
            SolAccountMeta(pubkey=cls.caller, is_signer=False, is_writable=True),
            SolAccountMeta(pubkey=cls.re_id, is_signer=False, is_writable=True),
            SolAccountMeta(pubkey=cls.re_code, is_signer=False, is_writable=True),
=======
            AccountMeta(pubkey=cls.caller, is_signer=False, is_writable=True),
            AccountMeta(pubkey=cls.re_id, is_signer=False, is_writable=True),
>>>>>>> d44dcb4d
        ]

        nonce1 = proxy.eth.get_transaction_count(proxy.eth.default_account)
        tx = {'nonce': nonce1, 'gasPrice': proxy.eth.gas_price}
        call1_dict = cls.storage_contract.functions.addReturn(1, 1).buildTransaction(tx)
        call1_signed = proxy.eth.account.sign_transaction(call1_dict, eth_account.key)

        cls.tx_hash_call1 = tx_hash = call1_signed.hash
        print(f'tx_hash_call1: {tx_hash.hex()}')

        nonce2 = nonce1 + 1
        tx = {'nonce': nonce2, 'gasPrice': proxy.eth.gas_price}
        call2_dict = cls.storage_contract.functions.addReturnEvent(2, 2).buildTransaction(tx)
        call2_signed = proxy.eth.account.sign_transaction(call2_dict, eth_account.key)

        cls.tx_hash_call2 = tx_hash = call2_signed.hash
        print(f'tx_hash_call2: {tx_hash.hex()}')

        neon_ix_builder, signer = cls.create_neon_ix_builder(call1_signed.rawTransaction, account_list)
        noniterative1 = neon_ix_builder.make_tx_exec_from_data_ix()

        neon_ix_builder.init_neon_tx(NeonTx.fromString(call2_signed.rawTransaction))
        noniterative2 = neon_ix_builder.make_tx_exec_from_data_ix()

        tx = SolLegacyTx().add(
            neon_ix_builder.make_compute_budget_heap_ix(),
            neon_ix_builder.make_compute_budget_cu_ix(),
            noniterative1,
            noniterative2
        )

        receipt = send_transaction(client, tx, signer)
        cls.print_tx(tx)
        cls.print_if_err(receipt)

    # @unittest.skip("a.i.")
    def test_01_canceled(self):
        print("\ntest_01_canceled")
        trx_receipt = proxy.eth.wait_for_transaction_receipt(self.tx_hash)
        print('trx_receipt:', trx_receipt)
        self.assertEqual(trx_receipt['status'], 0)

    def test_02_get_code_from_indexer(self):
        print("\ntest_02_get_code_from_indexer")
        code = proxy.eth.get_code(self.storage_contract.address)
        print("getCode result:", code.hex())
        print("storage_contract.bytecode:", self.storage_contract.bytecode.hex())
        self.assertEqual(code, self.storage_contract.bytecode[-len(code):])

    def test_03_invoked_found(self):
        print("\ntest_03_invoked_found")
        trx_receipt = proxy.eth.wait_for_transaction_receipt(self.tx_hash_invoked)
        print('trx_receipt:', trx_receipt)

    def test_04_right_result_for_invoked(self):
        print("\ntest_04_right_result_for_invoked")
        trx_receipt = proxy.eth.wait_for_transaction_receipt(self.tx_hash_invoked_combined)
        print('trx_receipt:', trx_receipt)

    def test_05_check_two_calls_in_transaction(self):
        print("\ntest_05_check_two_calls_in_transaction")
        call1_receipt = proxy.eth.wait_for_transaction_receipt(self.tx_hash_call1)
        print('test_05 receipt1:', call1_receipt)
        self.assertEqual(len(call1_receipt['logs']), 0)
        call2_receipt = proxy.eth.wait_for_transaction_receipt(self.tx_hash_call2)
        print('test_05 receipt2:', call2_receipt)
        self.assertEqual(len(call2_receipt['logs']), 1)


if __name__ == '__main__':
    unittest.main()<|MERGE_RESOLUTION|>--- conflicted
+++ resolved
@@ -33,11 +33,6 @@
 eth_account_getter = proxy.eth.account.create("GETTER")
 proxy.eth.default_account = eth_account.address
 
-<<<<<<< HEAD
-ACCOUNT_SEED_VERSION = b'\1'
-
-=======
->>>>>>> d44dcb4d
 TEST_EVENT_SOURCE_196 = '''
 // SPDX-License-Identifier: MIT
 pragma solidity >=0.5.12;
@@ -131,20 +126,6 @@
         cls.create_invoked_transaction_combined()
 
     @staticmethod
-<<<<<<< HEAD
-    def get_accounts(loader, ether):
-        sol_address, _ = loader.ether2program(str(ether))
-        info = client.get_account_info(sol_address, commitment="confirmed")['result']['value']
-        data = base64.b64decode(info['data'][0])
-        acc_info = ACCOUNT_INFO_LAYOUT.parse(data)
-
-        code_address = SolPubKey(acc_info.code_account)
-
-        return sol_address, code_address
-
-    @staticmethod
-=======
->>>>>>> d44dcb4d
     def deploy_contract():
         compiled_sol = compile_source(TEST_EVENT_SOURCE_196)
         _, contract_interface = compiled_sol.popitem()
@@ -215,14 +196,8 @@
         neon_ix_builder, signer = cls.create_neon_ix_builder(
             tx_store_signed.rawTransaction,
             [
-<<<<<<< HEAD
                 SolAccountMeta(pubkey=cls.re_id, is_signer=False, is_writable=True),
-                SolAccountMeta(pubkey=cls.re_code, is_signer=False, is_writable=True),
                 SolAccountMeta(pubkey=cls.caller, is_signer=False, is_writable=True)
-=======
-                AccountMeta(pubkey=cls.re_id, is_signer=False, is_writable=True),
-                AccountMeta(pubkey=cls.caller, is_signer=False, is_writable=True)
->>>>>>> d44dcb4d
             ]
         )
 
@@ -327,14 +302,8 @@
         print("\ncreate_two_calls_in_transaction")
 
         account_list = [
-<<<<<<< HEAD
             SolAccountMeta(pubkey=cls.caller, is_signer=False, is_writable=True),
             SolAccountMeta(pubkey=cls.re_id, is_signer=False, is_writable=True),
-            SolAccountMeta(pubkey=cls.re_code, is_signer=False, is_writable=True),
-=======
-            AccountMeta(pubkey=cls.caller, is_signer=False, is_writable=True),
-            AccountMeta(pubkey=cls.re_id, is_signer=False, is_writable=True),
->>>>>>> d44dcb4d
         ]
 
         nonce1 = proxy.eth.get_transaction_count(proxy.eth.default_account)
