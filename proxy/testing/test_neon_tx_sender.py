--- conflicted
+++ resolved
@@ -4,15 +4,10 @@
 import logged_groups
 from unittest.mock import Mock
 
-<<<<<<< HEAD
+from ..common_neon.eth_proto import Trx as EthTrx
 from ..common_neon.solana_interactor import SolanaInteractor
 
 from ..mempool.operator_resource_list import OperatorResourceList
-=======
-from ..common_neon.eth_proto import Trx as EthTrx
-from ..common_neon.solana_interactor import SolanaInteractor
-from ..neon_rpc_api_model.operator_resource_list import OperatorResourceList
->>>>>>> 8e22b02d
 
 
 @logged_groups.logged_group("neon.TestCases")
@@ -39,18 +34,11 @@
         self._resource_list._min_operator_balance_to_warn.side_effect = [1_049_000_000 * 1_000_000_000 * 1_000_000_000 * 2, 1_000_000_000 * 2]
         self._resource_list._min_operator_balance_to_err.side_effect = [1_049_000_000 * 1_000_000_000 * 1_000_000_000, 1_000_000_000]
 
-<<<<<<< HEAD
         with self.assertLogs('neon.MemPool', level='ERROR') as logs:
-            with self._resource_list:
-                print('logs.output:', str(logs.output))
-                self.assertRegex(str(logs.output), 'ERROR:neon.MemPool:Operator account [A-Za-z0-9]{40,}:[0-9]+ has NOT enough SOLs; balance = [0-9]+; min_operator_balance_to_err = 1049000000000000000000000000')
-=======
-        with self.assertLogs('neon', level='ERROR') as logs:
             resource = self._resource_list.get_available_resource_info()
             print('logs.output:', str(logs.output))
-            self.assertRegex(str(logs.output), 'ERROR:neon.Proxy:Operator account [A-Za-z0-9]{40,}:[0-9]+ has NOT enough SOLs; balance = [0-9]+; min_operator_balance_to_err = 1049000000000000000000000000')
+            self.assertRegex(str(logs.output), 'ERROR:neon.MemPool:Operator account [A-Za-z0-9]{40,}:[0-9]+ has NOT enough SOLs; balance = [0-9]+; min_operator_balance_to_err = 1049000000000000000000000000')
             self._resource_list.free_resource_info(resource)
->>>>>>> 8e22b02d
 
     # @unittest.skip("a.i.")
     def test_02_validate_warning_when_little_sols(self):
@@ -63,18 +51,11 @@
         self._resource_list._min_operator_balance_to_warn.side_effect = [1_049_000_000 * 1_000_000_000 * 1_000_000_000, 1_000_000_000 * 2]
         self._resource_list._min_operator_balance_to_err.side_effect = [1_049_049_000, 1_000_000_000]
 
-<<<<<<< HEAD
         with self.assertLogs('neon.MemPool', level='WARNING') as logs:
-            with self._resource_list:
-                print('logs.output:', str(logs.output))
-                self.assertRegex(str(logs.output), 'WARNING:neon.MemPool:Operator account [A-Za-z0-9]{40,}:[0-9]+ SOLs are running out; balance = [0-9]+; min_operator_balance_to_warn = 1049000000000000000000000000; min_operator_balance_to_err = 1049049000;')
-=======
-        with self.assertLogs('neon', level='WARNING') as logs:
             resource = self._resource_list.get_available_resource_info()
             print('logs.output:', str(logs.output))
-            self.assertRegex(str(logs.output), 'WARNING:neon.Proxy:Operator account [A-Za-z0-9]{40,}:[0-9]+ SOLs are running out; balance = [0-9]+; min_operator_balance_to_warn = 1049000000000000000000000000; min_operator_balance_to_err = 1049049000;')
+            self.assertRegex(str(logs.output), 'WARNING:neon.MemPool:Operator account [A-Za-z0-9]{40,}:[0-9]+ SOLs are running out; balance = [0-9]+; min_operator_balance_to_warn = 1049000000000000000000000000; min_operator_balance_to_err = 1049049000;')
             self._resource_list.free_resource_info(resource)
->>>>>>> 8e22b02d
 
     # @unittest.skip("a.i.")
     def test_03_validate_execution_when_not_enough_sols_for_all_operator_accounts(self):
