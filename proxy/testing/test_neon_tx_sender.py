<<<<<<< HEAD
import os
import unittest
from solana.rpc.api import Client as SolanaClient
from unittest.mock import Mock

from proxy.common_neon.eth_proto import Trx as EthTrx
from proxy.common_neon.transaction_sender import NeonTxSender
from proxy.common_neon.solana_interactor import SolanaInteractor
from proxy.memdb.memdb import MemDB
=======
import unittest

from typing import List

from ..common_neon.config import Config
from ..common_neon.errors import BadResourceError

from ..common_neon.solana_interactor import SolInteractor
from ..common_neon.operator_secret_mng import OpSecretMng

from ..mempool.operator_resource_mng import OpResMng, OpResInit, OpResInfo, OpResIdentListBuilder

from ..statistic.proxy_client import ProxyStatClient


class FakeConfig(Config):
    def __init__(self):
        super().__init__()
        self._warn_list: List[int] = []
        self._err_list: List[int] = []

    def set_min_operator_balance_to_warn(self, warn_list: List[int]):
        self._warn_list = warn_list

    @property
    def min_operator_balance_to_warn(self) -> int:
        if len(self._warn_list) > 1:
            value = self._warn_list.pop(0)
        else:
            value = self._warn_list[0]
        return value

    def set_min_operator_balance_to_err(self, err_list: List[int]):
        self._err_list = err_list

    @property
    def min_operator_balance_to_err(self) -> int:
        if len(self._err_list) > 1:
            value = self._err_list.pop(0)
        else:
            value = self._err_list[0]
        return value

    @property
    def gather_statistics(self) -> False:
        return False
>>>>>>> 92cd5b47


class TestNeonTxSender(unittest.TestCase):
    @classmethod
    def setUpClass(cls) -> None:
<<<<<<< HEAD
        cls.solana = SolanaInteractor(os.environ['SOLANA_URL'])
=======
        config = Config()
        cls.solana = SolInteractor(config, config.solana_url)
>>>>>>> 92cd5b47

    def setUp(self) -> None:
        self._config = FakeConfig()

        self._stat_client = ProxyStatClient(self._config)
        self._resource_list = OpResMng(self._config, self._stat_client)
        secret_list = OpSecretMng(self._config).read_secret_list()
        res_ident_list = OpResIdentListBuilder(self._config).build_resource_list(secret_list)
        self._resource_list.init_resource_list(res_ident_list)
        while True:
            res_ident = self._resource_list.get_disabled_resource()
            if res_ident is None:
                break
            self._resource_list.enable_resource(res_ident)

        self._resource_ident = self._resource_list.get_resource('test-tx-hash')
        self._resource = OpResInfo.from_ident(self._resource_ident)
        self._resource_initializer = OpResInit(self._config, self.solana)

    # @unittest.skip("a.i.")
    def test_01_validate_execution_when_not_enough_sols(self):
        """
        If the balance value of one of the operator's accounts has become equal to
        the value of the variable MIN_OPERATOR_BALANCE_TO_ERR or less,
        then an error is returned to the client who requested the execution of the transaction
        and an error is written to the log.
        """
        self._config.set_min_operator_balance_to_warn([1_049_000_000 * 1_000_000_000 * 1_000_000_000 * 2, 1_000_000_000 * 2])
        self._config.set_min_operator_balance_to_err([1_049_000_000 * 1_000_000_000 * 1_000_000_000, 1_000_000_000])

        with self.assertLogs(level='ERROR') as logs:
            with self.assertRaises(BadResourceError) as context:
                self._resource_initializer.init_resource(self._resource)
            self.assertTrue('Not enough SOLs on the resource' in str(context.exception))
            print('logs.output:', str(logs.output))
            self.assertRegex(str(logs.output), 'Operator account [A-Za-z0-9]{40,}:[0-9]+ has NOT enough SOLs; balance = [0-9]+; min_operator_balance_to_err = 1049000000000000000000000000')

    # @unittest.skip("a.i.")
    def test_02_validate_warning_when_little_sols(self):
        """
        If the balance value of one of the operator's accounts becomes equal to
        the value of the variable MIN_OPERATOR_BALANCE_TO_WARN or less,
        then a warning is written to the log.:
        """
        self._config.set_min_operator_balance_to_warn([1_049_000_000 * 1_000_000_000 * 1_000_000_000, 1_000_000_000 * 2])
        self._config.set_min_operator_balance_to_err([1_049_049_000, 1_000_000_000])

        with self.assertLogs(level='WARNING') as logs:
            self._resource_initializer.init_resource(self._resource)
            print('logs.output:', str(logs.output))
            self.assertRegex(str(logs.output), 'Operator account [A-Za-z0-9]{40,}:[0-9]+ SOLs are running out; balance = [0-9]+; min_operator_balance_to_warn = 1049000000000000000000000000; min_operator_balance_to_err = 1049049000;')

    # @unittest.skip("a.i.")
    def test_03_validate_execution_when_not_enough_sols_for_all_operator_accounts(self):
        """
        If the balance value of the all operator's accounts has become equal to
        the value of the variable MIN_OPERATOR_BALANCE_TO_ERR or less,
        then an error (RuntimeError('No resources!') )is returned to the client
        who requested the execution of the transaction
        and an error is written to the log.
        """
        self._config.set_min_operator_balance_to_warn([1_049_000_000 * 1_000_000_000 * 1_000_000_000 * 2])
        self._config.set_min_operator_balance_to_err([1_049_000_000 * 1_000_000_000 * 1_000_000_000])

        with self.assertLogs(level='ERROR') as logs:
            with self.assertRaises(BadResourceError) as context:
                self._resource_initializer.init_resource(self._resource)
            self.assertTrue('Not enough SOLs on the resource' in str(context.exception))
            print('logs.output:', str(logs.output))
            self.assertRegex(str(logs.output), 'Operator account [A-Za-z0-9]{40,}:[0-9]+ has NOT enough SOLs; balance = [0-9]+; min_operator_balance_to_err = 1049000000000000000000000000')<|MERGE_RESOLUTION|>--- conflicted
+++ resolved
@@ -1,14 +1,3 @@
-<<<<<<< HEAD
-import os
-import unittest
-from solana.rpc.api import Client as SolanaClient
-from unittest.mock import Mock
-
-from proxy.common_neon.eth_proto import Trx as EthTrx
-from proxy.common_neon.transaction_sender import NeonTxSender
-from proxy.common_neon.solana_interactor import SolanaInteractor
-from proxy.memdb.memdb import MemDB
-=======
 import unittest
 
 from typing import List
@@ -55,18 +44,13 @@
     @property
     def gather_statistics(self) -> False:
         return False
->>>>>>> 92cd5b47
 
 
 class TestNeonTxSender(unittest.TestCase):
     @classmethod
     def setUpClass(cls) -> None:
-<<<<<<< HEAD
-        cls.solana = SolanaInteractor(os.environ['SOLANA_URL'])
-=======
         config = Config()
         cls.solana = SolInteractor(config, config.solana_url)
->>>>>>> 92cd5b47
 
     def setUp(self) -> None:
         self._config = FakeConfig()
