--- conflicted
+++ resolved
@@ -1,13 +1,4 @@
 import unittest
-<<<<<<< HEAD
-
-from solana.publickey import PublicKey
-from proxy.testing.mock_server import MockServer
-from proxy.indexer.airdropper import Airdropper, AIRDROP_AMOUNT_SOL, NEON_PRICE_USD
-from proxy.indexer.sql_dict import SQLDict
-from proxy.common_neon.solana_interactor import SolanaInteractor
-=======
->>>>>>> 92cd5b47
 import time
 import itertools
 
@@ -23,10 +14,6 @@
 from ..indexer.sql_dict import SQLDict
 from ..common_neon.solana_interactor import SolInteractor
 from ..testing.transactions import pre_token_airdrop_trx, wrapper_whitelist, evm_loader_addr, token_airdrop_address
-
-
-
-SOLANA_URL = os.environ.get("SOLANA_URL", "http://solana:8899")
 
 
 class MockFaucet(MockServer):
@@ -68,20 +55,6 @@
     }
 
 
-<<<<<<< HEAD
-class Test_Airdropper(unittest.TestCase):
-    def create_airdropper(self, start_slot):
-        os.environ['START_SLOT'] = str(start_slot)
-        return Airdropper(solana_url          =SOLANA_URL,
-                          pyth_mapping_account=self.pyth_mapping_account,
-                          faucet_url          =f'http://{self.address}:{self.faucet_port}',
-                          wrapper_whitelist   =self.wrapper_whitelist,
-                          neon_decimals       =self.neon_decimals)
-
-    @classmethod
-    @patch.object(SQLDict, 'get')
-    @patch.object(SolanaInteractor, 'get_slot')
-=======
 class FakeConfig(Config):
     def __init__(self, start_slot: str):
         super().__init__()
@@ -101,19 +74,13 @@
     @classmethod
     @patch.object(SQLDict, 'get')
     @patch.object(SolInteractor, 'get_block_slot')
->>>>>>> 92cd5b47
     def setUpClass(cls, mock_get_slot, mock_dict_get) -> None:
         print("testing indexer in airdropper mode")
         cls.address = 'localhost'
         cls.faucet_port = 3333
         cls.evm_loader_id = evm_loader_addr
         cls.wrapper_whitelist = wrapper_whitelist
-<<<<<<< HEAD
-        cls.neon_decimals = 9
-        cls.airdropper = cls.create_airdropper(cls, 0)
-=======
         cls.airdropper = cls.create_airdropper(cls, '0')
->>>>>>> 92cd5b47
         mock_get_slot.assert_called_once_with('finalized')
         mock_dict_get.assert_called()
 
@@ -289,11 +256,7 @@
             self.fail(f'Excpected not throws exception but it does: {err}')
 
     @patch.object(SQLDict, 'get')
-<<<<<<< HEAD
-    @patch.object(SolanaInteractor, 'get_slot')
-=======
-    @patch.object(SolInteractor, 'get_block_slot')
->>>>>>> 92cd5b47
+    @patch.object(SolInteractor, 'get_block_slot')
     def test_init_airdropper_slot_continue(self, mock_get_slot, mock_dict_get):
         start_slot = 1234
         mock_dict_get.side_effect = [start_slot - 1]
@@ -304,11 +267,7 @@
         mock_dict_get.assert_called()
 
     @patch.object(SQLDict, 'get')
-<<<<<<< HEAD
-    @patch.object(SolanaInteractor, 'get_slot')
-=======
-    @patch.object(SolInteractor, 'get_block_slot')
->>>>>>> 92cd5b47
+    @patch.object(SolInteractor, 'get_block_slot')
     def test_init_airdropper_slot_continue_recent_slot_not_found(self, mock_get_slot, mock_dict_get):
         start_slot = 1234
         mock_dict_get.side_effect = [None]
@@ -319,11 +278,7 @@
         mock_dict_get.assert_called()
 
     @patch.object(SQLDict, 'get')
-<<<<<<< HEAD
-    @patch.object(SolanaInteractor, 'get_slot')
-=======
-    @patch.object(SolInteractor, 'get_block_slot')
->>>>>>> 92cd5b47
+    @patch.object(SolInteractor, 'get_block_slot')
     def test_init_airdropper_start_slot_parse_error(self, mock_get_slot, mock_dict_get):
         start_slot = 1234
         mock_dict_get.side_effect = [start_slot - 1]
@@ -334,11 +289,7 @@
         mock_dict_get.assert_called()
 
     @patch.object(SQLDict, 'get')
-<<<<<<< HEAD
-    @patch.object(SolanaInteractor, 'get_slot')
-=======
-    @patch.object(SolInteractor, 'get_block_slot')
->>>>>>> 92cd5b47
+    @patch.object(SolInteractor, 'get_block_slot')
     def test_init_airdropper_slot_latest(self, mock_get_slot, mock_dict_get):
         start_slot = 1234
         mock_dict_get.side_effect = [start_slot - 1]
@@ -349,11 +300,7 @@
         mock_dict_get.assert_called()
 
     @patch.object(SQLDict, 'get')
-<<<<<<< HEAD
-    @patch.object(SolanaInteractor, 'get_slot')
-=======
-    @patch.object(SolInteractor, 'get_block_slot')
->>>>>>> 92cd5b47
+    @patch.object(SolInteractor, 'get_block_slot')
     def test_init_airdropper_slot_number(self, mock_get_slot, mock_dict_get):
         start_slot = 1234
         mock_dict_get.side_effect = [start_slot - 1]
@@ -364,11 +311,7 @@
         mock_dict_get.assert_called()
 
     @patch.object(SQLDict, 'get')
-<<<<<<< HEAD
-    @patch.object(SolanaInteractor, 'get_slot')
-=======
-    @patch.object(SolInteractor, 'get_block_slot')
->>>>>>> 92cd5b47
+    @patch.object(SolInteractor, 'get_block_slot')
     def test_init_airdropper_big_slot_number(self, mock_get_slot, mock_dict_get):
         start_slot = 1234
         mock_dict_get.side_effect = [start_slot - 1]
