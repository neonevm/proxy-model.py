--- conflicted
+++ resolved
@@ -11,13 +11,9 @@
 
 
 import os
-<<<<<<< HEAD
-from .indexer.indexer import run_indexer
 from .neon_proxy_app import NeonProxyApp
-=======
 from .indexer.indexer_app import run_indexer
 
->>>>>>> 212b538e
 
 if __name__ == '__main__':
     solana_url = os.environ['SOLANA_URL']
