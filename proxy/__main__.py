--- conflicted
+++ resolved
@@ -26,11 +26,6 @@
         wrapper_whitelist = os.environ['INDEXER_ERC20_WRAPPER_WHITELIST']
         if wrapper_whitelist != 'ANY':
             wrapper_whitelist = wrapper_whitelist.split(',')
-<<<<<<< HEAD
-        price_update_interval = int(os.environ.get('PRICE_UPDATE_INTERVAL', '60'))
-=======
-        log_level = os.environ['LOG_LEVEL']
->>>>>>> 003e213d
         neon_decimals = int(os.environ.get('NEON_DECIMALS', '9'))
 
         start_slot = os.environ.get('START_SLOT', None)
@@ -50,11 +45,6 @@
                        pyth_mapping_account,
                        faucet_url,
                        wrapper_whitelist,
-<<<<<<< HEAD
-                       price_update_interval,
-=======
-                       log_level,
->>>>>>> 003e213d
                        neon_decimals,
                        start_slot,
                        pp_solana_url,
