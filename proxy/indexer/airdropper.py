<<<<<<< HEAD
from calendar import c
=======
>>>>>>> a52737d3
from solana.publickey import PublicKey
from proxy.indexer.indexer_base import IndexerBase, logger
from proxy.indexer.pythnetwork import PythNetworkClient
from solana.rpc.api import Client as SolanaClient
import requests
import base58
import logging
from datetime import datetime
from decimal import Decimal
<<<<<<< HEAD
import psycopg2
=======
>>>>>>> a52737d3
import os

try:
    from utils import check_error
    from sql_dict import SQLDict
except ImportError:
    from .utils import check_error
    from .sql_dict import SQLDict

ACCOUNT_CREATION_PRICE_SOL = Decimal('0.00472692')
AIRDROP_AMOUNT_SOL = ACCOUNT_CREATION_PRICE_SOL / 2
NEON_PRICE_USD = Decimal('0.25')

<<<<<<< HEAD
POSTGRES_DB = os.environ.get("POSTGRES_DB", "neon-db")
POSTGRES_USER = os.environ.get("POSTGRES_USER", "neon-proxy")
POSTGRES_PASSWORD = os.environ.get("POSTGRES_PASSWORD", "neon-proxy-pass")
POSTGRES_HOST = os.environ.get("POSTGRES_HOST", "localhost")


class FailedAttempts:
    def __init__(self) -> None:
        self.conn = psycopg2.connect(
            dbname=POSTGRES_DB,
            user=POSTGRES_USER,
            password=POSTGRES_PASSWORD,
            host=POSTGRES_HOST
        )
        self.conn.set_isolation_level(psycopg2.extensions.ISOLATION_LEVEL_AUTOCOMMIT)
        cur = self.conn.cursor()
        cur.execute('''
        CREATE TABLE IF NOT EXISTS
        failed_airdrop_attempts (
            attempt_time    BIGINT,
            eth_address     TEXT,
            reason          TEXT
        );

        CREATE INDEX IF NOT EXISTS failed_attempt_time_idx ON failed_airdrop_attempts (attempt_time);
        ''')

    def airdrop_failed(self, eth_address, reason):
        cur = self.conn.cursor()
        cur.execute(f'''
        INSERT INTO failed_airdrop_attempts (attempt_time, eth_address, reason)
        VALUES ({datetime.now().timestamp()}, '{eth_address}', '{reason}')
        ''')


class AirdropReadySet:
    def __init__(self) -> None:
        self.conn = psycopg2.connect(
            dbname=POSTGRES_DB,
            user=POSTGRES_USER,
            password=POSTGRES_PASSWORD,
            host=POSTGRES_HOST
        )
        self.conn.set_isolation_level(psycopg2.extensions.ISOLATION_LEVEL_AUTOCOMMIT)
        cur = self.conn.cursor()
        cur.execute('''
        CREATE TABLE IF NOT EXISTS
        airdrop_ready (
            eth_address     TEXT UNIQUE,
            scheduled_ts    BIGINT,
            finished_ts     BIGINT,
            duration        INTEGER,
            amount_galans   INTEGER
        )
        ''')

    def register_airdrop(self, eth_address: str, airdrop_info: dict):
        finished = int(datetime.now().timestamp())
        duration = finished - airdrop_info['scheduled']
        cur = self.conn.cursor()
        cur.execute(f'''
        INSERT INTO airdrop_ready (eth_address, scheduled_ts, finished_ts, duration, amount_galans)
        VALUES ('{eth_address}', {airdrop_info['scheduled']}, {finished}, {duration}, {airdrop_info['amount']})
        ''')

    def is_airdrop_ready(self, eth_address):
        cur = self.conn.cursor()
        cur.execute(f"SELECT 1 FROM airdrop_ready WHERE eth_address = '{eth_address}'")
        return cur.fetchone() is not None

=======
FINALIZED = os.environ.get('FINALIZED', 'finalized')
>>>>>>> a52737d3

class Airdropper(IndexerBase):
    def __init__(self,
                 solana_url,
                 evm_loader_id,
                 pyth_mapping_account: PublicKey,
                 faucet_url = '',
                 wrapper_whitelist = 'ANY',
                 log_level = 'INFO',
                 neon_decimals = 9,
                 start_slot = 0,
                 pp_solana_url = None,
                 max_conf = 0.1): # maximum confidence interval deviation related to price
        self._constants = SQLDict(tablename="constants")
        if start_slot == 'CONTINUE':
            logger.info('Trying to use latest processed slot from previous run')
            start_slot = self._constants.get('latest_processed_slot', 0)
        elif start_slot == 'LATEST':
            logger.info('Airdropper will start at latest blockchain slot')
            client = SolanaClient(solana_url)
            start_slot = client.get_slot(commitment=FINALIZED)["result"]
        else:
            try:
                start_slot = int(start_slot)
            except Exception as err:
                logger.warning(f'''Unsupported value for start_slot: {start_slot}. 
                Must be either integer value or one of [CONTINUE,LATEST]''')
                raise
        logger.info(f'Start slot is {start_slot}')


        IndexerBase.__init__(self, solana_url, evm_loader_id, log_level, start_slot)
        self.latest_processed_slot = start_slot

        # collection of eth-address-to-create-accout-trx mappings
        # for every addresses that was already funded with airdrop
        self.airdrop_ready = AirdropReadySet()
        self.failed_attempts = FailedAttempts()
        self.airdrop_scheduled = SQLDict(tablename="airdrop_scheduled")
        self.wrapper_whitelist = wrapper_whitelist
        self.faucet_url = faucet_url
        self.recent_price = None

        # Configure price provider
        if pp_solana_url is None:
            pp_solana_url = solana_url

        # It is possible to use different networks to obtain SOL price
        # but there will be different slot numbers so price should be updated every time
        self.always_reload_price = (pp_solana_url != solana_url)
        self.pyth_mapping_account = pyth_mapping_account
        self.pyth_client = PythNetworkClient(SolanaClient(pp_solana_url))
        self.neon_decimals = neon_decimals
        self.max_conf = Decimal(max_conf)
        self.session = requests.Session()

        self.sol_price_usd = None
        self.airdrop_amount_usd = None
        self.airdrop_amount_neon = None

        self.last_update_pyth_mapping = None
        self.max_update_pyth_mapping_int = 60 * 60 # update once an hour


    def get_current_time(self):
        return datetime.now().timestamp()


    def try_update_pyth_mapping(self):
        current_time = self.get_current_time()
        if self.last_update_pyth_mapping is None or self.last_update_pyth_mapping - current_time > self.max_update_pyth_mapping_int:
            try:
                self.pyth_client.update_mapping(self.pyth_mapping_account)
                self.last_update_pyth_mapping = current_time
            except Exception as err:
                logger.warning(f'Failed to update pyth.network mapping account data: {err}')
                return False
        
        return True

    # helper function checking if given contract address is in whitelist
    def is_allowed_wrapper_contract(self, contract_addr):
        if self.wrapper_whitelist == 'ANY':
            return True
        return contract_addr in self.wrapper_whitelist


    # helper function checking if given 'create account' corresponds to 'create erc20 token account' instruction
    def check_create_instr(self, account_keys, create_acc, create_token_acc):
        # Must use the same Ethereum account
        if account_keys[create_acc['accounts'][1]] != account_keys[create_token_acc['accounts'][2]]:
            return False
        # Must use the same token program
        if account_keys[create_acc['accounts'][5]] != account_keys[create_token_acc['accounts'][6]]:
            return False
        # Token program must be system token program
        if account_keys[create_acc['accounts'][5]] != 'TokenkegQfeZyiNwAJbNbGKPFXCWuBvf9Ss623VQ5DA':
            return False
        # CreateERC20TokenAccount instruction must use ERC20-wrapper from whitelist
        if not self.is_allowed_wrapper_contract(account_keys[create_token_acc['accounts'][3]]):
            return False
        return True


    # helper function checking if given 'create erc20 token account' corresponds to 'token transfer' instruction
    def check_transfer(self, account_keys, create_token_acc, token_transfer) -> bool:
        return account_keys[create_token_acc['accounts'][1]] == account_keys[token_transfer['accounts'][1]]


    def airdrop_to(self, eth_address, airdrop_galans):
        logger.info(f"Airdrop {airdrop_galans} Galans to address: {eth_address}")
        json_data = { 'wallet': eth_address, 'amount': airdrop_galans }
        resp = self.session.post(self.faucet_url + '/request_neon_in_galans', json = json_data)
        if not resp.ok:
            logger.warning(f'Failed to airdrop: {resp.status_code}')
            return False

        return True


    def process_trx_airdropper_mode(self, trx):
        if check_error(trx):
            return

        # helper function finding all instructions that satisfies predicate
        def find_instructions(trx, predicate):
            return [instr for instr in trx['transaction']['message']['instructions'] if predicate(instr)]

        account_keys = trx["transaction"]["message"]["accountKeys"]

        # Finding instructions specific for airdrop.
        # Airdrop triggers on sequence:
        # neon.CreateAccount -> neon.CreateERC20TokenAccount -> spl.Transfer (maybe shuffled)
        # First: select all instructions that can form such chains
        predicate = lambda instr: account_keys[instr['programIdIndex']] == self.evm_loader_id \
                                  and base58.b58decode(instr['data'])[0] == 0x02
        create_acc_list = find_instructions(trx, predicate)

        predicate = lambda  instr: account_keys[instr['programIdIndex']] == self.evm_loader_id \
                                   and base58.b58decode(instr['data'])[0] == 0x0f
        create_token_acc_list = find_instructions(trx, predicate)

        predicate = lambda instr: account_keys[instr['programIdIndex']] == 'TokenkegQfeZyiNwAJbNbGKPFXCWuBvf9Ss623VQ5DA' \
                                  and base58.b58decode(instr['data'])[0] == 0x03
        token_transfer_list = find_instructions(trx, predicate)

        # Second: Find exact chains of instructions in sets created previously
        for create_acc in create_acc_list:
            for create_token_acc in create_token_acc_list:
                if not self.check_create_instr(account_keys, create_acc, create_token_acc):
                    continue
                for token_transfer in token_transfer_list:
                    if not self.check_transfer(account_keys, create_token_acc, token_transfer):
                        continue
                    self.schedule_airdrop(create_acc)


    def get_sol_usd_price(self):
        should_reload = self.always_reload_price
        if not should_reload:
            if self.recent_price == None or self.recent_price['valid_slot'] < self.current_slot:
                should_reload = True

        if should_reload:
            try:
                self.recent_price = self.pyth_client.get_price('SOL/USD')
            except Exception as err:
                logger.warning(f'Exception occured when reading price: {err}')
                return None

        return self.recent_price


    def get_airdrop_amount_galans(self):
        self.sol_price_usd = self.get_sol_usd_price()
        if self.sol_price_usd is None:
            logger.warning("Failed to get SOL/USD price")
            return None

        logger.info(f"NEON price: ${NEON_PRICE_USD}")
        logger.info(f"Price valid slot: {self.sol_price_usd['valid_slot']}")
        logger.info(f"Price confidence interval: ${self.sol_price_usd['conf']}")
        logger.info(f"SOL/USD = ${self.sol_price_usd['price']}")
        if self.sol_price_usd['conf'] / self.sol_price_usd['price'] > self.max_conf:
            logger.warning(f"Confidence interval too large. Airdrops will deferred.")
            return None

        self.airdrop_amount_usd = AIRDROP_AMOUNT_SOL * self.sol_price_usd['price']
        self.airdrop_amount_neon = self.airdrop_amount_usd / NEON_PRICE_USD
        logger.info(f"Airdrop amount: ${self.airdrop_amount_usd} ({self.airdrop_amount_neon} NEONs)\n")
        return int(self.airdrop_amount_neon * pow(Decimal(10), self.neon_decimals))


    def schedule_airdrop(self, create_acc):
        eth_address = "0x" + bytearray(base58.b58decode(create_acc['data'])[20:][:20]).hex()
        if self.airdrop_ready.is_airdrop_ready(eth_address) or eth_address in self.airdrop_scheduled:
            # Target account already supplied with airdrop or airdrop already scheduled
            return
        logger.info(f'Scheduling airdrop for {eth_address}')
        self.airdrop_scheduled[eth_address] = { 'scheduled': self.get_current_time() }


    def process_scheduled_trxs(self):
        # Pyth.network mapping account was never updated 
        if not self.try_update_pyth_mapping() and self.last_update_pyth_mapping is None:
            self.failed_attempts.airdrop_failed('ALL', 'mapping is empty')
            return

        airdrop_galans = self.get_airdrop_amount_galans()
        if airdrop_galans is None:
            logger.warning('Failed to estimate airdrop amount. Defer scheduled airdrops.')
            self.failed_attempts.airdrop_failed('ALL', 'fail to estimate amount')
            return

        success_addresses = set()
        for eth_address, sched_info in self.airdrop_scheduled.items():
            if not self.airdrop_to(eth_address, airdrop_galans):
                self.failed_attempts.airdrop_failed(str(eth_address), 'airdrop failed')
                continue
            success_addresses.add(eth_address)
            self.airdrop_ready.register_airdrop(eth_address,
                                                { 
                                                    'amount': airdrop_galans, 
                                                    'scheduled': sched_info['scheduled']
                                                })

        for eth_address in success_addresses:
            del self.airdrop_scheduled[eth_address]


    def process_functions(self):
        """
        Overrides IndexerBase.process_functions
        """
        IndexerBase.process_functions(self)
        logger.debug("Process receipts")
        self.process_receipts()
        self.process_scheduled_trxs()


    def process_receipts(self):
        max_slot = 0
        for slot, _, trx in self.transaction_receipts.get_trxs(self.latest_processed_slot):
            max_slot = max(max_slot, slot)
            if trx['transaction']['message']['instructions'] is not None:
                self.process_trx_airdropper_mode(trx)
        self.latest_processed_slot = max(self.latest_processed_slot, max_slot)
        self._constants['latest_processed_slot'] = self.latest_processed_slot


def run_airdropper(solana_url,
                   evm_loader_id,
                   pyth_mapping_account: PublicKey,
                   faucet_url,
                   wrapper_whitelist = 'ANY',
                   log_level = 'INFO',
                   neon_decimals = 9,
                   start_slot = 0,
                   pp_solana_url = None,
                   max_conf = 0.1):
    logging.basicConfig(format='%(asctime)s - pid:%(process)d [%(levelname)-.1s] %(funcName)s:%(lineno)d - %(message)s')
    logger.setLevel(logging.DEBUG)
    logger.info(f"""Running indexer with params:
        solana_url: {solana_url},
        evm_loader_id: {evm_loader_id},
        pyth.network mapping account: {pyth_mapping_account},
        log_level: {log_level},
        faucet_url: {faucet_url},
        wrapper_whitelist: {wrapper_whitelist},
        NEON decimals: {neon_decimals},
        Start slot: {start_slot},
        Price provider solana: {pp_solana_url},
        Max confidence interval: {max_conf}""")

    airdropper = Airdropper(solana_url,
                            evm_loader_id,
                            pyth_mapping_account,
                            faucet_url,
                            wrapper_whitelist,
                            log_level,
                            neon_decimals,
                            start_slot,
                            pp_solana_url,
                            max_conf)
    airdropper.run()<|MERGE_RESOLUTION|>--- conflicted
+++ resolved
@@ -1,7 +1,4 @@
-<<<<<<< HEAD
 from calendar import c
-=======
->>>>>>> a52737d3
 from solana.publickey import PublicKey
 from proxy.indexer.indexer_base import IndexerBase, logger
 from proxy.indexer.pythnetwork import PythNetworkClient
@@ -11,10 +8,7 @@
 import logging
 from datetime import datetime
 from decimal import Decimal
-<<<<<<< HEAD
 import psycopg2
-=======
->>>>>>> a52737d3
 import os
 
 try:
@@ -28,7 +22,6 @@
 AIRDROP_AMOUNT_SOL = ACCOUNT_CREATION_PRICE_SOL / 2
 NEON_PRICE_USD = Decimal('0.25')
 
-<<<<<<< HEAD
 POSTGRES_DB = os.environ.get("POSTGRES_DB", "neon-db")
 POSTGRES_USER = os.environ.get("POSTGRES_USER", "neon-proxy")
 POSTGRES_PASSWORD = os.environ.get("POSTGRES_PASSWORD", "neon-proxy-pass")
@@ -99,9 +92,7 @@
         cur.execute(f"SELECT 1 FROM airdrop_ready WHERE eth_address = '{eth_address}'")
         return cur.fetchone() is not None
 
-=======
 FINALIZED = os.environ.get('FINALIZED', 'finalized')
->>>>>>> a52737d3
 
 class Airdropper(IndexerBase):
     def __init__(self,
@@ -161,7 +152,6 @@
         self.sol_price_usd = None
         self.airdrop_amount_usd = None
         self.airdrop_amount_neon = None
-
         self.last_update_pyth_mapping = None
         self.max_update_pyth_mapping_int = 60 * 60 # update once an hour
 
