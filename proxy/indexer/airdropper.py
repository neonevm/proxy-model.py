--- conflicted
+++ resolved
@@ -171,33 +171,12 @@
         faucet_url: {faucet_url},
         wrapper_whitelist: {wrapper_whitelist},
         NEON decimals: {neon_decimals}""")
+        airdrop_amount: {airdrop_amount}""")
 
     airdropper = Airdropper(solana_url,
                             evm_loader_id,
                             faucet_url,
                             wrapper_whitelist,
-<<<<<<< HEAD
                             log_level,
                             neon_decimals)
-    airdropper.run()
-
-
-if __name__ == "__main__":
-    solana_url = os.environ.get('SOLANA_URL', 'http://localhost:8899')
-    evm_loader_id = os.environ.get('EVM_LOADER_ID', '53DfF883gyixYNXnM7s5xhdeyV8mVk9T4i2hGV9vG9io')
-    faucet_url = os.environ.get('FAUCET_URL', 'http://localhost:3333')
-    wrapper_whitelist = os.environ.get('INDEXER_ERC20_WRAPPER_WHITELIST', '').split(',')
-    log_level = os.environ.get('LOG_LEVEL', 'INFO')
-    neon_decimals = int(os.environ.get('NEON_TOKEN_MINT_DECIMALS', '9'))
-
-    run_airdropper(solana_url,
-                   evm_loader_id,
-                   faucet_url,
-                   wrapper_whitelist,
-                   log_level,
-                   neon_decimals)
-=======
-                            airdrop_amount,
-                            log_level)
-    airdropper.run()
->>>>>>> 50bc6bac
+    airdropper.run()