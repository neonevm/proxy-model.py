--- conflicted
+++ resolved
@@ -7,11 +7,8 @@
 import logging
 from datetime import datetime
 from decimal import Decimal
-<<<<<<< HEAD
+import os
 from logged_groups import logged_group
-=======
-import os
->>>>>>> a52737d3
 
 try:
     from utils import check_error
@@ -24,13 +21,10 @@
 AIRDROP_AMOUNT_SOL = ACCOUNT_CREATION_PRICE_SOL / 2
 NEON_PRICE_USD = Decimal('0.25')
 
-<<<<<<< HEAD
+FINALIZED = os.environ.get('FINALIZED', 'finalized')
+
 
 @logged_group("Airdropper")
-=======
-FINALIZED = os.environ.get('FINALIZED', 'finalized')
-
->>>>>>> a52737d3
 class Airdropper(IndexerBase):
     def __init__(self,
                  solana_url,
@@ -42,31 +36,25 @@
                  start_slot = 0,
                  pp_solana_url = None,
                  max_conf = 0.1): # maximum confidence interval deviation related to price
-<<<<<<< HEAD
-        IndexerBase.__init__(self, solana_url, evm_loader_id, start_slot)
-        self.latest_processed_slot = 0
-=======
         self._constants = SQLDict(tablename="constants")
         if start_slot == 'CONTINUE':
-            logger.info('Trying to use latest processed slot from previous run')
+            self.info('Trying to use latest processed slot from previous run')
             start_slot = self._constants.get('latest_processed_slot', 0)
         elif start_slot == 'LATEST':
-            logger.info('Airdropper will start at latest blockchain slot')
+            self.info('Airdropper will start at latest blockchain slot')
             client = SolanaClient(solana_url)
             start_slot = client.get_slot(commitment=FINALIZED)["result"]
         else:
             try:
                 start_slot = int(start_slot)
             except Exception as err:
-                logger.warning(f'''Unsupported value for start_slot: {start_slot}. 
+                self.warning(f'''Unsupported value for start_slot: {start_slot}.
                 Must be either integer value or one of [CONTINUE,LATEST]''')
                 raise
-        logger.info(f'Start slot is {start_slot}')
-
-
-        IndexerBase.__init__(self, solana_url, evm_loader_id, log_level, start_slot)
+        self.info(f'Start slot is {start_slot}')
+
+        IndexerBase.__init__(self, solana_url, evm_loader_id, start_slot)
         self.latest_processed_slot = start_slot
->>>>>>> a52737d3
 
         # collection of eth-address-to-create-accout-trx mappings
         # for every addresses that was already funded with airdrop
