from web3 import eth
import psycopg2
from proxy.indexer.indexer_base import IndexerBase, logger
from proxy.indexer.price_provider import PriceProvider
import requests
import base58
import os
import logging
from datetime import date, datetime
from decimal import Decimal

try:
    from utils import check_error
    from sql_dict import SQLDict
except ImportError:
    from .utils import check_error
    from .sql_dict import SQLDict

ACCOUNT_CREATION_PRICE_SOL = Decimal('0.00472692')
AIRDROP_AMOUNT_SOL = ACCOUNT_CREATION_PRICE_SOL / 2
NEON_PRICE_USD = Decimal('0.25')

POSTGRES_DB = os.environ.get("POSTGRES_DB", "neon-db")
POSTGRES_USER = os.environ.get("POSTGRES_USER", "neon-proxy")
POSTGRES_PASSWORD = os.environ.get("POSTGRES_PASSWORD", "neon-proxy-pass")
POSTGRES_HOST = os.environ.get("POSTGRES_HOST", "localhost")

class AirdropReadySet:
    def __init__(self) -> None:
        self.conn = psycopg2.connect(
            dbname=POSTGRES_DB,
            user=POSTGRES_USER,
            password=POSTGRES_PASSWORD,
            host=POSTGRES_HOST
        )
        self.conn.set_isolation_level(psycopg2.extensions.ISOLATION_LEVEL_AUTOCOMMIT)
        cur = self.conn.cursor()
        cur.execute('''
        CREATE TABLE IF NOT EXISTS
        airdrop_ready (
            eth_address     TEXT UNIQUE,
            scheduled_ts    BIGINT,
            finished_ts     BIGINT,
            duration        INTEGER,
            amount_galans   INTEGER
        )
        ''')

    def register_airdrop(self, eth_address: str, airdrop_info: dict):
        finished = int(datetime.now().timestamp())
        duration = finished - airdrop_info['scheduled'];
        cur = self.conn.cursor()
        cur.execute(f'''
        INSERT INTO airdrop_ready (eth_address, scheduled_ts, finished_ts, duration, amount_galans)
        VALUES ('{eth_address}', {airdrop_info['scheduled']}, {finished}, {duration}, {airdrop_info['amount']})
        ''')

    def is_airdrop_ready(self, eth_address):
        cur = self.conn.cursor()
        cur.execute(f"SELECT 1 FROM airdrop_ready WHERE eth_address = '{eth_address}'")
        return cur.fetchone() is not None


class Airdropper(IndexerBase):
    def __init__(self,
                 solana_url,
                 evm_loader_id,
                 faucet_url = '',
                 wrapper_whitelist = 'ANY',
                 log_level = 'INFO',
                 price_upd_interval=60,
                 neon_decimals = 9,
                 start_slot = 0,
                 pp_solana_url = None,
                 sol_usd_price_acc = None,
                 max_conf = 0.1): # maximum confidence interval deviation related to price
        IndexerBase.__init__(self, solana_url, evm_loader_id, log_level, start_slot)
        self.latest_processed_slot = 0

        # collection of eth-address-to-create-accout-trx mappings
        # for every addresses that was already funded with airdrop
        self.airdrop_ready = AirdropReadySet()
        self.airdrop_scheduled = SQLDict(tablename="airdrop_scheduled")
        self.wrapper_whitelist = wrapper_whitelist
        self.faucet_url = faucet_url

        # Configure price provider
        if pp_solana_url is None:
            pp_solana_url = solana_url

        price_accounts = {}
        if sol_usd_price_acc is not None:
            price_accounts['SOL/USD'] = sol_usd_price_acc

        self.price_provider = PriceProvider(pp_solana_url,
                                            price_upd_interval, # seconds
                                            price_accounts)
        self.neon_decimals = neon_decimals
        self.max_conf = Decimal(max_conf)
        self.session = requests.Session()

        self.sol_price_usd = None
        self.airdrop_amount_usd = None
        self.airdrop_amount_neon = None


    # helper function checking if given contract address is in whitelist
    def is_allowed_wrapper_contract(self, contract_addr):
        if self.wrapper_whitelist == 'ANY':
            return True
        return contract_addr in self.wrapper_whitelist


    # helper function checking if given 'create account' corresponds to 'create erc20 token account' instruction
    def check_create_instr(self, account_keys, create_acc, create_token_acc):
        # Must use the same Ethereum account
        if account_keys[create_acc['accounts'][1]] != account_keys[create_token_acc['accounts'][2]]:
            return False
        # Must use the same token program
        if account_keys[create_acc['accounts'][5]] != account_keys[create_token_acc['accounts'][6]]:
            return False
        # Token program must be system token program
        if account_keys[create_acc['accounts'][5]] != 'TokenkegQfeZyiNwAJbNbGKPFXCWuBvf9Ss623VQ5DA':
            return False
        # CreateERC20TokenAccount instruction must use ERC20-wrapper from whitelist
        if not self.is_allowed_wrapper_contract(account_keys[create_token_acc['accounts'][3]]):
            return False
        return True


    # helper function checking if given 'create erc20 token account' corresponds to 'token transfer' instruction
    def check_transfer(self, account_keys, create_token_acc, token_transfer) -> bool:
        return account_keys[create_token_acc['accounts'][1]] == account_keys[token_transfer['accounts'][1]]


    def airdrop_to(self, eth_address, airdrop_galans):
        logger.info(f"Airdrop {airdrop_galans} Galans to address: {eth_address}")
        json_data = { 'wallet': eth_address, 'amount': airdrop_galans }
        resp = self.session.post(self.faucet_url + '/request_neon_in_galans', json = json_data)
        if not resp.ok:
            logger.warning(f'Failed to airdrop: {resp.status_code}')
            return False

        return True


    def process_trx_airdropper_mode(self, trx):
        if check_error(trx):
            return

        # helper function finding all instructions that satisfies predicate
        def find_instructions(trx, predicate):
            return [instr for instr in trx['transaction']['message']['instructions'] if predicate(instr)]

        account_keys = trx["transaction"]["message"]["accountKeys"]

        # Finding instructions specific for airdrop.
        # Airdrop triggers on sequence:
        # neon.CreateAccount -> neon.CreateERC20TokenAccount -> spl.Transfer (maybe shuffled)
        # First: select all instructions that can form such chains
        predicate = lambda instr: account_keys[instr['programIdIndex']] == self.evm_loader_id \
                                  and base58.b58decode(instr['data'])[0] == 0x02
        create_acc_list = find_instructions(trx, predicate)

        predicate = lambda  instr: account_keys[instr['programIdIndex']] == self.evm_loader_id \
                                   and base58.b58decode(instr['data'])[0] == 0x0f
        create_token_acc_list = find_instructions(trx, predicate)

        predicate = lambda instr: account_keys[instr['programIdIndex']] == 'TokenkegQfeZyiNwAJbNbGKPFXCWuBvf9Ss623VQ5DA' \
                                  and base58.b58decode(instr['data'])[0] == 0x03
        token_transfer_list = find_instructions(trx, predicate)

        # Second: Find exact chains of instructions in sets created previously
        for create_acc in create_acc_list:
            for create_token_acc in create_token_acc_list:
                if not self.check_create_instr(account_keys, create_acc, create_token_acc):
                    continue
                for token_transfer in token_transfer_list:
                    if not self.check_transfer(account_keys, create_token_acc, token_transfer):
                        continue
                    self.schedule_airdrop(create_acc)


    def get_airdrop_amount_galans(self):
        new_sol_price_usd = self.price_provider.get_price('SOL/USD')
        if new_sol_price_usd is None:
            logger.warning("Failed to get SOL/USD price")
            return None

        if new_sol_price_usd != self.sol_price_usd:
            self.sol_price_usd = new_sol_price_usd
            logger.info(f"NEON price: ${NEON_PRICE_USD}")
            logger.info(f"Price valid slot: {self.sol_price_usd['valid_slot']}")
            logger.info(f"Price confidence interval: ${self.sol_price_usd['conf']}")
            logger.info(f"SOL/USD = ${self.sol_price_usd['price']}")
            if self.sol_price_usd['conf'] / self.sol_price_usd['price'] > self.max_conf:
                logger.warning(f"Confidence interval too large. Airdrops will deferred.")
                return None

            self.airdrop_amount_usd = AIRDROP_AMOUNT_SOL * self.sol_price_usd['price']
            self.airdrop_amount_neon = self.airdrop_amount_usd / NEON_PRICE_USD
            logger.info(f"Airdrop amount: ${self.airdrop_amount_usd} ({self.airdrop_amount_neon} NEONs)\n")

        return int(self.airdrop_amount_neon * pow(Decimal(10), self.neon_decimals))


    def schedule_airdrop(self, create_acc):
        eth_address = "0x" + bytearray(base58.b58decode(create_acc['data'])[20:][:20]).hex()
<<<<<<< HEAD
        if self.airdrop_ready.is_airdrop_ready(eth_address):  # Target account already supplied with airdrop
=======
        if eth_address in self.airdrop_ready or eth_address in self.airdrop_scheduled:
            # Target account already supplied with airdrop or airdrop already scheduled
>>>>>>> d9c2b26b
            return
        logger.info(f'Scheduling airdrop for {eth_address}')
        self.airdrop_scheduled[eth_address] = { 'scheduled': datetime.now().timestamp() }


    def process_scheduled_trxs(self):
        airdrop_galans = self.get_airdrop_amount_galans()
        if airdrop_galans is None:
            logger.warning('Failed to estimate airdrop amount. Defer scheduled airdrops.')
            return

        success_addresses = set()
        for eth_address, sched_info in self.airdrop_scheduled.items():
            if not self.airdrop_to(eth_address, airdrop_galans):
                continue
            success_addresses.add(eth_address)
            self.airdrop_ready.register_airdrop(eth_address,
                                                { 
                                                    'amount': airdrop_galans, 
                                                    'scheduled': sched_info['scheduled']
                                                })

        for eth_address in success_addresses:
            del self.airdrop_scheduled[eth_address]


    def process_functions(self):
        """
        Overrides IndexerBase.process_functions
        """
        IndexerBase.process_functions(self)
        logger.debug("Process receipts")
        self.process_receipts()
        self.process_scheduled_trxs()


    def process_receipts(self):
        max_slot = 0
        for slot, _, trx in self.transaction_receipts.get_trxs(self.latest_processed_slot, reverse=True):
            max_slot = max(max_slot, slot)
            if trx['transaction']['message']['instructions'] is not None:
                self.process_trx_airdropper_mode(trx)
        self.latest_processed_slot = max(self.latest_processed_slot, max_slot)


def run_airdropper(solana_url,
                   evm_loader_id,
                   faucet_url = '',
                   wrapper_whitelist = 'ANY',
                   log_level = 'INFO',
                   price_update_interval = 60,
                   neon_decimals = 9,
                   start_slot = 0,
                   pp_solana_url = None,
                   sol_usd_price_acc = None,
                   max_conf = 0.1):
    logging.basicConfig(format='%(asctime)s - pid:%(process)d [%(levelname)-.1s] %(funcName)s:%(lineno)d - %(message)s')
    logger.setLevel(logging.DEBUG)
    logger.info(f"""Running indexer with params:
        solana_url: {solana_url},
        evm_loader_id: {evm_loader_id},
        log_level: {log_level},
        faucet_url: {faucet_url},
        wrapper_whitelist: {wrapper_whitelist},
        price update interval: {price_update_interval},
        NEON decimals: {neon_decimals},
        Start slot: {start_slot},
        Price provider solana: {pp_solana_url},
        SOL/USD price account: {sol_usd_price_acc},
        Max confidence interval: {max_conf}""")

    airdropper = Airdropper(solana_url,
                            evm_loader_id,
                            faucet_url,
                            wrapper_whitelist,
                            log_level,
                            price_update_interval,
                            neon_decimals,
                            start_slot,
                            pp_solana_url,
                            sol_usd_price_acc,
                            max_conf)
    airdropper.run()<|MERGE_RESOLUTION|>--- conflicted
+++ resolved
@@ -206,12 +206,8 @@
 
     def schedule_airdrop(self, create_acc):
         eth_address = "0x" + bytearray(base58.b58decode(create_acc['data'])[20:][:20]).hex()
-<<<<<<< HEAD
-        if self.airdrop_ready.is_airdrop_ready(eth_address):  # Target account already supplied with airdrop
-=======
-        if eth_address in self.airdrop_ready or eth_address in self.airdrop_scheduled:
+        if self.airdrop_ready.is_airdrop_ready(eth_address) or eth_address in self.airdrop_scheduled:
             # Target account already supplied with airdrop or airdrop already scheduled
->>>>>>> d9c2b26b
             return
         logger.info(f'Scheduling airdrop for {eth_address}')
         self.airdrop_scheduled[eth_address] = { 'scheduled': datetime.now().timestamp() }
