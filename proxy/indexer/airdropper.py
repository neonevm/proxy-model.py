from calendar import c
from solana.publickey import PublicKey
from proxy.indexer.indexer_base import IndexerBase
from proxy.indexer.pythnetwork import PythNetworkClient
from solana.rpc.api import Client as SolanaClient
import requests
import base58
from datetime import datetime
from decimal import Decimal
import psycopg2
import os
from logged_groups import logged_group

try:
    from utils import check_error
    from sql_dict import SQLDict
except ImportError:
    from .utils import check_error
    from .sql_dict import SQLDict

ACCOUNT_CREATION_PRICE_SOL = Decimal('0.00472692')
AIRDROP_AMOUNT_SOL = ACCOUNT_CREATION_PRICE_SOL / 2
NEON_PRICE_USD = Decimal('0.25')

POSTGRES_DB = os.environ.get("POSTGRES_DB", "neon-db")
POSTGRES_USER = os.environ.get("POSTGRES_USER", "neon-proxy")
POSTGRES_PASSWORD = os.environ.get("POSTGRES_PASSWORD", "neon-proxy-pass")
POSTGRES_HOST = os.environ.get("POSTGRES_HOST", "localhost")


class FailedAttempts:
    def __init__(self) -> None:
        self.conn = psycopg2.connect(
            dbname=POSTGRES_DB,
            user=POSTGRES_USER,
            password=POSTGRES_PASSWORD,
            host=POSTGRES_HOST
        )
        self.conn.set_isolation_level(psycopg2.extensions.ISOLATION_LEVEL_AUTOCOMMIT)
        cur = self.conn.cursor()
        cur.execute('''
        CREATE TABLE IF NOT EXISTS
        failed_airdrop_attempts (
            attempt_time    BIGINT,
            eth_address     TEXT,
            reason          TEXT
        );

        CREATE INDEX IF NOT EXISTS failed_attempt_time_idx ON failed_airdrop_attempts (attempt_time);
        ''')

    def airdrop_failed(self, eth_address, reason):
        cur = self.conn.cursor()
        cur.execute(f'''
        INSERT INTO failed_airdrop_attempts (attempt_time, eth_address, reason)
        VALUES ({datetime.now().timestamp()}, '{eth_address}', '{reason}')
        ''')


class AirdropReadySet:
    def __init__(self) -> None:
        self.conn = psycopg2.connect(
            dbname=POSTGRES_DB,
            user=POSTGRES_USER,
            password=POSTGRES_PASSWORD,
            host=POSTGRES_HOST
        )
        self.conn.set_isolation_level(psycopg2.extensions.ISOLATION_LEVEL_AUTOCOMMIT)
        cur = self.conn.cursor()
        cur.execute('''
        CREATE TABLE IF NOT EXISTS
        airdrop_ready (
            eth_address     TEXT UNIQUE,
            scheduled_ts    BIGINT,
            finished_ts     BIGINT,
            duration        INTEGER,
            amount_galans   INTEGER
        )
        ''')

    def register_airdrop(self, eth_address: str, airdrop_info: dict):
        finished = int(datetime.now().timestamp())
        duration = finished - airdrop_info['scheduled']
        cur = self.conn.cursor()
        cur.execute(f'''
        INSERT INTO airdrop_ready (eth_address, scheduled_ts, finished_ts, duration, amount_galans)
        VALUES ('{eth_address}', {airdrop_info['scheduled']}, {finished}, {duration}, {airdrop_info['amount']})
        ''')

    def is_airdrop_ready(self, eth_address):
        cur = self.conn.cursor()
        cur.execute(f"SELECT 1 FROM airdrop_ready WHERE eth_address = '{eth_address}'")
        return cur.fetchone() is not None

FINALIZED = os.environ.get('FINALIZED', 'finalized')


@logged_group("neon.airdropper")
class Airdropper(IndexerBase):
    def __init__(self,
                 solana_url,
                 evm_loader_id,
                 pyth_mapping_account: PublicKey,
                 faucet_url = '',
                 wrapper_whitelist = 'ANY',
                 neon_decimals = 9,
                 start_slot = 0,
                 pp_solana_url = None,
                 max_conf = 0.1): # maximum confidence interval deviation related to price
        self._constants = SQLDict(tablename="constants")
        if start_slot == 'CONTINUE':
            self.info('Trying to use latest processed slot from previous run')
            start_slot = self._constants.get('latest_processed_slot', 0)
        elif start_slot == 'LATEST':
            self.info('Airdropper will start at latest blockchain slot')
            client = SolanaClient(solana_url)
            start_slot = client.get_slot(commitment=FINALIZED)["result"]
        else:
            try:
                start_slot = int(start_slot)
            except Exception as err:
                self.warning(f'''Unsupported value for start_slot: {start_slot}.
                Must be either integer value or one of [CONTINUE,LATEST]''')
                raise
        self.info(f'Start slot is {start_slot}')

        IndexerBase.__init__(self, solana_url, evm_loader_id, start_slot)
        self.latest_processed_slot = start_slot

        # collection of eth-address-to-create-accout-trx mappings
        # for every addresses that was already funded with airdrop
        self.airdrop_ready = AirdropReadySet()
        self.failed_attempts = FailedAttempts()
        self.airdrop_scheduled = SQLDict(tablename="airdrop_scheduled")
        self.wrapper_whitelist = wrapper_whitelist
        self.faucet_url = faucet_url
        self.recent_price = None

        # Configure price provider
        if pp_solana_url is None:
            pp_solana_url = solana_url

        # It is possible to use different networks to obtain SOL price
        # but there will be different slot numbers so price should be updated every time
        self.always_reload_price = (pp_solana_url != solana_url)
        self.pyth_mapping_account = pyth_mapping_account
        self.pyth_client = PythNetworkClient(SolanaClient(pp_solana_url))
        self.neon_decimals = neon_decimals
        self.max_conf = Decimal(max_conf)
        self.session = requests.Session()

        self.sol_price_usd = None
        self.airdrop_amount_usd = None
        self.airdrop_amount_neon = None
        self.last_update_pyth_mapping = None
        self.max_update_pyth_mapping_int = 60 * 60 # update once an hour


    def get_current_time(self):
        return datetime.now().timestamp()


    def try_update_pyth_mapping(self):
        current_time = self.get_current_time()
        if self.last_update_pyth_mapping is None or self.last_update_pyth_mapping - current_time > self.max_update_pyth_mapping_int:
            try:
                self.pyth_client.update_mapping(self.pyth_mapping_account)
                self.last_update_pyth_mapping = current_time
            except Exception as err:
                self.warning(f'Failed to update pyth.network mapping account data: {err}')
                return False

        return True

    # helper function checking if given contract address is in whitelist
    def is_allowed_wrapper_contract(self, contract_addr):
        if self.wrapper_whitelist == 'ANY':
            return True
        return contract_addr in self.wrapper_whitelist


    # helper function checking if given 'create account' corresponds to 'create erc20 token account' instruction
    def check_create_instr(self, account_keys, create_acc, create_token_acc):
        # Must use the same Ethereum account
        if account_keys[create_acc['accounts'][1]] != account_keys[create_token_acc['accounts'][2]]:
            return False
        # Must use the same token program
        if account_keys[create_acc['accounts'][5]] != account_keys[create_token_acc['accounts'][6]]:
            return False
        # Token program must be system token program
        if account_keys[create_acc['accounts'][5]] != 'TokenkegQfeZyiNwAJbNbGKPFXCWuBvf9Ss623VQ5DA':
            return False
        # CreateERC20TokenAccount instruction must use ERC20-wrapper from whitelist
        if not self.is_allowed_wrapper_contract(account_keys[create_token_acc['accounts'][3]]):
            return False
        return True


    # helper function checking if given 'create erc20 token account' corresponds to 'token transfer' instruction
    def check_transfer(self, account_keys, create_token_acc, token_transfer) -> bool:
        return account_keys[create_token_acc['accounts'][1]] == account_keys[token_transfer['accounts'][1]]


    def airdrop_to(self, eth_address, airdrop_galans):
        self.info(f"Airdrop {airdrop_galans} Galans to address: {eth_address}")
        json_data = { 'wallet': eth_address, 'amount': airdrop_galans }
        resp = self.session.post(self.faucet_url + '/request_neon_in_galans', json = json_data)
        if not resp.ok:
            self.warning(f'Failed to airdrop: {resp.status_code}')
            return False

        return True


    def process_trx_airdropper_mode(self, trx):
        if check_error(trx):
            return

        # helper function finding all instructions that satisfies predicate
        def find_instructions(trx, predicate):
            return [instr for instr in trx['transaction']['message']['instructions'] if predicate(instr)]

        account_keys = trx["transaction"]["message"]["accountKeys"]

        # Finding instructions specific for airdrop.
        # Airdrop triggers on sequence:
        # neon.CreateAccount -> neon.CreateERC20TokenAccount -> spl.Transfer (maybe shuffled)
        # First: select all instructions that can form such chains
        predicate = lambda instr: account_keys[instr['programIdIndex']] == self.evm_loader_id \
                                  and base58.b58decode(instr['data'])[0] == 0x02
        create_acc_list = find_instructions(trx, predicate)

        predicate = lambda  instr: account_keys[instr['programIdIndex']] == self.evm_loader_id \
                                   and base58.b58decode(instr['data'])[0] == 0x0f
        create_token_acc_list = find_instructions(trx, predicate)

        predicate = lambda instr: account_keys[instr['programIdIndex']] == 'TokenkegQfeZyiNwAJbNbGKPFXCWuBvf9Ss623VQ5DA' \
                                  and base58.b58decode(instr['data'])[0] == 0x03
        token_transfer_list = find_instructions(trx, predicate)

        # Second: Find exact chains of instructions in sets created previously
        for create_acc in create_acc_list:
            for create_token_acc in create_token_acc_list:
                if not self.check_create_instr(account_keys, create_acc, create_token_acc):
                    continue
                for token_transfer in token_transfer_list:
                    if not self.check_transfer(account_keys, create_token_acc, token_transfer):
                        continue
                    self.schedule_airdrop(create_acc)


    def get_sol_usd_price(self):
        should_reload = self.always_reload_price
        if not should_reload:
            if self.recent_price == None or self.recent_price['valid_slot'] < self.current_slot:
                should_reload = True

        if should_reload:
            try:
                self.recent_price = self.pyth_client.get_price('SOL/USD')
            except Exception as err:
                self.warning(f'Exception occured when reading price: {err}')
                return None

        return self.recent_price

    def get_airdrop_amount_galans(self):
        self.sol_price_usd = self.get_sol_usd_price()
        if self.sol_price_usd is None:
            self.warning("Failed to get SOL/USD price")
            return None

        self.info(f"NEON price: ${NEON_PRICE_USD}")
        self.info(f"Price valid slot: {self.sol_price_usd['valid_slot']}")
        self.info(f"Price confidence interval: ${self.sol_price_usd['conf']}")
        self.info(f"SOL/USD = ${self.sol_price_usd['price']}")
        if self.sol_price_usd['conf'] / self.sol_price_usd['price'] > self.max_conf:
            self.warning(f"Confidence interval too large. Airdrops will deferred.")
            return None

        self.airdrop_amount_usd = AIRDROP_AMOUNT_SOL * self.sol_price_usd['price']
        self.airdrop_amount_neon = self.airdrop_amount_usd / NEON_PRICE_USD
        self.info(f"Airdrop amount: ${self.airdrop_amount_usd} ({self.airdrop_amount_neon} NEONs)\n")
        return int(self.airdrop_amount_neon * pow(Decimal(10), self.neon_decimals))


    def schedule_airdrop(self, create_acc):
        eth_address = "0x" + bytearray(base58.b58decode(create_acc['data'])[20:][:20]).hex()
        if self.airdrop_ready.is_airdrop_ready(eth_address) or eth_address in self.airdrop_scheduled:
            # Target account already supplied with airdrop or airdrop already scheduled
            return
<<<<<<< HEAD
        logger.info(f'Scheduling airdrop for {eth_address}')
        self.airdrop_scheduled[eth_address] = { 'scheduled': self.get_current_time() }
=======
        self.info(f'Scheduling airdrop for {eth_address}')
        self.airdrop_scheduled[eth_address] = { 'scheduled': datetime.now().timestamp() }
>>>>>>> 95a03b54


    def process_scheduled_trxs(self):
        # Pyth.network mapping account was never updated
        if not self.try_update_pyth_mapping() and self.last_update_pyth_mapping is None:
            self.failed_attempts.airdrop_failed('ALL', 'mapping is empty')
            return

        airdrop_galans = self.get_airdrop_amount_galans()
        if airdrop_galans is None:
<<<<<<< HEAD
            logger.warning('Failed to estimate airdrop amount. Defer scheduled airdrops.')
            self.failed_attempts.airdrop_failed('ALL', 'fail to estimate amount')
=======
            self.warning('Failed to estimate airdrop amount. Defer scheduled airdrops.')
>>>>>>> 95a03b54
            return

        success_addresses = set()
        for eth_address, sched_info in self.airdrop_scheduled.items():
            if not self.airdrop_to(eth_address, airdrop_galans):
                self.failed_attempts.airdrop_failed(str(eth_address), 'airdrop failed')
                continue
            success_addresses.add(eth_address)
<<<<<<< HEAD
            self.airdrop_ready.register_airdrop(eth_address,
                                                { 
                                                    'amount': airdrop_galans, 
                                                    'scheduled': sched_info['scheduled']
                                                })
=======
            self.airdrop_ready[eth_address] = { 'amount': airdrop_galans,
                                                'scheduled': sched_info['scheduled'],
                                                'finished': datetime.now().timestamp() }
>>>>>>> 95a03b54

        for eth_address in success_addresses:
            del self.airdrop_scheduled[eth_address]


    def process_functions(self):
        """
        Overrides IndexerBase.process_functions
        """
        IndexerBase.process_functions(self)
        self.debug("Process receipts")
        self.process_receipts()
        self.process_scheduled_trxs()


    def process_receipts(self):
        max_slot = 0
        for slot, _, trx in self.transaction_receipts.get_trxs(self.latest_processed_slot):
            max_slot = max(max_slot, slot)
            if trx['transaction']['message']['instructions'] is not None:
                self.process_trx_airdropper_mode(trx)
        self.latest_processed_slot = max(self.latest_processed_slot, max_slot)
        self._constants['latest_processed_slot'] = self.latest_processed_slot


@logged_group("neon.airdropper")
def run_airdropper(solana_url,
                   evm_loader_id,
                   pyth_mapping_account: PublicKey,
                   faucet_url,
                   wrapper_whitelist = 'ANY',
                   neon_decimals = 9,
                   start_slot = 0,
                   pp_solana_url = None,
                   max_conf = 0.1, *, logger):
    logger.info(f"""Running indexer with params:
        solana_url: {solana_url},
        evm_loader_id: {evm_loader_id},
        pyth.network mapping account: {pyth_mapping_account},
        faucet_url: {faucet_url},
        wrapper_whitelist: {wrapper_whitelist},
        NEON decimals: {neon_decimals},
        Start slot: {start_slot},
        Price provider solana: {pp_solana_url},
        Max confidence interval: {max_conf}""")

    airdropper = Airdropper(solana_url,
                            evm_loader_id,
                            pyth_mapping_account,
                            faucet_url,
                            wrapper_whitelist,
                            neon_decimals,
                            start_slot,
                            pp_solana_url,
                            max_conf)
    airdropper.run()<|MERGE_RESOLUTION|>--- conflicted
+++ resolved
@@ -289,13 +289,8 @@
         if self.airdrop_ready.is_airdrop_ready(eth_address) or eth_address in self.airdrop_scheduled:
             # Target account already supplied with airdrop or airdrop already scheduled
             return
-<<<<<<< HEAD
-        logger.info(f'Scheduling airdrop for {eth_address}')
+        self.info(f'Scheduling airdrop for {eth_address}')
         self.airdrop_scheduled[eth_address] = { 'scheduled': self.get_current_time() }
-=======
-        self.info(f'Scheduling airdrop for {eth_address}')
-        self.airdrop_scheduled[eth_address] = { 'scheduled': datetime.now().timestamp() }
->>>>>>> 95a03b54
 
 
     def process_scheduled_trxs(self):
@@ -306,12 +301,8 @@
 
         airdrop_galans = self.get_airdrop_amount_galans()
         if airdrop_galans is None:
-<<<<<<< HEAD
-            logger.warning('Failed to estimate airdrop amount. Defer scheduled airdrops.')
+            self.warning('Failed to estimate airdrop amount. Defer scheduled airdrops.')
             self.failed_attempts.airdrop_failed('ALL', 'fail to estimate amount')
-=======
-            self.warning('Failed to estimate airdrop amount. Defer scheduled airdrops.')
->>>>>>> 95a03b54
             return
 
         success_addresses = set()
@@ -320,17 +311,11 @@
                 self.failed_attempts.airdrop_failed(str(eth_address), 'airdrop failed')
                 continue
             success_addresses.add(eth_address)
-<<<<<<< HEAD
             self.airdrop_ready.register_airdrop(eth_address,
                                                 { 
                                                     'amount': airdrop_galans, 
                                                     'scheduled': sched_info['scheduled']
                                                 })
-=======
-            self.airdrop_ready[eth_address] = { 'amount': airdrop_galans,
-                                                'scheduled': sched_info['scheduled'],
-                                                'finished': datetime.now().timestamp() }
->>>>>>> 95a03b54
 
         for eth_address in success_addresses:
             del self.airdrop_scheduled[eth_address]
