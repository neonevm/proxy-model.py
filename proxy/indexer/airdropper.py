from proxy.indexer.indexer_base import IndexerBase
from proxy.indexer.price_provider import PriceProvider, mainnet_solana, mainnet_price_accounts
import os
import requests
import base58
import json
import logging
from logged_groups import logged_group

try:
    from utils import check_error
    from sql_dict import SQLDict
except ImportError:
    from .utils import check_error
    from .sql_dict import SQLDict

ACCOUNT_CREATION_PRICE_SOL = 0.00472692
AIRDROP_AMOUNT_SOL = ACCOUNT_CREATION_PRICE_SOL / 2
NEON_PRICE_USD = 0.25


@logged_group("Indexer")
class Airdropper(IndexerBase):
    def __init__(self,
                 solana_url,
                 evm_loader_id,
                 faucet_url = '',
                 wrapper_whitelist = 'ANY',
                 log_level = 'INFO',
                 price_upd_interval=60,
                 neon_decimals = 9,
                 start_slot = 0):
        IndexerBase.__init__(self, solana_url, evm_loader_id, log_level, start_slot)

        self.setLevel(logging.DEBUG)
        self.info(f"""Running indexer with params:
                                                                            solana_url: {solana_url},
                                                                            evm_loader_id: {evm_loader_id},
                                                                            log_level: {log_level},
                                                                            faucet_url: {faucet_url},
                                                                            wrapper_whitelist: {wrapper_whitelist},
                                                                            price update interval: {price_upd_interval},
                                                                            NEON decimals: {neon_decimals}""")

        # collection of eth-address-to-create-accout-trx mappings
        # for every addresses that was already funded with airdrop
        self.airdrop_ready = SQLDict(tablename="airdrop_ready")
        self.wrapper_whitelist = wrapper_whitelist
        self.faucet_url = faucet_url

        # Price provider need pyth.network be deployed onto solana
        # so using mainnet solana for simplicity
        self.price_provider = PriceProvider(mainnet_solana,
                                            price_upd_interval, # seconds
                                            mainnet_price_accounts)
        self.neon_decimals = neon_decimals
        self.session = requests.Session()


    # helper function checking if given contract address is in whitelist
    def _is_allowed_wrapper_contract(self, contract_addr):
        if self.wrapper_whitelist == 'ANY':
            return True
        return contract_addr in self.wrapper_whitelist


    # helper function checking if given 'create account' corresponds to 'create erc20 token account' instruction
    def _check_create_instr(self, account_keys, create_acc, create_token_acc):
        # Must use the same Ethereum account
        if account_keys[create_acc['accounts'][1]] != account_keys[create_token_acc['accounts'][2]]:
            return False
        # Must use the same token program
        if account_keys[create_acc['accounts'][5]] != account_keys[create_token_acc['accounts'][6]]:
            return False
        # Token program must be system token program
        if account_keys[create_acc['accounts'][5]] != 'TokenkegQfeZyiNwAJbNbGKPFXCWuBvf9Ss623VQ5DA':
            return False
        # CreateERC20TokenAccount instruction must use ERC20-wrapper from whitelist
        if not self._is_allowed_wrapper_contract(account_keys[create_token_acc['accounts'][3]]):
            return False
        return True


    # helper function checking if given 'create erc20 token account' corresponds to 'token transfer' instruction
    def _check_transfer(self, account_keys, create_token_acc, token_transfer) -> bool:
        return account_keys[create_token_acc['accounts'][1]] == account_keys[token_transfer['accounts'][1]]


    def _airdrop_to(self, create_acc):
        eth_address = "0x" + bytearray(base58.b58decode(create_acc['data'])[20:][:20]).hex()
        if eth_address in self.airdrop_ready:  # transaction already processed
            return

        sol_price_usd = self.price_provider.get_price('SOL/USD')
        if sol_price_usd is None:
            self.warning("Failed to get SOL/USD price")
            return

        self.info(f'SOL/USD = ${sol_price_usd}')
        airdrop_amount_usd = AIRDROP_AMOUNT_SOL * sol_price_usd
        self.info(f"Airdrop amount: ${airdrop_amount_usd}")
        self.info(f"NEON price: ${NEON_PRICE_USD}")
        airdrop_amount_neon = airdrop_amount_usd / NEON_PRICE_USD
        self.info(f"Airdrop {airdrop_amount_neon} NEONs to address: {eth_address}")
        airdrop_galans = int(airdrop_amount_neon * pow(10, self.neon_decimals))

        json_data = { 'wallet': eth_address, 'amount': airdrop_galans }
        resp = self.session.post(self.faucet_url + '/request_neon_in_galans', json = json_data)
        if not resp.ok:
            self.warning(f'Failed to airdrop: {resp.status_code}')
            return

        self.airdrop_ready[eth_address] = create_acc


    def process_trx_airdropper_mode(self, trx):
        if check_error(trx):
            return

        # helper function finding all instructions that satisfies predicate
        def find_instructions(trx, predicate):
            return [instr for instr in trx['transaction']['message']['instructions'] if predicate(instr)]

        account_keys = trx["transaction"]["message"]["accountKeys"]

        # Finding instructions specific for airdrop.
        # Airdrop triggers on sequence:
        # neon.CreateAccount -> neon.CreateERC20TokenAccount -> spl.Transfer (maybe shuffled)
        # First: select all instructions that can form such chains
        predicate = lambda instr: account_keys[instr['programIdIndex']] == self.evm_loader_id \
                                  and base58.b58decode(instr['data'])[0] == 0x02
        create_acc_list = find_instructions(trx, predicate)

        predicate = lambda  instr: account_keys[instr['programIdIndex']] == self.evm_loader_id \
                                   and base58.b58decode(instr['data'])[0] == 0x0f
        create_token_acc_list = find_instructions(trx, predicate)

        predicate = lambda instr: account_keys[instr['programIdIndex']] == 'TokenkegQfeZyiNwAJbNbGKPFXCWuBvf9Ss623VQ5DA' \
                                  and base58.b58decode(instr['data'])[0] == 0x03
        token_transfer_list = find_instructions(trx, predicate)

        # Second: Find exact chains of instructions in sets created previously
        for create_acc in create_acc_list:
            for create_token_acc in create_token_acc_list:
                if not self._check_create_instr(account_keys, create_acc, create_token_acc):
                    continue
                for token_transfer in token_transfer_list:
                    if not self._check_transfer(account_keys, create_token_acc, token_transfer):
                        continue
                    self._airdrop_to(create_acc)


    def process_functions(self):
        IndexerBase.process_functions(self)
        self.debug("Process receipts")
        self.process_receipts()


    def process_receipts(self):
        counter = 0
        for signature in self.transaction_order:
            counter += 1
            if signature in self.transaction_receipts:
                trx = self.transaction_receipts[signature]
                if trx is None:
                    self.error("trx is None")
                    del self.transaction_receipts[signature]
                    continue
                if 'slot' not in trx:
                    self.debug("\n{}".format(json.dumps(trx, indent=4, sort_keys=True)))
                    exit()
                if trx['transaction']['message']['instructions'] is not None:
                    self.process_trx_airdropper_mode(trx)


def run_airdropper(solana_url,
                   evm_loader_id,
                   faucet_url = '',
                   wrapper_whitelist = 'ANY',
                   log_level = 'INFO',
                   price_update_interval = 60,
                   neon_decimals = 9,
                   start_slot = 0):
    logging.basicConfig(format='%(asctime)s - pid:%(process)d [%(levelname)-.1s] %(funcName)s:%(lineno)d - %(message)s')
<<<<<<< HEAD
=======
    logger.setLevel(logging.DEBUG)
    logger.info(f"""Running indexer with params:
        solana_url: {solana_url},
        evm_loader_id: {evm_loader_id},
        log_level: {log_level},
        faucet_url: {faucet_url},
        wrapper_whitelist: {wrapper_whitelist},
        price update interval: {price_update_interval},
        NEON decimals: {neon_decimals},
        Start slot: {start_slot}""")
>>>>>>> fe8a463f

    airdropper = Airdropper(solana_url,
                            evm_loader_id,
                            faucet_url,
                            wrapper_whitelist,
                            log_level,
                            price_update_interval,
                            neon_decimals,
                            start_slot)
    airdropper.run()<|MERGE_RESOLUTION|>--- conflicted
+++ resolved
@@ -31,16 +31,6 @@
                  neon_decimals = 9,
                  start_slot = 0):
         IndexerBase.__init__(self, solana_url, evm_loader_id, log_level, start_slot)
-
-        self.setLevel(logging.DEBUG)
-        self.info(f"""Running indexer with params:
-                                                                            solana_url: {solana_url},
-                                                                            evm_loader_id: {evm_loader_id},
-                                                                            log_level: {log_level},
-                                                                            faucet_url: {faucet_url},
-                                                                            wrapper_whitelist: {wrapper_whitelist},
-                                                                            price update interval: {price_upd_interval},
-                                                                            NEON decimals: {neon_decimals}""")
 
         # collection of eth-address-to-create-accout-trx mappings
         # for every addresses that was already funded with airdrop
@@ -172,7 +162,7 @@
                 if trx['transaction']['message']['instructions'] is not None:
                     self.process_trx_airdropper_mode(trx)
 
-
+@logged_group("Airdropper")
 def run_airdropper(solana_url,
                    evm_loader_id,
                    faucet_url = '',
@@ -180,11 +170,9 @@
                    log_level = 'INFO',
                    price_update_interval = 60,
                    neon_decimals = 9,
-                   start_slot = 0):
+                   start_slot = 0, *, logger):
     logging.basicConfig(format='%(asctime)s - pid:%(process)d [%(levelname)-.1s] %(funcName)s:%(lineno)d - %(message)s')
-<<<<<<< HEAD
-=======
-    logger.setLevel(logging.DEBUG)
+
     logger.info(f"""Running indexer with params:
         solana_url: {solana_url},
         evm_loader_id: {evm_loader_id},
@@ -194,8 +182,6 @@
         price update interval: {price_update_interval},
         NEON decimals: {neon_decimals},
         Start slot: {start_slot}""")
->>>>>>> fe8a463f
-
     airdropper = Airdropper(solana_url,
                             evm_loader_id,
                             faucet_url,
