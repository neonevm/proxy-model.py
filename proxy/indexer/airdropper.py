--- conflicted
+++ resolved
@@ -89,13 +89,7 @@
         resp = self.session.post(self.faucet_url + '/request_neon_in_galans', json = json_data)
         if not resp.ok:
             logger.warning(f'Failed to airdrop: {resp.status_code}')
-<<<<<<< HEAD
-            return False
-=======
-            return
-
-        self.airdrop_ready[eth_address] = create_acc
->>>>>>> 43f6e8ba
+            return False
 
         return True
 
@@ -186,17 +180,6 @@
         Overrides IndexerBase.process_functions
         """
         IndexerBase.process_functions(self)
-<<<<<<< HEAD
-        self._process_scheduled_trxs()
-
-
-    def handle_new_transactions(self, ordered_signs, receipts):
-        """
-        Overrides IndexerBase.handle_new_transactions
-        """
-        for signature in ordered_signs:
-            self._process_trx_airdropper_mode(receipts[signature]) 
-=======
         logger.debug("Process receipts")
         self.process_receipts()
 
@@ -208,7 +191,6 @@
             if trx['transaction']['message']['instructions'] is not None:
                 self.process_trx_airdropper_mode(trx)
         self.latest_processed_slot = max(self.latest_processed_slot, max_slot)
->>>>>>> 43f6e8ba
 
 
 def run_airdropper(solana_url,
