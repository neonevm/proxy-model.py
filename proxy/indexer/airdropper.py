<<<<<<< HEAD
from web3 import eth
import psycopg2
from proxy.indexer.indexer_base import IndexerBase, logger
from proxy.indexer.price_provider import PriceProvider
import requests
import base58
import os
import logging
from datetime import date, datetime
=======
from time import time
from solana.publickey import PublicKey
from proxy.indexer.indexer_base import IndexerBase, logger
from proxy.indexer.pythnetwork import PythNetworkClient
from solana.rpc.api import Client as SolanaClient
import requests
import base58
import logging
from datetime import datetime
>>>>>>> bec7cba0
from decimal import Decimal

try:
    from utils import check_error
    from sql_dict import SQLDict
except ImportError:
    from .utils import check_error
    from .sql_dict import SQLDict

ACCOUNT_CREATION_PRICE_SOL = Decimal('0.00472692')
AIRDROP_AMOUNT_SOL = ACCOUNT_CREATION_PRICE_SOL / 2
NEON_PRICE_USD = Decimal('0.25')

<<<<<<< HEAD
POSTGRES_DB = os.environ.get("POSTGRES_DB", "neon-db")
POSTGRES_USER = os.environ.get("POSTGRES_USER", "neon-proxy")
POSTGRES_PASSWORD = os.environ.get("POSTGRES_PASSWORD", "neon-proxy-pass")
POSTGRES_HOST = os.environ.get("POSTGRES_HOST", "localhost")

class AirdropReadySet:
    def __init__(self) -> None:
        self.conn = psycopg2.connect(
            dbname=POSTGRES_DB,
            user=POSTGRES_USER,
            password=POSTGRES_PASSWORD,
            host=POSTGRES_HOST
        )
        self.conn.set_isolation_level(psycopg2.extensions.ISOLATION_LEVEL_AUTOCOMMIT)
        cur = self.conn.cursor()
        cur.execute('''
        CREATE TABLE IF NOT EXISTS
        airdrop_ready (
            eth_address     TEXT UNIQUE,
            scheduled_ts    BIGINT,
            finished_ts     BIGINT,
            duration        INTEGER,
            amount_galans   INTEGER
        )
        ''')

    def register_airdrop(self, eth_address: str, airdrop_info: dict):
        finished = int(datetime.now().timestamp())
        duration = finished - airdrop_info['scheduled'];
        cur = self.conn.cursor()
        cur.execute(f'''
        INSERT INTO airdrop_ready (eth_address, scheduled_ts, finished_ts, duration, amount_galans)
        VALUES ('{eth_address}', {airdrop_info['scheduled']}, {finished}, {duration}, {airdrop_info['amount']})
        ''')

    def is_airdrop_ready(self, eth_address):
        cur = self.conn.cursor()
        cur.execute(f"SELECT 1 FROM airdrop_ready WHERE eth_address = '{eth_address}'")
        return cur.fetchone() is not None
=======
>>>>>>> bec7cba0


class Airdropper(IndexerBase):
    def __init__(self,
                 solana_url,
                 evm_loader_id,
                 pyth_mapping_account: PublicKey,
                 faucet_url = '',
                 wrapper_whitelist = 'ANY',
                 log_level = 'INFO',
                 neon_decimals = 9,
                 start_slot = 0,
                 pp_solana_url = None,
<<<<<<< HEAD
                 sol_usd_price_acc = None,
=======
>>>>>>> bec7cba0
                 max_conf = 0.1): # maximum confidence interval deviation related to price
        IndexerBase.__init__(self, solana_url, evm_loader_id, log_level, start_slot)
        self.latest_processed_slot = 0

        # collection of eth-address-to-create-accout-trx mappings
        # for every addresses that was already funded with airdrop
<<<<<<< HEAD
        self.airdrop_ready = AirdropReadySet()
=======
        self.airdrop_ready = SQLDict(tablename="airdrop_ready")
>>>>>>> bec7cba0
        self.airdrop_scheduled = SQLDict(tablename="airdrop_scheduled")
        self.wrapper_whitelist = wrapper_whitelist
        self.faucet_url = faucet_url
        self.recent_price = None

        # Configure price provider
        if pp_solana_url is None:
            pp_solana_url = solana_url

<<<<<<< HEAD
        # Configure price provider
        if pp_solana_url is None:
            pp_solana_url = solana_url

        price_accounts = {}
        if sol_usd_price_acc is not None:
            price_accounts['SOL/USD'] = sol_usd_price_acc

        self.price_provider = PriceProvider(pp_solana_url,
                                            price_upd_interval, # seconds
                                            price_accounts)
=======
        # It is possible to use different networks to obtain SOL price
        # but there will be different slot numbers so price should be updated every time
        self.always_reload_price = (pp_solana_url != solana_url)
        self.pyth_mapping_account = pyth_mapping_account
        self.pyth_client = PythNetworkClient(SolanaClient(pp_solana_url))
>>>>>>> bec7cba0
        self.neon_decimals = neon_decimals
        self.max_conf = Decimal(max_conf)
        self.session = requests.Session()

        self.sol_price_usd = None
        self.airdrop_amount_usd = None
        self.airdrop_amount_neon = None
<<<<<<< HEAD

=======
        self.last_update_pyth_mapping = None
        self.max_update_pyth_mapping_int = 60 * 60 # update once an hour


    def get_current_time(self):
        return datetime.now().timestamp()


    def try_update_pyth_mapping(self):
        current_time = self.get_current_time()
        if self.last_update_pyth_mapping is None or self.last_update_pyth_mapping - current_time > self.max_update_pyth_mapping_int:
            try:
                self.pyth_client.update_mapping(self.pyth_mapping_account)
                self.last_update_pyth_mapping = current_time
            except Exception as err:
                logger.warning(f'Failed to update pyth.network mapping account data: {err}')
                return False
        
        return True
>>>>>>> bec7cba0

    # helper function checking if given contract address is in whitelist
    def is_allowed_wrapper_contract(self, contract_addr):
        if self.wrapper_whitelist == 'ANY':
            return True
        return contract_addr in self.wrapper_whitelist


    # helper function checking if given 'create account' corresponds to 'create erc20 token account' instruction
    def check_create_instr(self, account_keys, create_acc, create_token_acc):
        # Must use the same Ethereum account
        if account_keys[create_acc['accounts'][1]] != account_keys[create_token_acc['accounts'][2]]:
            return False
        # Must use the same token program
        if account_keys[create_acc['accounts'][5]] != account_keys[create_token_acc['accounts'][6]]:
            return False
        # Token program must be system token program
        if account_keys[create_acc['accounts'][5]] != 'TokenkegQfeZyiNwAJbNbGKPFXCWuBvf9Ss623VQ5DA':
            return False
        # CreateERC20TokenAccount instruction must use ERC20-wrapper from whitelist
        if not self.is_allowed_wrapper_contract(account_keys[create_token_acc['accounts'][3]]):
            return False
        return True


    # helper function checking if given 'create erc20 token account' corresponds to 'token transfer' instruction
    def check_transfer(self, account_keys, create_token_acc, token_transfer) -> bool:
        return account_keys[create_token_acc['accounts'][1]] == account_keys[token_transfer['accounts'][1]]


    def airdrop_to(self, eth_address, airdrop_galans):
        logger.info(f"Airdrop {airdrop_galans} Galans to address: {eth_address}")
        json_data = { 'wallet': eth_address, 'amount': airdrop_galans }
        resp = self.session.post(self.faucet_url + '/request_neon_in_galans', json = json_data)
        if not resp.ok:
            logger.warning(f'Failed to airdrop: {resp.status_code}')
            return False

        return True


    def process_trx_airdropper_mode(self, trx):
        if check_error(trx):
            return

        # helper function finding all instructions that satisfies predicate
        def find_instructions(trx, predicate):
            return [instr for instr in trx['transaction']['message']['instructions'] if predicate(instr)]

        account_keys = trx["transaction"]["message"]["accountKeys"]

        # Finding instructions specific for airdrop.
        # Airdrop triggers on sequence:
        # neon.CreateAccount -> neon.CreateERC20TokenAccount -> spl.Transfer (maybe shuffled)
        # First: select all instructions that can form such chains
        predicate = lambda instr: account_keys[instr['programIdIndex']] == self.evm_loader_id \
                                  and base58.b58decode(instr['data'])[0] == 0x02
        create_acc_list = find_instructions(trx, predicate)

        predicate = lambda  instr: account_keys[instr['programIdIndex']] == self.evm_loader_id \
                                   and base58.b58decode(instr['data'])[0] == 0x0f
        create_token_acc_list = find_instructions(trx, predicate)

        predicate = lambda instr: account_keys[instr['programIdIndex']] == 'TokenkegQfeZyiNwAJbNbGKPFXCWuBvf9Ss623VQ5DA' \
                                  and base58.b58decode(instr['data'])[0] == 0x03
        token_transfer_list = find_instructions(trx, predicate)

        # Second: Find exact chains of instructions in sets created previously
        for create_acc in create_acc_list:
            for create_token_acc in create_token_acc_list:
                if not self.check_create_instr(account_keys, create_acc, create_token_acc):
                    continue
                for token_transfer in token_transfer_list:
                    if not self.check_transfer(account_keys, create_token_acc, token_transfer):
                        continue
                    self.schedule_airdrop(create_acc)


<<<<<<< HEAD
    def get_airdrop_amount_galans(self):
        new_sol_price_usd = self.price_provider.get_price('SOL/USD')
        if new_sol_price_usd is None:
            logger.warning("Failed to get SOL/USD price")
            return None

        if new_sol_price_usd != self.sol_price_usd:
            self.sol_price_usd = new_sol_price_usd
            logger.info(f"NEON price: ${NEON_PRICE_USD}")
            logger.info(f"Price valid slot: {self.sol_price_usd['valid_slot']}")
            logger.info(f"Price confidence interval: ${self.sol_price_usd['conf']}")
            logger.info(f"SOL/USD = ${self.sol_price_usd['price']}")
            if self.sol_price_usd['conf'] / self.sol_price_usd['price'] > self.max_conf:
                logger.warning(f"Confidence interval too large. Airdrops will deferred.")
                return None

            self.airdrop_amount_usd = AIRDROP_AMOUNT_SOL * self.sol_price_usd['price']
            self.airdrop_amount_neon = self.airdrop_amount_usd / NEON_PRICE_USD
            logger.info(f"Airdrop amount: ${self.airdrop_amount_usd} ({self.airdrop_amount_neon} NEONs)\n")

=======
    def get_sol_usd_price(self):
        should_reload = self.always_reload_price
        if not should_reload:
            if self.recent_price == None or self.recent_price['valid_slot'] < self.latest_processed_slot:
                should_reload = True

        if should_reload:
            try:
                self.recent_price = self.pyth_client.get_price('SOL/USD')
            except Exception as err:
                logger.warning(f'Exception occured when reading price: {err}')
                return None

        return self.recent_price


    def get_airdrop_amount_galans(self):
        self.sol_price_usd = self.get_sol_usd_price()
        if self.sol_price_usd is None:
            logger.warning("Failed to get SOL/USD price")
            return None

        logger.info(f"NEON price: ${NEON_PRICE_USD}")
        logger.info(f"Price valid slot: {self.sol_price_usd['valid_slot']}")
        logger.info(f"Price confidence interval: ${self.sol_price_usd['conf']}")
        logger.info(f"SOL/USD = ${self.sol_price_usd['price']}")
        if self.sol_price_usd['conf'] / self.sol_price_usd['price'] > self.max_conf:
            logger.warning(f"Confidence interval too large. Airdrops will deferred.")
            return None

        self.airdrop_amount_usd = AIRDROP_AMOUNT_SOL * self.sol_price_usd['price']
        self.airdrop_amount_neon = self.airdrop_amount_usd / NEON_PRICE_USD
        logger.info(f"Airdrop amount: ${self.airdrop_amount_usd} ({self.airdrop_amount_neon} NEONs)\n")
>>>>>>> bec7cba0
        return int(self.airdrop_amount_neon * pow(Decimal(10), self.neon_decimals))


    def schedule_airdrop(self, create_acc):
        eth_address = "0x" + bytearray(base58.b58decode(create_acc['data'])[20:][:20]).hex()
<<<<<<< HEAD
        if self.airdrop_ready.is_airdrop_ready(eth_address) or eth_address in self.airdrop_scheduled:
=======
        if eth_address in self.airdrop_ready or eth_address in self.airdrop_scheduled:
>>>>>>> bec7cba0
            # Target account already supplied with airdrop or airdrop already scheduled
            return
        logger.info(f'Scheduling airdrop for {eth_address}')
        self.airdrop_scheduled[eth_address] = { 'scheduled': datetime.now().timestamp() }


    def process_scheduled_trxs(self):
<<<<<<< HEAD
=======
        # Pyth.network mapping account was never updated 
        if not self.try_update_pyth_mapping() and self.last_update_pyth_mapping is None:
            return

>>>>>>> bec7cba0
        airdrop_galans = self.get_airdrop_amount_galans()
        if airdrop_galans is None:
            logger.warning('Failed to estimate airdrop amount. Defer scheduled airdrops.')
            return

        success_addresses = set()
        for eth_address, sched_info in self.airdrop_scheduled.items():
            if not self.airdrop_to(eth_address, airdrop_galans):
                continue
            success_addresses.add(eth_address)
<<<<<<< HEAD
            self.airdrop_ready.register_airdrop(eth_address,
                                                { 
                                                    'amount': airdrop_galans, 
                                                    'scheduled': sched_info['scheduled']
                                                })
=======
            self.airdrop_ready[eth_address] = { 'amount': airdrop_galans, 
                                                'scheduled': sched_info['scheduled'],
                                                'finished': datetime.now().timestamp() }
>>>>>>> bec7cba0

        for eth_address in success_addresses:
            del self.airdrop_scheduled[eth_address]


    def process_functions(self):
        """
        Overrides IndexerBase.process_functions
        """
        IndexerBase.process_functions(self)
        logger.debug("Process receipts")
        self.process_receipts()
        self.process_scheduled_trxs()


    def process_receipts(self):
        max_slot = 0
        for slot, _, trx in self.transaction_receipts.get_trxs(self.latest_processed_slot, reverse=True):
            max_slot = max(max_slot, slot)
            if trx['transaction']['message']['instructions'] is not None:
                self.process_trx_airdropper_mode(trx)
        self.latest_processed_slot = max(self.latest_processed_slot, max_slot)


def run_airdropper(solana_url,
                   evm_loader_id,
                   pyth_mapping_account: PublicKey,
                   faucet_url,
                   wrapper_whitelist = 'ANY',
                   log_level = 'INFO',
                   neon_decimals = 9,
                   start_slot = 0,
                   pp_solana_url = None,
<<<<<<< HEAD
                   sol_usd_price_acc = None,
=======
>>>>>>> bec7cba0
                   max_conf = 0.1):
    logging.basicConfig(format='%(asctime)s - pid:%(process)d [%(levelname)-.1s] %(funcName)s:%(lineno)d - %(message)s')
    logger.setLevel(logging.DEBUG)
    logger.info(f"""Running indexer with params:
        solana_url: {solana_url},
        evm_loader_id: {evm_loader_id},
        pyth.network mapping account: {pyth_mapping_account},
        log_level: {log_level},
        faucet_url: {faucet_url},
        wrapper_whitelist: {wrapper_whitelist},
        NEON decimals: {neon_decimals},
        Start slot: {start_slot},
        Price provider solana: {pp_solana_url},
<<<<<<< HEAD
        SOL/USD price account: {sol_usd_price_acc},
=======
>>>>>>> bec7cba0
        Max confidence interval: {max_conf}""")

    airdropper = Airdropper(solana_url,
                            evm_loader_id,
                            pyth_mapping_account,
                            faucet_url,
                            wrapper_whitelist,
                            log_level,
                            neon_decimals,
                            start_slot,
                            pp_solana_url,
<<<<<<< HEAD
                            sol_usd_price_acc,
=======
>>>>>>> bec7cba0
                            max_conf)
    airdropper.run()<|MERGE_RESOLUTION|>--- conflicted
+++ resolved
@@ -1,14 +1,3 @@
-<<<<<<< HEAD
-from web3 import eth
-import psycopg2
-from proxy.indexer.indexer_base import IndexerBase, logger
-from proxy.indexer.price_provider import PriceProvider
-import requests
-import base58
-import os
-import logging
-from datetime import date, datetime
-=======
 from time import time
 from solana.publickey import PublicKey
 from proxy.indexer.indexer_base import IndexerBase, logger
@@ -18,7 +7,6 @@
 import base58
 import logging
 from datetime import datetime
->>>>>>> bec7cba0
 from decimal import Decimal
 
 try:
@@ -32,7 +20,6 @@
 AIRDROP_AMOUNT_SOL = ACCOUNT_CREATION_PRICE_SOL / 2
 NEON_PRICE_USD = Decimal('0.25')
 
-<<<<<<< HEAD
 POSTGRES_DB = os.environ.get("POSTGRES_DB", "neon-db")
 POSTGRES_USER = os.environ.get("POSTGRES_USER", "neon-proxy")
 POSTGRES_PASSWORD = os.environ.get("POSTGRES_PASSWORD", "neon-proxy-pass")
@@ -72,8 +59,6 @@
         cur = self.conn.cursor()
         cur.execute(f"SELECT 1 FROM airdrop_ready WHERE eth_address = '{eth_address}'")
         return cur.fetchone() is not None
-=======
->>>>>>> bec7cba0
 
 
 class Airdropper(IndexerBase):
@@ -87,21 +72,13 @@
                  neon_decimals = 9,
                  start_slot = 0,
                  pp_solana_url = None,
-<<<<<<< HEAD
-                 sol_usd_price_acc = None,
-=======
->>>>>>> bec7cba0
                  max_conf = 0.1): # maximum confidence interval deviation related to price
         IndexerBase.__init__(self, solana_url, evm_loader_id, log_level, start_slot)
         self.latest_processed_slot = 0
 
         # collection of eth-address-to-create-accout-trx mappings
         # for every addresses that was already funded with airdrop
-<<<<<<< HEAD
         self.airdrop_ready = AirdropReadySet()
-=======
-        self.airdrop_ready = SQLDict(tablename="airdrop_ready")
->>>>>>> bec7cba0
         self.airdrop_scheduled = SQLDict(tablename="airdrop_scheduled")
         self.wrapper_whitelist = wrapper_whitelist
         self.faucet_url = faucet_url
@@ -111,25 +88,11 @@
         if pp_solana_url is None:
             pp_solana_url = solana_url
 
-<<<<<<< HEAD
-        # Configure price provider
-        if pp_solana_url is None:
-            pp_solana_url = solana_url
-
-        price_accounts = {}
-        if sol_usd_price_acc is not None:
-            price_accounts['SOL/USD'] = sol_usd_price_acc
-
-        self.price_provider = PriceProvider(pp_solana_url,
-                                            price_upd_interval, # seconds
-                                            price_accounts)
-=======
         # It is possible to use different networks to obtain SOL price
         # but there will be different slot numbers so price should be updated every time
         self.always_reload_price = (pp_solana_url != solana_url)
         self.pyth_mapping_account = pyth_mapping_account
         self.pyth_client = PythNetworkClient(SolanaClient(pp_solana_url))
->>>>>>> bec7cba0
         self.neon_decimals = neon_decimals
         self.max_conf = Decimal(max_conf)
         self.session = requests.Session()
@@ -137,9 +100,7 @@
         self.sol_price_usd = None
         self.airdrop_amount_usd = None
         self.airdrop_amount_neon = None
-<<<<<<< HEAD
-
-=======
+
         self.last_update_pyth_mapping = None
         self.max_update_pyth_mapping_int = 60 * 60 # update once an hour
 
@@ -159,7 +120,6 @@
                 return False
         
         return True
->>>>>>> bec7cba0
 
     # helper function checking if given contract address is in whitelist
     def is_allowed_wrapper_contract(self, contract_addr):
@@ -238,28 +198,6 @@
                     self.schedule_airdrop(create_acc)
 
 
-<<<<<<< HEAD
-    def get_airdrop_amount_galans(self):
-        new_sol_price_usd = self.price_provider.get_price('SOL/USD')
-        if new_sol_price_usd is None:
-            logger.warning("Failed to get SOL/USD price")
-            return None
-
-        if new_sol_price_usd != self.sol_price_usd:
-            self.sol_price_usd = new_sol_price_usd
-            logger.info(f"NEON price: ${NEON_PRICE_USD}")
-            logger.info(f"Price valid slot: {self.sol_price_usd['valid_slot']}")
-            logger.info(f"Price confidence interval: ${self.sol_price_usd['conf']}")
-            logger.info(f"SOL/USD = ${self.sol_price_usd['price']}")
-            if self.sol_price_usd['conf'] / self.sol_price_usd['price'] > self.max_conf:
-                logger.warning(f"Confidence interval too large. Airdrops will deferred.")
-                return None
-
-            self.airdrop_amount_usd = AIRDROP_AMOUNT_SOL * self.sol_price_usd['price']
-            self.airdrop_amount_neon = self.airdrop_amount_usd / NEON_PRICE_USD
-            logger.info(f"Airdrop amount: ${self.airdrop_amount_usd} ({self.airdrop_amount_neon} NEONs)\n")
-
-=======
     def get_sol_usd_price(self):
         should_reload = self.always_reload_price
         if not should_reload:
@@ -293,17 +231,12 @@
         self.airdrop_amount_usd = AIRDROP_AMOUNT_SOL * self.sol_price_usd['price']
         self.airdrop_amount_neon = self.airdrop_amount_usd / NEON_PRICE_USD
         logger.info(f"Airdrop amount: ${self.airdrop_amount_usd} ({self.airdrop_amount_neon} NEONs)\n")
->>>>>>> bec7cba0
         return int(self.airdrop_amount_neon * pow(Decimal(10), self.neon_decimals))
 
 
     def schedule_airdrop(self, create_acc):
         eth_address = "0x" + bytearray(base58.b58decode(create_acc['data'])[20:][:20]).hex()
-<<<<<<< HEAD
         if self.airdrop_ready.is_airdrop_ready(eth_address) or eth_address in self.airdrop_scheduled:
-=======
-        if eth_address in self.airdrop_ready or eth_address in self.airdrop_scheduled:
->>>>>>> bec7cba0
             # Target account already supplied with airdrop or airdrop already scheduled
             return
         logger.info(f'Scheduling airdrop for {eth_address}')
@@ -311,13 +244,10 @@
 
 
     def process_scheduled_trxs(self):
-<<<<<<< HEAD
-=======
         # Pyth.network mapping account was never updated 
         if not self.try_update_pyth_mapping() and self.last_update_pyth_mapping is None:
             return
 
->>>>>>> bec7cba0
         airdrop_galans = self.get_airdrop_amount_galans()
         if airdrop_galans is None:
             logger.warning('Failed to estimate airdrop amount. Defer scheduled airdrops.')
@@ -328,17 +258,11 @@
             if not self.airdrop_to(eth_address, airdrop_galans):
                 continue
             success_addresses.add(eth_address)
-<<<<<<< HEAD
             self.airdrop_ready.register_airdrop(eth_address,
                                                 { 
                                                     'amount': airdrop_galans, 
                                                     'scheduled': sched_info['scheduled']
                                                 })
-=======
-            self.airdrop_ready[eth_address] = { 'amount': airdrop_galans, 
-                                                'scheduled': sched_info['scheduled'],
-                                                'finished': datetime.now().timestamp() }
->>>>>>> bec7cba0
 
         for eth_address in success_addresses:
             del self.airdrop_scheduled[eth_address]
@@ -372,10 +296,6 @@
                    neon_decimals = 9,
                    start_slot = 0,
                    pp_solana_url = None,
-<<<<<<< HEAD
-                   sol_usd_price_acc = None,
-=======
->>>>>>> bec7cba0
                    max_conf = 0.1):
     logging.basicConfig(format='%(asctime)s - pid:%(process)d [%(levelname)-.1s] %(funcName)s:%(lineno)d - %(message)s')
     logger.setLevel(logging.DEBUG)
@@ -389,10 +309,6 @@
         NEON decimals: {neon_decimals},
         Start slot: {start_slot},
         Price provider solana: {pp_solana_url},
-<<<<<<< HEAD
-        SOL/USD price account: {sol_usd_price_acc},
-=======
->>>>>>> bec7cba0
         Max confidence interval: {max_conf}""")
 
     airdropper = Airdropper(solana_url,
@@ -404,9 +320,5 @@
                             neon_decimals,
                             start_slot,
                             pp_solana_url,
-<<<<<<< HEAD
-                            sol_usd_price_acc,
-=======
->>>>>>> bec7cba0
                             max_conf)
     airdropper.run()