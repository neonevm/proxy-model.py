<<<<<<< HEAD
from web3 import eth
from proxy.indexer.indexer_base import IndexerBase
from proxy.indexer.price_provider import PriceProvider, mainnet_solana, mainnet_price_accounts
import os
import requests
import base58
import json

from typing import List, Dict
from logged_groups import logged_group
from datetime import date, datetime
=======
from time import time
from solana.publickey import PublicKey
from proxy.indexer.indexer_base import IndexerBase, logger
from proxy.indexer.pythnetwork import PythNetworkClient
from solana.rpc.api import Client as SolanaClient
import requests
import base58
import logging
from datetime import datetime
from decimal import Decimal
>>>>>>> 003e213d

try:
    from utils import check_error
    from sql_dict import SQLDict
except ImportError:
    from .utils import check_error
    from .sql_dict import SQLDict

ACCOUNT_CREATION_PRICE_SOL = Decimal('0.00472692')
AIRDROP_AMOUNT_SOL = ACCOUNT_CREATION_PRICE_SOL / 2
NEON_PRICE_USD = Decimal('0.25')



@logged_group("Airdropper")
class Airdropper(IndexerBase):
    def __init__(self,
                 solana_url,
                 evm_loader_id,
                 pyth_mapping_account: PublicKey,
                 faucet_url = '',
                 wrapper_whitelist = 'ANY',
<<<<<<< HEAD
                 price_upd_interval=60,
                 neon_decimals = 9,
                 start_slot = 0):
        IndexerBase.__init__(self, solana_url, evm_loader_id, start_slot)
=======
                 log_level = 'INFO',
                 neon_decimals = 9,
                 start_slot = 0,
                 pp_solana_url = None,
                 max_conf = 0.1): # maximum confidence interval deviation related to price
        IndexerBase.__init__(self, solana_url, evm_loader_id, log_level, start_slot)
>>>>>>> 003e213d
        self.latest_processed_slot = 0

        # collection of eth-address-to-create-accout-trx mappings
        # for every addresses that was already funded with airdrop
        self.airdrop_ready = SQLDict(tablename="airdrop_ready")
        self.airdrop_scheduled = SQLDict(tablename="airdrop_scheduled")
        self.wrapper_whitelist = wrapper_whitelist
        self.faucet_url = faucet_url
        self.recent_price = None

        # Configure price provider
        if pp_solana_url is None:
            pp_solana_url = solana_url

        # It is possible to use different networks to obtain SOL price
        # but there will be different slot numbers so price should be updated every time
        self.always_reload_price = (pp_solana_url != solana_url)
        self.pyth_mapping_account = pyth_mapping_account
        self.pyth_client = PythNetworkClient(SolanaClient(pp_solana_url))
        self.neon_decimals = neon_decimals
        self.max_conf = Decimal(max_conf)
        self.session = requests.Session()

        self.sol_price_usd = None
        self.airdrop_amount_usd = None
        self.airdrop_amount_neon = None
        self.last_update_pyth_mapping = None
        self.max_update_pyth_mapping_int = 60 * 60 # update once an hour


    def get_current_time(self):
        return datetime.now().timestamp()


    def try_update_pyth_mapping(self):
        current_time = self.get_current_time()
        if self.last_update_pyth_mapping is None or self.last_update_pyth_mapping - current_time > self.max_update_pyth_mapping_int:
            try:
                self.pyth_client.update_mapping(self.pyth_mapping_account)
                self.last_update_pyth_mapping = current_time
            except Exception as err:
                logger.warning(f'Failed to update pyth.network mapping account data: {err}')
                return False
        
        return True

    # helper function checking if given contract address is in whitelist
    def is_allowed_wrapper_contract(self, contract_addr):
        if self.wrapper_whitelist == 'ANY':
            return True
        return contract_addr in self.wrapper_whitelist


    # helper function checking if given 'create account' corresponds to 'create erc20 token account' instruction
    def check_create_instr(self, account_keys, create_acc, create_token_acc):
        # Must use the same Ethereum account
        if account_keys[create_acc['accounts'][1]] != account_keys[create_token_acc['accounts'][2]]:
            return False
        # Must use the same token program
        if account_keys[create_acc['accounts'][5]] != account_keys[create_token_acc['accounts'][6]]:
            return False
        # Token program must be system token program
        if account_keys[create_acc['accounts'][5]] != 'TokenkegQfeZyiNwAJbNbGKPFXCWuBvf9Ss623VQ5DA':
            return False
        # CreateERC20TokenAccount instruction must use ERC20-wrapper from whitelist
        if not self.is_allowed_wrapper_contract(account_keys[create_token_acc['accounts'][3]]):
            return False
        return True


    # helper function checking if given 'create erc20 token account' corresponds to 'token transfer' instruction
    def check_transfer(self, account_keys, create_token_acc, token_transfer) -> bool:
        return account_keys[create_token_acc['accounts'][1]] == account_keys[token_transfer['accounts'][1]]


    def airdrop_to(self, eth_address, airdrop_galans):
        self.info(f"Airdrop {airdrop_galans} Galans to address: {eth_address}")
        json_data = { 'wallet': eth_address, 'amount': airdrop_galans }
        resp = self.session.post(self.faucet_url + '/request_neon_in_galans', json = json_data)
        if not resp.ok:
            self.warning(f'Failed to airdrop: {resp.status_code}')
            return False

        return True


    def process_trx_airdropper_mode(self, trx):
        if check_error(trx):
            return

        # helper function finding all instructions that satisfies predicate
        def find_instructions(trx, predicate):
            return [instr for instr in trx['transaction']['message']['instructions'] if predicate(instr)]

        account_keys = trx["transaction"]["message"]["accountKeys"]

        # Finding instructions specific for airdrop.
        # Airdrop triggers on sequence:
        # neon.CreateAccount -> neon.CreateERC20TokenAccount -> spl.Transfer (maybe shuffled)
        # First: select all instructions that can form such chains
        predicate = lambda instr: account_keys[instr['programIdIndex']] == self.evm_loader_id \
                                  and base58.b58decode(instr['data'])[0] == 0x02
        create_acc_list = find_instructions(trx, predicate)

        predicate = lambda  instr: account_keys[instr['programIdIndex']] == self.evm_loader_id \
                                   and base58.b58decode(instr['data'])[0] == 0x0f
        create_token_acc_list = find_instructions(trx, predicate)

        predicate = lambda instr: account_keys[instr['programIdIndex']] == 'TokenkegQfeZyiNwAJbNbGKPFXCWuBvf9Ss623VQ5DA' \
                                  and base58.b58decode(instr['data'])[0] == 0x03
        token_transfer_list = find_instructions(trx, predicate)

        # Second: Find exact chains of instructions in sets created previously
        for create_acc in create_acc_list:
            for create_token_acc in create_token_acc_list:
                if not self.check_create_instr(account_keys, create_acc, create_token_acc):
                    continue
                for token_transfer in token_transfer_list:
                    if not self.check_transfer(account_keys, create_token_acc, token_transfer):
                        continue
                    self.schedule_airdrop(create_acc)


    def get_sol_usd_price(self):
        should_reload = self.always_reload_price
        if not should_reload:
            if self.recent_price == None or self.recent_price['valid_slot'] < self.latest_processed_slot:
                should_reload = True

        if should_reload:
            try:
                self.recent_price = self.pyth_client.get_price('SOL/USD')
            except Exception as err:
                logger.warning(f'Exception occured when reading price: {err}')
                return None

        return self.recent_price


    def get_airdrop_amount_galans(self):
<<<<<<< HEAD
        new_sol_price_usd = self.price_provider.get_price('SOL/USD')
        if new_sol_price_usd is None:
            self.warning("Failed to get SOL/USD price")
            return None

        if new_sol_price_usd != self.sol_price_usd:
            self.sol_price_usd = new_sol_price_usd
            self.info(f"NEON price: ${NEON_PRICE_USD}")
            self.info(f'SOL/USD = ${self.sol_price_usd}')
            self.airdrop_amount_usd = AIRDROP_AMOUNT_SOL * self.sol_price_usd
            self.airdrop_amount_neon = self.airdrop_amount_usd / NEON_PRICE_USD
            self.info(f"Airdrop amount: ${self.airdrop_amount_usd} ({self.airdrop_amount_neon} NEONs)\n")
=======
        self.sol_price_usd = self.get_sol_usd_price()
        if self.sol_price_usd is None:
            logger.warning("Failed to get SOL/USD price")
            return None

        logger.info(f"NEON price: ${NEON_PRICE_USD}")
        logger.info(f"Price valid slot: {self.sol_price_usd['valid_slot']}")
        logger.info(f"Price confidence interval: ${self.sol_price_usd['conf']}")
        logger.info(f"SOL/USD = ${self.sol_price_usd['price']}")
        if self.sol_price_usd['conf'] / self.sol_price_usd['price'] > self.max_conf:
            logger.warning(f"Confidence interval too large. Airdrops will deferred.")
            return None
>>>>>>> 003e213d

        self.airdrop_amount_usd = AIRDROP_AMOUNT_SOL * self.sol_price_usd['price']
        self.airdrop_amount_neon = self.airdrop_amount_usd / NEON_PRICE_USD
        logger.info(f"Airdrop amount: ${self.airdrop_amount_usd} ({self.airdrop_amount_neon} NEONs)\n")
        return int(self.airdrop_amount_neon * pow(Decimal(10), self.neon_decimals))


    def schedule_airdrop(self, create_acc):
        eth_address = "0x" + bytearray(base58.b58decode(create_acc['data'])[20:][:20]).hex()
        if eth_address in self.airdrop_ready or eth_address in self.airdrop_scheduled:
            # Target account already supplied with airdrop or airdrop already scheduled
            return
        self.info(f'Scheduling airdrop for {eth_address}')
        self.airdrop_scheduled[eth_address] = { 'scheduled': datetime.now().timestamp() }


    def process_scheduled_trxs(self):
        # Pyth.network mapping account was never updated 
        if not self.try_update_pyth_mapping() and self.last_update_pyth_mapping is None:
            return

        airdrop_galans = self.get_airdrop_amount_galans()
        if airdrop_galans is None:
            self.warning('Failed to estimate airdrop amount. Defer scheduled airdrops.')
            return

        success_addresses = set()
        for eth_address, sched_info in self.airdrop_scheduled.items():
            if not self.airdrop_to(eth_address, airdrop_galans):
                continue
            success_addresses.add(eth_address)
            self.airdrop_ready[eth_address] = { 'amount': airdrop_galans,
                                                'scheduled': sched_info['scheduled'],
                                                'finished': datetime.now().timestamp() }

        for eth_address in success_addresses:
            del self.airdrop_scheduled[eth_address]


    def process_functions(self):
        """ Overrides IndexerBase.process_functions"""
        IndexerBase.process_functions(self)
        self.debug("Process receipts")
        self.process_receipts()
        self.process_scheduled_trxs()


    def process_receipts(self):
        max_slot = 0
        for slot, _, trx in self.transaction_receipts.get_trxs(self.latest_processed_slot, reverse=True):
            max_slot = max(max_slot, slot)
            if trx['transaction']['message']['instructions'] is not None:
                self.process_trx_airdropper_mode(trx)
        self.latest_processed_slot = max(self.latest_processed_slot, max_slot)


@logged_group("Airdropper")
def run_airdropper(solana_url,
                   evm_loader_id,
                   pyth_mapping_account: PublicKey,
                   faucet_url,
                   wrapper_whitelist = 'ANY',
<<<<<<< HEAD
                   price_update_interval = 60,
                   neon_decimals = 9,
                   start_slot = 0, *, logger):

    logger.info(f"""Running indexer with params:
        solana_url: {solana_url},
        evm_loader_id: {evm_loader_id},
=======
                   log_level = 'INFO',
                   neon_decimals = 9,
                   start_slot = 0,
                   pp_solana_url = None,
                   max_conf = 0.1):
    logging.basicConfig(format='%(asctime)s - pid:%(process)d [%(levelname)-.1s] %(funcName)s:%(lineno)d - %(message)s')
    logger.setLevel(logging.DEBUG)
    logger.info(f"""Running indexer with params:
        solana_url: {solana_url},
        evm_loader_id: {evm_loader_id},
        pyth.network mapping account: {pyth_mapping_account},
        log_level: {log_level},
>>>>>>> 003e213d
        faucet_url: {faucet_url},
        wrapper_whitelist: {wrapper_whitelist},
        NEON decimals: {neon_decimals},
<<<<<<< HEAD
        Start slot: {start_slot}""")
=======
        Start slot: {start_slot},
        Price provider solana: {pp_solana_url},
        Max confidence interval: {max_conf}""")

>>>>>>> 003e213d
    airdropper = Airdropper(solana_url,
                            evm_loader_id,
                            pyth_mapping_account,
                            faucet_url,
                            wrapper_whitelist,
<<<<<<< HEAD
                            price_update_interval,
=======
                            log_level,
>>>>>>> 003e213d
                            neon_decimals,
                            start_slot,
                            pp_solana_url,
                            max_conf)
    airdropper.run()<|MERGE_RESOLUTION|>--- conflicted
+++ resolved
@@ -1,19 +1,6 @@
-<<<<<<< HEAD
-from web3 import eth
-from proxy.indexer.indexer_base import IndexerBase
-from proxy.indexer.price_provider import PriceProvider, mainnet_solana, mainnet_price_accounts
-import os
-import requests
-import base58
-import json
-
-from typing import List, Dict
-from logged_groups import logged_group
-from datetime import date, datetime
-=======
 from time import time
 from solana.publickey import PublicKey
-from proxy.indexer.indexer_base import IndexerBase, logger
+from proxy.indexer.indexer_base import IndexerBase
 from proxy.indexer.pythnetwork import PythNetworkClient
 from solana.rpc.api import Client as SolanaClient
 import requests
@@ -21,7 +8,7 @@
 import logging
 from datetime import datetime
 from decimal import Decimal
->>>>>>> 003e213d
+from logged_groups import logged_group
 
 try:
     from utils import check_error
@@ -33,7 +20,6 @@
 ACCOUNT_CREATION_PRICE_SOL = Decimal('0.00472692')
 AIRDROP_AMOUNT_SOL = ACCOUNT_CREATION_PRICE_SOL / 2
 NEON_PRICE_USD = Decimal('0.25')
-
 
 
 @logged_group("Airdropper")
@@ -44,19 +30,11 @@
                  pyth_mapping_account: PublicKey,
                  faucet_url = '',
                  wrapper_whitelist = 'ANY',
-<<<<<<< HEAD
-                 price_upd_interval=60,
-                 neon_decimals = 9,
-                 start_slot = 0):
-        IndexerBase.__init__(self, solana_url, evm_loader_id, start_slot)
-=======
-                 log_level = 'INFO',
                  neon_decimals = 9,
                  start_slot = 0,
                  pp_solana_url = None,
                  max_conf = 0.1): # maximum confidence interval deviation related to price
-        IndexerBase.__init__(self, solana_url, evm_loader_id, log_level, start_slot)
->>>>>>> 003e213d
+        IndexerBase.__init__(self, solana_url, evm_loader_id, start_slot)
         self.latest_processed_slot = 0
 
         # collection of eth-address-to-create-accout-trx mappings
@@ -98,9 +76,9 @@
                 self.pyth_client.update_mapping(self.pyth_mapping_account)
                 self.last_update_pyth_mapping = current_time
             except Exception as err:
-                logger.warning(f'Failed to update pyth.network mapping account data: {err}')
+                self.warning(f'Failed to update pyth.network mapping account data: {err}')
                 return False
-        
+
         return True
 
     # helper function checking if given contract address is in whitelist
@@ -190,44 +168,28 @@
             try:
                 self.recent_price = self.pyth_client.get_price('SOL/USD')
             except Exception as err:
-                logger.warning(f'Exception occured when reading price: {err}')
+                self.warning(f'Exception occured when reading price: {err}')
                 return None
 
         return self.recent_price
 
-
     def get_airdrop_amount_galans(self):
-<<<<<<< HEAD
-        new_sol_price_usd = self.price_provider.get_price('SOL/USD')
-        if new_sol_price_usd is None:
+        self.sol_price_usd = self.get_sol_usd_price()
+        if self.sol_price_usd is None:
             self.warning("Failed to get SOL/USD price")
             return None
 
-        if new_sol_price_usd != self.sol_price_usd:
-            self.sol_price_usd = new_sol_price_usd
-            self.info(f"NEON price: ${NEON_PRICE_USD}")
-            self.info(f'SOL/USD = ${self.sol_price_usd}')
-            self.airdrop_amount_usd = AIRDROP_AMOUNT_SOL * self.sol_price_usd
-            self.airdrop_amount_neon = self.airdrop_amount_usd / NEON_PRICE_USD
-            self.info(f"Airdrop amount: ${self.airdrop_amount_usd} ({self.airdrop_amount_neon} NEONs)\n")
-=======
-        self.sol_price_usd = self.get_sol_usd_price()
-        if self.sol_price_usd is None:
-            logger.warning("Failed to get SOL/USD price")
+        self.info(f"NEON price: ${NEON_PRICE_USD}")
+        self.info(f"Price valid slot: {self.sol_price_usd['valid_slot']}")
+        self.info(f"Price confidence interval: ${self.sol_price_usd['conf']}")
+        self.info(f"SOL/USD = ${self.sol_price_usd['price']}")
+        if self.sol_price_usd['conf'] / self.sol_price_usd['price'] > self.max_conf:
+            self.warning(f"Confidence interval too large. Airdrops will deferred.")
             return None
-
-        logger.info(f"NEON price: ${NEON_PRICE_USD}")
-        logger.info(f"Price valid slot: {self.sol_price_usd['valid_slot']}")
-        logger.info(f"Price confidence interval: ${self.sol_price_usd['conf']}")
-        logger.info(f"SOL/USD = ${self.sol_price_usd['price']}")
-        if self.sol_price_usd['conf'] / self.sol_price_usd['price'] > self.max_conf:
-            logger.warning(f"Confidence interval too large. Airdrops will deferred.")
-            return None
->>>>>>> 003e213d
 
         self.airdrop_amount_usd = AIRDROP_AMOUNT_SOL * self.sol_price_usd['price']
         self.airdrop_amount_neon = self.airdrop_amount_usd / NEON_PRICE_USD
-        logger.info(f"Airdrop amount: ${self.airdrop_amount_usd} ({self.airdrop_amount_neon} NEONs)\n")
+        self.info(f"Airdrop amount: ${self.airdrop_amount_usd} ({self.airdrop_amount_neon} NEONs)\n")
         return int(self.airdrop_amount_neon * pow(Decimal(10), self.neon_decimals))
 
 
@@ -241,7 +203,7 @@
 
 
     def process_scheduled_trxs(self):
-        # Pyth.network mapping account was never updated 
+        # Pyth.network mapping account was never updated
         if not self.try_update_pyth_mapping() and self.last_update_pyth_mapping is None:
             return
 
@@ -264,7 +226,9 @@
 
 
     def process_functions(self):
-        """ Overrides IndexerBase.process_functions"""
+        """
+        Overrides IndexerBase.process_functions
+        """
         IndexerBase.process_functions(self)
         self.debug("Process receipts")
         self.process_receipts()
@@ -286,49 +250,26 @@
                    pyth_mapping_account: PublicKey,
                    faucet_url,
                    wrapper_whitelist = 'ANY',
-<<<<<<< HEAD
-                   price_update_interval = 60,
-                   neon_decimals = 9,
-                   start_slot = 0, *, logger):
-
-    logger.info(f"""Running indexer with params:
-        solana_url: {solana_url},
-        evm_loader_id: {evm_loader_id},
-=======
-                   log_level = 'INFO',
                    neon_decimals = 9,
                    start_slot = 0,
                    pp_solana_url = None,
-                   max_conf = 0.1):
-    logging.basicConfig(format='%(asctime)s - pid:%(process)d [%(levelname)-.1s] %(funcName)s:%(lineno)d - %(message)s')
-    logger.setLevel(logging.DEBUG)
+                   max_conf = 0.1, *, logger):
     logger.info(f"""Running indexer with params:
         solana_url: {solana_url},
         evm_loader_id: {evm_loader_id},
         pyth.network mapping account: {pyth_mapping_account},
-        log_level: {log_level},
->>>>>>> 003e213d
         faucet_url: {faucet_url},
         wrapper_whitelist: {wrapper_whitelist},
         NEON decimals: {neon_decimals},
-<<<<<<< HEAD
-        Start slot: {start_slot}""")
-=======
         Start slot: {start_slot},
         Price provider solana: {pp_solana_url},
         Max confidence interval: {max_conf}""")
 
->>>>>>> 003e213d
     airdropper = Airdropper(solana_url,
                             evm_loader_id,
                             pyth_mapping_account,
                             faucet_url,
                             wrapper_whitelist,
-<<<<<<< HEAD
-                            price_update_interval,
-=======
-                            log_level,
->>>>>>> 003e213d
                             neon_decimals,
                             start_slot,
                             pp_solana_url,
