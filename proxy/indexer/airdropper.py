from web3 import eth
from proxy.indexer.indexer_base import IndexerBase, logger
<<<<<<< HEAD
from proxy.indexer.price_provider import PriceProvider
=======
from proxy.indexer.price_provider import PriceProvider, mainnet_solana, mainnet_price_accounts
from typing import List, Dict
import os
>>>>>>> 9c15118f
import requests
import base58
import json
import logging
from datetime import date, datetime
<<<<<<< HEAD
from decimal import Decimal
=======
>>>>>>> 9c15118f

try:
    from utils import check_error
    from sql_dict import SQLDict
except ImportError:
    from .utils import check_error
    from .sql_dict import SQLDict

ACCOUNT_CREATION_PRICE_SOL = Decimal('0.00472692')
AIRDROP_AMOUNT_SOL = ACCOUNT_CREATION_PRICE_SOL / 2
NEON_PRICE_USD = Decimal('0.25')



class Airdropper(IndexerBase):
    def __init__(self,
                 solana_url,
                 evm_loader_id,
                 faucet_url = '',
                 wrapper_whitelist = 'ANY',
                 log_level = 'INFO',
                 price_upd_interval=60,
                 neon_decimals = 9,
                 start_slot = 0,
                 pp_solana_url = None,
                 sol_usd_price_acc = None,
                 max_conf = 0.1): # maximum confidence interval deviation related to price
        IndexerBase.__init__(self, solana_url, evm_loader_id, log_level, start_slot)
        self.latest_processed_slot = 0

        # collection of eth-address-to-create-accout-trx mappings
        # for every addresses that was already funded with airdrop
        self.airdrop_ready = SQLDict(tablename="airdrop_ready")
        self.airdrop_scheduled = SQLDict(tablename="airdrop_scheduled")
        self.wrapper_whitelist = wrapper_whitelist
        self.faucet_url = faucet_url

        # Configure price provider
        if pp_solana_url is None:
            pp_solana_url = solana_url

        price_accounts = {}
        if sol_usd_price_acc is not None:
            price_accounts['SOL/USD'] = sol_usd_price_acc

        self.price_provider = PriceProvider(pp_solana_url,
                                            price_upd_interval, # seconds
                                            price_accounts)
        self.neon_decimals = neon_decimals
        self.max_conf = Decimal(max_conf)
        self.session = requests.Session()

        self.sol_price_usd = None
        self.airdrop_amount_usd = None
        self.airdrop_amount_neon = None


    # helper function checking if given contract address is in whitelist
    def is_allowed_wrapper_contract(self, contract_addr):
        if self.wrapper_whitelist == 'ANY':
            return True
        return contract_addr in self.wrapper_whitelist


    # helper function checking if given 'create account' corresponds to 'create erc20 token account' instruction
    def check_create_instr(self, account_keys, create_acc, create_token_acc):
        # Must use the same Ethereum account
        if account_keys[create_acc['accounts'][1]] != account_keys[create_token_acc['accounts'][2]]:
            return False
        # Must use the same token program
        if account_keys[create_acc['accounts'][5]] != account_keys[create_token_acc['accounts'][6]]:
            return False
        # Token program must be system token program
        if account_keys[create_acc['accounts'][5]] != 'TokenkegQfeZyiNwAJbNbGKPFXCWuBvf9Ss623VQ5DA':
            return False
        # CreateERC20TokenAccount instruction must use ERC20-wrapper from whitelist
        if not self.is_allowed_wrapper_contract(account_keys[create_token_acc['accounts'][3]]):
            return False
        return True


    # helper function checking if given 'create erc20 token account' corresponds to 'token transfer' instruction
    def check_transfer(self, account_keys, create_token_acc, token_transfer) -> bool:
        return account_keys[create_token_acc['accounts'][1]] == account_keys[token_transfer['accounts'][1]]


    def airdrop_to(self, eth_address, airdrop_galans):
        logger.info(f"Airdrop {airdrop_galans} Galans to address: {eth_address}")
        json_data = { 'wallet': eth_address, 'amount': airdrop_galans }
        resp = self.session.post(self.faucet_url + '/request_neon_in_galans', json = json_data)
        if not resp.ok:
            logger.warning(f'Failed to airdrop: {resp.status_code}')
            return False

        return True


    def process_trx_airdropper_mode(self, trx):
        if check_error(trx):
            return

        # helper function finding all instructions that satisfies predicate
        def find_instructions(trx, predicate):
            return [instr for instr in trx['transaction']['message']['instructions'] if predicate(instr)]

        account_keys = trx["transaction"]["message"]["accountKeys"]

        # Finding instructions specific for airdrop.
        # Airdrop triggers on sequence:
        # neon.CreateAccount -> neon.CreateERC20TokenAccount -> spl.Transfer (maybe shuffled)
        # First: select all instructions that can form such chains
        predicate = lambda instr: account_keys[instr['programIdIndex']] == self.evm_loader_id \
                                  and base58.b58decode(instr['data'])[0] == 0x02
        create_acc_list = find_instructions(trx, predicate)

        predicate = lambda  instr: account_keys[instr['programIdIndex']] == self.evm_loader_id \
                                   and base58.b58decode(instr['data'])[0] == 0x0f
        create_token_acc_list = find_instructions(trx, predicate)

        predicate = lambda instr: account_keys[instr['programIdIndex']] == 'TokenkegQfeZyiNwAJbNbGKPFXCWuBvf9Ss623VQ5DA' \
                                  and base58.b58decode(instr['data'])[0] == 0x03
        token_transfer_list = find_instructions(trx, predicate)

        # Second: Find exact chains of instructions in sets created previously
        for create_acc in create_acc_list:
            for create_token_acc in create_token_acc_list:
                if not self.check_create_instr(account_keys, create_acc, create_token_acc):
                    continue
                for token_transfer in token_transfer_list:
                    if not self.check_transfer(account_keys, create_token_acc, token_transfer):
                        continue
                    self.schedule_airdrop(create_acc)


    def get_airdrop_amount_galans(self):
        new_sol_price_usd = self.price_provider.get_price('SOL/USD')
        if new_sol_price_usd is None:
            logger.warning("Failed to get SOL/USD price")
            return None

        if new_sol_price_usd != self.sol_price_usd:
            self.sol_price_usd = new_sol_price_usd
            logger.info(f"NEON price: ${NEON_PRICE_USD}")
<<<<<<< HEAD
            logger.info(f"Price valid slot: {self.sol_price_usd['valid_slot']}")
            logger.info(f"Price confidence interval: ${self.sol_price_usd['conf']}")
            logger.info(f"SOL/USD = ${self.sol_price_usd['price']}")
            if self.sol_price_usd['conf'] / self.sol_price_usd['price'] > self.max_conf:
                logger.warning(f"Confidence interval too large. Airdrops will deferred.")
                return None

            self.airdrop_amount_usd = AIRDROP_AMOUNT_SOL * self.sol_price_usd['price']
            self.airdrop_amount_neon = self.airdrop_amount_usd / NEON_PRICE_USD
            logger.info(f"Airdrop amount: ${self.airdrop_amount_usd} ({self.airdrop_amount_neon} NEONs)\n")

        return int(self.airdrop_amount_neon * pow(Decimal(10), self.neon_decimals))
=======
            logger.info(f'SOL/USD = ${self.sol_price_usd}')
            self.airdrop_amount_usd = AIRDROP_AMOUNT_SOL * self.sol_price_usd
            self.airdrop_amount_neon = self.airdrop_amount_usd / NEON_PRICE_USD
            logger.info(f"Airdrop amount: ${self.airdrop_amount_usd} ({self.airdrop_amount_neon} NEONs)\n")

        return int(self.airdrop_amount_neon * pow(10, self.neon_decimals))
>>>>>>> 9c15118f


    def schedule_airdrop(self, create_acc):
        eth_address = "0x" + bytearray(base58.b58decode(create_acc['data'])[20:][:20]).hex()
        if eth_address in self.airdrop_ready or eth_address in self.airdrop_scheduled:
            # Target account already supplied with airdrop or airdrop already scheduled
            return
        logger.info(f'Scheduling airdrop for {eth_address}')
        self.airdrop_scheduled[eth_address] = { 'scheduled': datetime.now().timestamp() }


    def process_scheduled_trxs(self):
        airdrop_galans = self.get_airdrop_amount_galans()
        if airdrop_galans is None:
            logger.warning('Failed to estimate airdrop amount. Defer scheduled airdrops.')
            return

        success_addresses = set()
        for eth_address, sched_info in self.airdrop_scheduled.items():
            if not self.airdrop_to(eth_address, airdrop_galans):
                continue
            success_addresses.add(eth_address)
            self.airdrop_ready[eth_address] = { 'amount': airdrop_galans, 
                                                'scheduled': sched_info['scheduled'],
                                                'finished': datetime.now().timestamp() }

        for eth_address in success_addresses:
            del self.airdrop_scheduled[eth_address]


    def process_functions(self):
        """
        Overrides IndexerBase.process_functions
        """
        IndexerBase.process_functions(self)
        logger.debug("Process receipts")
        self.process_receipts()
        self.process_scheduled_trxs()


    def process_receipts(self):
        max_slot = 0
        for slot, _, trx in self.transaction_receipts.get_trxs(self.latest_processed_slot, reverse=True):
            max_slot = max(max_slot, slot)
            if trx['transaction']['message']['instructions'] is not None:
                self.process_trx_airdropper_mode(trx)
        self.latest_processed_slot = max(self.latest_processed_slot, max_slot)


def run_airdropper(solana_url,
                   evm_loader_id,
                   faucet_url = '',
                   wrapper_whitelist = 'ANY',
                   log_level = 'INFO',
                   price_update_interval = 60,
                   neon_decimals = 9,
                   start_slot = 0,
                   pp_solana_url = None,
                   sol_usd_price_acc = None,
                   max_conf = 0.1):
    logging.basicConfig(format='%(asctime)s - pid:%(process)d [%(levelname)-.1s] %(funcName)s:%(lineno)d - %(message)s')
    logger.setLevel(logging.DEBUG)
    logger.info(f"""Running indexer with params:
        solana_url: {solana_url},
        evm_loader_id: {evm_loader_id},
        log_level: {log_level},
        faucet_url: {faucet_url},
        wrapper_whitelist: {wrapper_whitelist},
        price update interval: {price_update_interval},
        NEON decimals: {neon_decimals},
        Start slot: {start_slot},
        Price provider solana: {pp_solana_url},
        SOL/USD price account: {sol_usd_price_acc},
        Max confidence interval: {max_conf}""")

    airdropper = Airdropper(solana_url,
                            evm_loader_id,
                            faucet_url,
                            wrapper_whitelist,
                            log_level,
                            price_update_interval,
                            neon_decimals,
                            start_slot,
                            pp_solana_url,
                            sol_usd_price_acc,
                            max_conf)
    airdropper.run()<|MERGE_RESOLUTION|>--- conflicted
+++ resolved
@@ -1,21 +1,12 @@
 from web3 import eth
 from proxy.indexer.indexer_base import IndexerBase, logger
-<<<<<<< HEAD
 from proxy.indexer.price_provider import PriceProvider
-=======
-from proxy.indexer.price_provider import PriceProvider, mainnet_solana, mainnet_price_accounts
-from typing import List, Dict
-import os
->>>>>>> 9c15118f
 import requests
 import base58
 import json
 import logging
 from datetime import date, datetime
-<<<<<<< HEAD
 from decimal import Decimal
-=======
->>>>>>> 9c15118f
 
 try:
     from utils import check_error
@@ -159,7 +150,6 @@
         if new_sol_price_usd != self.sol_price_usd:
             self.sol_price_usd = new_sol_price_usd
             logger.info(f"NEON price: ${NEON_PRICE_USD}")
-<<<<<<< HEAD
             logger.info(f"Price valid slot: {self.sol_price_usd['valid_slot']}")
             logger.info(f"Price confidence interval: ${self.sol_price_usd['conf']}")
             logger.info(f"SOL/USD = ${self.sol_price_usd['price']}")
@@ -172,14 +162,6 @@
             logger.info(f"Airdrop amount: ${self.airdrop_amount_usd} ({self.airdrop_amount_neon} NEONs)\n")
 
         return int(self.airdrop_amount_neon * pow(Decimal(10), self.neon_decimals))
-=======
-            logger.info(f'SOL/USD = ${self.sol_price_usd}')
-            self.airdrop_amount_usd = AIRDROP_AMOUNT_SOL * self.sol_price_usd
-            self.airdrop_amount_neon = self.airdrop_amount_usd / NEON_PRICE_USD
-            logger.info(f"Airdrop amount: ${self.airdrop_amount_usd} ({self.airdrop_amount_neon} NEONs)\n")
-
-        return int(self.airdrop_amount_neon * pow(10, self.neon_decimals))
->>>>>>> 9c15118f
 
 
     def schedule_airdrop(self, create_acc):
