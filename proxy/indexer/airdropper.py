from proxy.indexer.indexer_base import IndexerBase, logger
from proxy.indexer.price_provider import PriceProvider, mainnet_solana, mainnet_price_accounts
import os
import requests
import base58
import json
import logging

try:
    from utils import check_error
    from sql_dict import SQLDict
except ImportError:
    from .utils import check_error
    from .sql_dict import SQLDict

ACCOUNT_CREATION_PRICE_SOL = 0.00472692
AIRDROP_AMOUNT_SOL = ACCOUNT_CREATION_PRICE_SOL / 2
NEON_PRICE_USD = 0.25

class Airdropper(IndexerBase):
    def __init__(self,
                 solana_url,
                 evm_loader_id,
                 faucet_url = '',
                 wrapper_whitelist = 'ANY',
                 log_level = 'INFO',
                 price_upd_interval=60,
<<<<<<< HEAD
                 neon_decimals = 9):
        IndexerBase.__init__(self, solana_url, evm_loader_id, log_level)
        self.latest_processed_slot = 0
=======
                 neon_decimals = 9,
                 start_slot = 0):
        IndexerBase.__init__(self, solana_url, evm_loader_id, log_level, start_slot)
>>>>>>> eb2f888c

        # collection of eth-address-to-create-accout-trx mappings
        # for every addresses that was already funded with airdrop
        self.airdrop_ready = SQLDict(tablename="airdrop_ready")
        self.wrapper_whitelist = wrapper_whitelist
        self.faucet_url = faucet_url

        # Price provider need pyth.network be deployed onto solana
        # so using mainnet solana for simplicity
        self.price_provider = PriceProvider(mainnet_solana,
                                            price_upd_interval, # seconds
                                            mainnet_price_accounts)
        self.neon_decimals = neon_decimals


    # helper function checking if given contract address is in whitelist
    def _is_allowed_wrapper_contract(self, contract_addr):
        if self.wrapper_whitelist == 'ANY':
            return True
        return contract_addr in self.wrapper_whitelist


    # helper function checking if given 'create account' corresponds to 'create erc20 token account' instruction
    def _check_create_instr(self, account_keys, create_acc, create_token_acc):
        # Must use the same Ethereum account
        if account_keys[create_acc['accounts'][1]] != account_keys[create_token_acc['accounts'][2]]:
            return False
        # Must use the same token program
        if account_keys[create_acc['accounts'][5]] != account_keys[create_token_acc['accounts'][6]]:
            return False
        # Token program must be system token program
        if account_keys[create_acc['accounts'][5]] != 'TokenkegQfeZyiNwAJbNbGKPFXCWuBvf9Ss623VQ5DA':
            return False
        # CreateERC20TokenAccount instruction must use ERC20-wrapper from whitelist
        if not self._is_allowed_wrapper_contract(account_keys[create_token_acc['accounts'][3]]):
            return False
        return True


    # helper function checking if given 'create erc20 token account' corresponds to 'token transfer' instruction
    def _check_transfer(self, account_keys, create_token_acc, token_transfer) -> bool:
        return account_keys[create_token_acc['accounts'][1]] == account_keys[token_transfer['accounts'][1]]


    def _airdrop_to(self, create_acc):
        eth_address = "0x" + bytearray(base58.b58decode(create_acc['data'])[20:][:20]).hex()
        if eth_address in self.airdrop_ready:  # transaction already processed
            return

        sol_price_usd = self.price_provider.get_price('SOL/USD')
        if sol_price_usd is None:
            logger.warning("Failed to get SOL/USD price")
            return

        logger.info(f'SOL/USD = ${sol_price_usd}')
        airdrop_amount_usd = AIRDROP_AMOUNT_SOL * sol_price_usd
        logger.info(f"Airdrop amount: ${airdrop_amount_usd}")
        logger.info(f"NEON price: ${NEON_PRICE_USD}")
        airdrop_amount_neon = airdrop_amount_usd / NEON_PRICE_USD
        logger.info(f"Airdrop {airdrop_amount_neon} NEONs to address: {eth_address}")
        airdrop_galans = int(airdrop_amount_neon * pow(10, self.neon_decimals))

        json_data = { 'wallet': eth_address, 'amount': airdrop_galans }
        resp = requests.post(self.faucet_url + '/request_neon_in_galans', json = json_data)
        if not resp.ok:
            logger.warning(f'Failed to airdrop: {resp.status_code}')
            return

        self.airdrop_ready[eth_address] = create_acc


    def process_trx_airdropper_mode(self, trx):
        if check_error(trx):
            return

        # helper function finding all instructions that satisfies predicate
        def find_instructions(trx, predicate):
            return [instr for instr in trx['transaction']['message']['instructions'] if predicate(instr)]

        account_keys = trx["transaction"]["message"]["accountKeys"]

        # Finding instructions specific for airdrop.
        # Airdrop triggers on sequence:
        # neon.CreateAccount -> neon.CreateERC20TokenAccount -> spl.Transfer (maybe shuffled)
        # First: select all instructions that can form such chains
        predicate = lambda instr: account_keys[instr['programIdIndex']] == self.evm_loader_id \
                                  and base58.b58decode(instr['data'])[0] == 0x02
        create_acc_list = find_instructions(trx, predicate)

        predicate = lambda  instr: account_keys[instr['programIdIndex']] == self.evm_loader_id \
                                   and base58.b58decode(instr['data'])[0] == 0x0f
        create_token_acc_list = find_instructions(trx, predicate)

        predicate = lambda instr: account_keys[instr['programIdIndex']] == 'TokenkegQfeZyiNwAJbNbGKPFXCWuBvf9Ss623VQ5DA' \
                                  and base58.b58decode(instr['data'])[0] == 0x03
        token_transfer_list = find_instructions(trx, predicate)

        # Second: Find exact chains of instructions in sets created previously
        for create_acc in create_acc_list:
            for create_token_acc in create_token_acc_list:
                if not self._check_create_instr(account_keys, create_acc, create_token_acc):
                    continue
                for token_transfer in token_transfer_list:
                    if not self._check_transfer(account_keys, create_token_acc, token_transfer):
                        continue
                    self._airdrop_to(create_acc)


    def process_functions(self):
        IndexerBase.process_functions(self)
        logger.debug("Process receipts")
        self.process_receipts()


    def process_receipts(self):
        max_slot = 0
        for slot_sig, trx in sorted(self.transaction_receipts.iteritems(), reverse=True):
            slot, _signature = slot_sig
            max_slot = max(max_slot, slot)
            if slot < self.latest_processed_slot:
                break
            if trx['transaction']['message']['instructions'] is not None:
                self.process_trx_airdropper_mode(trx)
        self.latest_processed_slot = max(self.latest_processed_slot, max_slot)


def run_airdropper(solana_url,
                   evm_loader_id,
                   faucet_url = '',
                   wrapper_whitelist = 'ANY',
                   log_level = 'INFO',
                   price_update_interval = 60,
                   neon_decimals = 9,
                   start_slot = 0):
    logging.basicConfig(format='%(asctime)s - pid:%(process)d [%(levelname)-.1s] %(funcName)s:%(lineno)d - %(message)s')
    logger.setLevel(logging.DEBUG)
    logger.info(f"""Running indexer with params:
        solana_url: {solana_url},
        evm_loader_id: {evm_loader_id},
        log_level: {log_level},
        faucet_url: {faucet_url},
        wrapper_whitelist: {wrapper_whitelist},
        price update interval: {price_update_interval},
        NEON decimals: {neon_decimals},
        Start slot: {start_slot}""")

    airdropper = Airdropper(solana_url,
                            evm_loader_id,
                            faucet_url,
                            wrapper_whitelist,
                            log_level,
                            price_update_interval,
                            neon_decimals,
                            start_slot)
    airdropper.run()<|MERGE_RESOLUTION|>--- conflicted
+++ resolved
@@ -25,15 +25,10 @@
                  wrapper_whitelist = 'ANY',
                  log_level = 'INFO',
                  price_upd_interval=60,
-<<<<<<< HEAD
-                 neon_decimals = 9):
-        IndexerBase.__init__(self, solana_url, evm_loader_id, log_level)
-        self.latest_processed_slot = 0
-=======
                  neon_decimals = 9,
                  start_slot = 0):
         IndexerBase.__init__(self, solana_url, evm_loader_id, log_level, start_slot)
->>>>>>> eb2f888c
+        self.latest_processed_slot = 0
 
         # collection of eth-address-to-create-accout-trx mappings
         # for every addresses that was already funded with airdrop
