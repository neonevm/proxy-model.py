from typing import Optional, Iterator, List, Dict, Any

<<<<<<< HEAD
from logged_groups import logged_group
from typing import Optional
=======
from ..common_neon.utils import NeonTxReceiptInfo
>>>>>>> 92cd5b47

from ..indexer.base_db import BaseDB
from ..indexer.indexed_objects import NeonIndexedBlockInfo
from ..indexer.neon_tx_logs_db import NeonTxLogsDB
from ..indexer.neon_txs_db import NeonTxsDB
from ..indexer.solana_blocks_db import SolBlocksDB, SolanaBlockInfo
from ..indexer.solana_neon_txs_db import SolNeonTxsDB
from ..indexer.solana_tx_costs_db import SolTxCostsDB
from ..indexer.sql_dict import SQLDict
<<<<<<< HEAD
from ..indexer.utils import get_code_from_account, get_accounts_by_neon_address
from ..common_neon.solana_interactor import SolanaInteractor
=======
from ..common_neon.config import Config
>>>>>>> 92cd5b47


class IndexerDB:
<<<<<<< HEAD
    def __init__(self, solana: SolanaInteractor):
        self._logs_db = LogsDB()
        self._blocks_db = SolanaBlocksDB()
        self._txs_db = NeonTxsDB()
        self._account_db = NeonAccountDB()
        self._solana = solana

        self._constants = SQLDict(tablename="constants")
        for k in ['min_receipt_slot', 'latest_slot']:
            if k not in self._constants:
                self._constants[k] = 0

    def submit_transaction(self, neon_tx: NeonTxInfo, neon_res: NeonTxResultInfo, used_ixs: [SolanaIxSignInfo]):
        try:
            block = self.get_block_by_slot(neon_res.slot)
            if block.hash is None:
                self.critical(f'Unable to submit transaction {neon_tx.sign} because slot {neon_res.slot} not found')
                return
            self.debug(f'{neon_tx} {neon_res} {block}')
            neon_res.fill_block_info(block)
            self._logs_db.push_logs(neon_res.logs, block)
            tx = NeonTxFullInfo(neon_tx=neon_tx, neon_res=neon_res, used_ixs=used_ixs)
            self._txs_db.set_tx(tx)
        except Exception as err:
            err_tb = "".join(traceback.format_tb(err.__traceback__))
            self.error('Exception on submitting transaction. ' +
                       f'Type(err): {type(err)}, Error: {err}, Traceback: {err_tb}')

    def _get_block_from_net(self, block: SolanaBlockInfo) -> SolanaBlockInfo:
        net_block = self._solana.get_block_info(block.slot, FINALIZED)
        if not net_block.hash:
            return block

        self.debug(f'{net_block}')
        self._blocks_db.set_block(net_block)
        return net_block

    def _fill_account_data_from_net(self, account: NeonAccountInfo):
        got_changes = False
        if not account.pda_account:
            pda_account, code_account = get_accounts_by_neon_address(self._solana, account.neon_account)
            if pda_account:
                account.pda_account = pda_account
                account.code_account = code_account
                got_changes = True
        if account.code_account:
            code = get_code_from_account(self._solana, account.code_account)
            if code:
                account.code = code
                got_changes = True
        if got_changes:
            self._account_db.set_acc_by_request(
                account.neon_account,
                account.pda_account,
                account.code_account,
                account.code)
        return account

    def get_block_by_slot(self, slot) -> SolanaBlockInfo:
        block = self._blocks_db.get_block_by_slot(slot)
        if not block.hash:
            block = self._get_block_from_net(block)
        return block

    def get_full_block_by_slot(self, slot) -> SolanaBlockInfo:
        block = self._blocks_db.get_full_block_by_slot(slot)
        if not block.parent_hash:
            block = self._get_block_from_net(block)
        return block

    def get_latest_block(self) -> SolanaBlockInfo:
        return SolanaBlockInfo(slot=self._constants['latest_slot'])

    def set_latest_block(self, slot: int):
        self._constants['latest_slot'] = slot
=======
    def __init__(self, config: Config):
        self._sol_blocks_db = SolBlocksDB(config)
        self._sol_tx_costs_db = SolTxCostsDB()
        self._neon_txs_db = NeonTxsDB()
        self._sol_neon_txs_db = SolNeonTxsDB()
        self._neon_tx_logs_db = NeonTxLogsDB()

        self._db_list = [
            self._sol_blocks_db,
            self._sol_tx_costs_db,
            self._neon_txs_db,
            self._sol_neon_txs_db,
            self._neon_tx_logs_db
        ]

        self._constants_db = SQLDict(tablename="constants")
        for k in ['min_receipt_block_slot', 'latest_block_slot', 'starting_block_slot', 'finalized_block_slot']:
            if k not in self._constants_db:
                self._constants_db[k] = 0

        self._starting_block = SolanaBlockInfo(block_slot=0)
        self._latest_block_slot = self.get_latest_block_slot()
        self._finalized_block_slot = self.get_finalized_block_slot()
        self._min_receipt_block_slot = self.get_min_receipt_block_slot()

    def is_healthy(self) -> bool:
        return self._neon_tx_logs_db.is_connected()

    def submit_block(self, neon_block: NeonIndexedBlockInfo) -> None:
        with self._sol_blocks_db.conn() as conn:
            with conn.cursor() as cursor:
                self._sol_blocks_db.set_block_list(cursor, neon_block.iter_history_block())
                if neon_block.is_finalized:
                    self._finalize_block(cursor, neon_block)
                self._neon_txs_db.set_tx_list(cursor, neon_block.iter_done_neon_tx())
                self._neon_tx_logs_db.set_tx_list(cursor, neon_block.iter_done_neon_tx())
                self._sol_neon_txs_db.set_tx_list(cursor, neon_block.iter_sol_neon_ix())
                self._sol_tx_costs_db.set_cost_list(cursor, neon_block.iter_sol_tx_cost())

        if self.get_starting_block().block_slot == 0:
            self._constants_db['starting_block_slot'] = neon_block.block_slot

        if neon_block.is_finalized:
            self._set_finalized_block_slot(neon_block.block_slot)

    def _finalize_block(self, cursor: BaseDB.Cursor, neon_block: NeonIndexedBlockInfo) -> None:
        block_slot_list = [block.block_slot for block in neon_block.iter_history_block()]
        for db in self._db_list:
            db.finalize_block_list(cursor, self._finalized_block_slot, block_slot_list)

    def finalize_block(self, neon_block: NeonIndexedBlockInfo) -> None:
        with self._sol_blocks_db.conn() as conn:
            with conn.cursor() as cursor:
                self._finalize_block(cursor, neon_block)

        self._set_finalized_block_slot(neon_block.block_slot)

    def _set_finalized_block_slot(self, block_slot: int) -> None:
        self._finalized_block_slot = block_slot
        self._constants_db['finalized_block_slot'] = block_slot
        self._set_latest_block_slot(block_slot)

    def _set_latest_block_slot(self, block_slot: int) -> None:
        if self._latest_block_slot > block_slot:
            return
        self._latest_block_slot = block_slot
        self._constants_db['latest_block_slot'] = block_slot

    def activate_block_list(self, iter_neon_block: Iterator[NeonIndexedBlockInfo]) -> None:
        block_slot_list = [b.block_slot for n in iter_neon_block for b in n.iter_history_block() if not n.is_finalized]
        if not len(block_slot_list):
            return

        with self._sol_blocks_db.conn() as conn:
            with conn.cursor() as cursor:
                self._sol_blocks_db.activate_block_list(cursor, self._finalized_block_slot, block_slot_list)
        self._set_latest_block_slot(block_slot_list[-1])

    def get_block_by_slot(self, block_slot: int) -> SolanaBlockInfo:
        return self._sol_blocks_db.get_block_by_slot(block_slot, self.get_latest_block_slot())

    def get_block_by_hash(self, block_hash: str) -> SolanaBlockInfo:
        return self._sol_blocks_db.get_block_by_hash(block_hash, self.get_latest_block_slot())

    def get_latest_block(self) -> SolanaBlockInfo:
        block_slot = self.get_latest_block_slot()
        if block_slot == 0:
            return SolanaBlockInfo(block_slot=0)
        return self.get_block_by_slot(block_slot)

    def get_latest_block_slot(self) -> int:
        return self._constants_db['latest_block_slot']

    def get_finalized_block_slot(self) -> int:
        return self._constants_db['finalized_block_slot']
>>>>>>> 92cd5b47

    def get_finalized_block(self) -> SolanaBlockInfo:
        block_slot = self.get_finalized_block_slot()
        if block_slot == 0:
            return SolanaBlockInfo(block_slot=0)
        return self.get_block_by_slot(block_slot)

<<<<<<< HEAD
    def set_min_receipt_slot(self, slot: int):
        self._constants['min_receipt_slot'] = slot
=======
    def get_starting_block(self) -> SolanaBlockInfo:
        if self._starting_block.block_slot != 0:
            return self._starting_block
>>>>>>> 92cd5b47

        block_slot = self._constants_db['starting_block_slot']
        if block_slot == 0:
            return SolanaBlockInfo(block_slot=0)
        self._starting_block = self.get_block_by_slot(block_slot)
        return self._starting_block

<<<<<<< HEAD
    def get_block_by_hash(self, block_hash: str) -> SolanaBlockInfo:
        return self._blocks_db.get_block_by_hash(block_hash)

    def get_tx_list_by_sol_sign(self, sol_sign_list: [str]) -> [NeonTxFullInfo]:
        tx_list = self._txs_db.get_tx_list_by_sol_sign(sol_sign_list)
        block = None
        for tx in tx_list:
            if not block:
                block = self.get_block_by_slot(tx.neon_res.slot)
            tx.block = block
        return tx_list

    def get_tx_by_neon_sign(self, neon_sign: str) -> Optional[NeonTxFullInfo]:
        tx = self._txs_db.get_tx_by_neon_sign(neon_sign)
        if tx:
            tx.block = self.get_block_by_slot(tx.neon_res.slot)
        return tx

    def get_contract_code(self, address) -> str:
        account = self._account_db.get_account_info(address)
        if not account.neon_account or (account.code_account and not account.code):
            if not account.neon_account:
                account.neon_account = address
            account = self._fill_account_data_from_net(account)
        if account.code:
            return account.code
        return '0x'

    def fill_account_info_by_indexer(self, neon_account: str, pda_account: str, code_account: str, slot: int):
        self._account_db.set_acc_indexer(neon_account, pda_account, code_account, slot)
=======
    def get_starting_block_slot(self) -> int:
        return self.get_starting_block().block_slot

    def get_min_receipt_block_slot(self) -> int:
        return self._constants_db['min_receipt_block_slot']

    def set_min_receipt_block_slot(self, block_slot: int) -> None:
        if self._min_receipt_block_slot >= block_slot:
            return

        self._min_receipt_block_slot = block_slot
        self._constants_db['min_receipt_block_slot'] = block_slot

    def get_log_list(self, from_block: Optional[int], to_block: Optional[int],
                     address_list: List[str], topic_list: List[List[str]]) -> List[Dict[str, Any]]:
        return self._neon_tx_logs_db.get_log_list(from_block, to_block, address_list, topic_list)

    def get_tx_list_by_block_slot(self, block_slot: int) -> List[NeonTxReceiptInfo]:
        return self._neon_txs_db.get_tx_list_by_block_slot(block_slot)

    def get_tx_by_neon_sig(self, neon_sig: str) -> Optional[NeonTxReceiptInfo]:
        return self._neon_txs_db.get_tx_by_neon_sig(neon_sig)

    def get_tx_by_block_slot_tx_idx(self, block_slot: int, tx_idx: int) -> Optional[NeonTxReceiptInfo]:
        return self._neon_txs_db.get_tx_by_block_slot_tx_idx(block_slot, tx_idx)

    def get_sol_sig_list_by_neon_sig(self, neon_sig: str) -> List[str]:
        return self._sol_neon_txs_db.get_sol_sig_list_by_neon_sig(neon_sig)
>>>>>>> 92cd5b47
<|MERGE_RESOLUTION|>--- conflicted
+++ resolved
@@ -1,11 +1,6 @@
 from typing import Optional, Iterator, List, Dict, Any
 
-<<<<<<< HEAD
-from logged_groups import logged_group
-from typing import Optional
-=======
 from ..common_neon.utils import NeonTxReceiptInfo
->>>>>>> 92cd5b47
 
 from ..indexer.base_db import BaseDB
 from ..indexer.indexed_objects import NeonIndexedBlockInfo
@@ -15,92 +10,10 @@
 from ..indexer.solana_neon_txs_db import SolNeonTxsDB
 from ..indexer.solana_tx_costs_db import SolTxCostsDB
 from ..indexer.sql_dict import SQLDict
-<<<<<<< HEAD
-from ..indexer.utils import get_code_from_account, get_accounts_by_neon_address
-from ..common_neon.solana_interactor import SolanaInteractor
-=======
 from ..common_neon.config import Config
->>>>>>> 92cd5b47
 
 
 class IndexerDB:
-<<<<<<< HEAD
-    def __init__(self, solana: SolanaInteractor):
-        self._logs_db = LogsDB()
-        self._blocks_db = SolanaBlocksDB()
-        self._txs_db = NeonTxsDB()
-        self._account_db = NeonAccountDB()
-        self._solana = solana
-
-        self._constants = SQLDict(tablename="constants")
-        for k in ['min_receipt_slot', 'latest_slot']:
-            if k not in self._constants:
-                self._constants[k] = 0
-
-    def submit_transaction(self, neon_tx: NeonTxInfo, neon_res: NeonTxResultInfo, used_ixs: [SolanaIxSignInfo]):
-        try:
-            block = self.get_block_by_slot(neon_res.slot)
-            if block.hash is None:
-                self.critical(f'Unable to submit transaction {neon_tx.sign} because slot {neon_res.slot} not found')
-                return
-            self.debug(f'{neon_tx} {neon_res} {block}')
-            neon_res.fill_block_info(block)
-            self._logs_db.push_logs(neon_res.logs, block)
-            tx = NeonTxFullInfo(neon_tx=neon_tx, neon_res=neon_res, used_ixs=used_ixs)
-            self._txs_db.set_tx(tx)
-        except Exception as err:
-            err_tb = "".join(traceback.format_tb(err.__traceback__))
-            self.error('Exception on submitting transaction. ' +
-                       f'Type(err): {type(err)}, Error: {err}, Traceback: {err_tb}')
-
-    def _get_block_from_net(self, block: SolanaBlockInfo) -> SolanaBlockInfo:
-        net_block = self._solana.get_block_info(block.slot, FINALIZED)
-        if not net_block.hash:
-            return block
-
-        self.debug(f'{net_block}')
-        self._blocks_db.set_block(net_block)
-        return net_block
-
-    def _fill_account_data_from_net(self, account: NeonAccountInfo):
-        got_changes = False
-        if not account.pda_account:
-            pda_account, code_account = get_accounts_by_neon_address(self._solana, account.neon_account)
-            if pda_account:
-                account.pda_account = pda_account
-                account.code_account = code_account
-                got_changes = True
-        if account.code_account:
-            code = get_code_from_account(self._solana, account.code_account)
-            if code:
-                account.code = code
-                got_changes = True
-        if got_changes:
-            self._account_db.set_acc_by_request(
-                account.neon_account,
-                account.pda_account,
-                account.code_account,
-                account.code)
-        return account
-
-    def get_block_by_slot(self, slot) -> SolanaBlockInfo:
-        block = self._blocks_db.get_block_by_slot(slot)
-        if not block.hash:
-            block = self._get_block_from_net(block)
-        return block
-
-    def get_full_block_by_slot(self, slot) -> SolanaBlockInfo:
-        block = self._blocks_db.get_full_block_by_slot(slot)
-        if not block.parent_hash:
-            block = self._get_block_from_net(block)
-        return block
-
-    def get_latest_block(self) -> SolanaBlockInfo:
-        return SolanaBlockInfo(slot=self._constants['latest_slot'])
-
-    def set_latest_block(self, slot: int):
-        self._constants['latest_slot'] = slot
-=======
     def __init__(self, config: Config):
         self._sol_blocks_db = SolBlocksDB(config)
         self._sol_tx_costs_db = SolTxCostsDB()
@@ -196,7 +109,6 @@
 
     def get_finalized_block_slot(self) -> int:
         return self._constants_db['finalized_block_slot']
->>>>>>> 92cd5b47
 
     def get_finalized_block(self) -> SolanaBlockInfo:
         block_slot = self.get_finalized_block_slot()
@@ -204,14 +116,9 @@
             return SolanaBlockInfo(block_slot=0)
         return self.get_block_by_slot(block_slot)
 
-<<<<<<< HEAD
-    def set_min_receipt_slot(self, slot: int):
-        self._constants['min_receipt_slot'] = slot
-=======
     def get_starting_block(self) -> SolanaBlockInfo:
         if self._starting_block.block_slot != 0:
             return self._starting_block
->>>>>>> 92cd5b47
 
         block_slot = self._constants_db['starting_block_slot']
         if block_slot == 0:
@@ -219,38 +126,6 @@
         self._starting_block = self.get_block_by_slot(block_slot)
         return self._starting_block
 
-<<<<<<< HEAD
-    def get_block_by_hash(self, block_hash: str) -> SolanaBlockInfo:
-        return self._blocks_db.get_block_by_hash(block_hash)
-
-    def get_tx_list_by_sol_sign(self, sol_sign_list: [str]) -> [NeonTxFullInfo]:
-        tx_list = self._txs_db.get_tx_list_by_sol_sign(sol_sign_list)
-        block = None
-        for tx in tx_list:
-            if not block:
-                block = self.get_block_by_slot(tx.neon_res.slot)
-            tx.block = block
-        return tx_list
-
-    def get_tx_by_neon_sign(self, neon_sign: str) -> Optional[NeonTxFullInfo]:
-        tx = self._txs_db.get_tx_by_neon_sign(neon_sign)
-        if tx:
-            tx.block = self.get_block_by_slot(tx.neon_res.slot)
-        return tx
-
-    def get_contract_code(self, address) -> str:
-        account = self._account_db.get_account_info(address)
-        if not account.neon_account or (account.code_account and not account.code):
-            if not account.neon_account:
-                account.neon_account = address
-            account = self._fill_account_data_from_net(account)
-        if account.code:
-            return account.code
-        return '0x'
-
-    def fill_account_info_by_indexer(self, neon_account: str, pda_account: str, code_account: str, slot: int):
-        self._account_db.set_acc_indexer(neon_account, pda_account, code_account, slot)
-=======
     def get_starting_block_slot(self) -> int:
         return self.get_starting_block().block_slot
 
@@ -278,5 +153,4 @@
         return self._neon_txs_db.get_tx_by_block_slot_tx_idx(block_slot, tx_idx)
 
     def get_sol_sig_list_by_neon_sig(self, neon_sig: str) -> List[str]:
-        return self._sol_neon_txs_db.get_sol_sig_list_by_neon_sig(neon_sig)
->>>>>>> 92cd5b47
+        return self._sol_neon_txs_db.get_sol_sig_list_by_neon_sig(neon_sig)