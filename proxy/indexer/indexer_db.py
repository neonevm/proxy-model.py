--- conflicted
+++ resolved
@@ -133,16 +133,11 @@
             return account.code
         return '0x'
 
-<<<<<<< HEAD
     def fill_account_info_by_indexer(self, neon_account: str, pda_account: str, code_account: str, slot: int, sol_sign: str):
         self._account_db.set_acc_indexer(neon_account, pda_account, code_account, slot, sol_sign)
 
     def add_tx_costs(self, tx_costs: List[CostInfo]):
         self._costs_db.add_costs(tx_costs)
-=======
-    def fill_account_info_by_indexer(self, neon_account: str, pda_account: str, code_account: str, slot: int):
-        self._account_db.set_acc_indexer(neon_account, pda_account, code_account, slot)
 
     def get_sol_sign_list_by_neon_sign(self, neon_sign: str) -> [str]:
-        return self._txs_db.get_sol_sign_list_by_neon_sign(neon_sign)
->>>>>>> 9b45c085
+        return self._txs_db.get_sol_sign_list_by_neon_sign(neon_sign)