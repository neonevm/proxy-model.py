--- conflicted
+++ resolved
@@ -382,15 +382,8 @@
         return tx
 
     def _del_neon_tx(self, tx: NeonIndexedTxInfo) -> None:
-<<<<<<< HEAD
-        if tx.key.is_empty():
-            pass
-        elif not self._neon_tx_dict.pop(tx.key.value, None):
+        if not self._neon_tx_dict.pop(tx.key.value, None):
             LOG.warning(f'attempt to remove the not-existent {tx}')
-=======
-        if not self._neon_tx_dict.pop(tx.key.value, None):
-            self.warning(f'attempt to remove the not-existent {tx}')
->>>>>>> 0c22067d
         else:
             self._del_sol_neon_ix(tx)
 
