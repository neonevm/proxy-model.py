<<<<<<< HEAD
import psycopg2
import psycopg2.extras

from ..db.scheme import CREATE_TABLE_SOLANA_BLOCK
from ..indexer.utils import BaseDB, DBQuery
=======
from typing import Optional

from ..indexer.base_db import BaseDB, DBQuery
>>>>>>> 0d468e57
from ..common_neon.utils import SolanaBlockInfo


class SolanaBlocksDB(BaseDB):
    def __init__(self):
        BaseDB.__init__(self)
        self._column_lst = ('slot', 'hash')
        self._full_column_lst = ('slot', 'hash', 'parent_hash', 'blocktime', 'signatures')

    def _create_table_sql(self) -> str:
<<<<<<< HEAD
        (sql, self._table_name) = CREATE_TABLE_SOLANA_BLOCK()
        return sql
=======
        self._table_name = 'solana_block'
        return f"""
            CREATE TABLE IF NOT EXISTS {self._table_name} (
                slot BIGINT,
                hash CHAR(66),

                parent_hash CHAR(66),
                blocktime BIGINT,
                signatures BYTEA,

                UNIQUE(slot),
                UNIQUE(hash)
            );
            """
>>>>>>> 0d468e57

    def _block_from_value(self, slot: Optional[int], values: []) -> SolanaBlockInfo:
        if not values:
            return SolanaBlockInfo(slot=slot)

        return SolanaBlockInfo(
            finalized=True,
            slot=values[0],
            hash=values[1],
        )

    def _full_block_from_value(self, slot: Optional[int], values: []) -> SolanaBlockInfo:
        if not values:
            return SolanaBlockInfo(slot=slot)

        return SolanaBlockInfo(
            finalized=True,
            slot=values[0],
            hash=values[1],
            parent_hash=values[2],
            time=values[3],
            signs=self.decode_list(values[4])
        )

    def get_block_by_slot(self, block_slot: int) -> SolanaBlockInfo:
        q = DBQuery(column_list=self._column_lst, key_list=[('slot', block_slot)], order_list=[])
        return self._block_from_value(block_slot, self._fetchone(q))

    def get_full_block_by_slot(self, block_slot) -> SolanaBlockInfo:
        q = DBQuery(column_list=self._full_column_lst, key_list=[('slot', block_slot)], order_list=[])
        return self._block_from_value(block_slot, self._fetchone(q))

    def get_block_by_hash(self, block_hash) -> SolanaBlockInfo:
        q = DBQuery(column_list=self._column_lst, key_list=[('block_hash', block_hash)], order_list=[])
        return self._block_from_value(None, self._fetchone(q))

    def set_block(self, block: SolanaBlockInfo):
        with self._conn.cursor() as cursor:
            cursor.execute(f'''
                INSERT INTO {self._table_name}
                ({', '.join(self._full_column_lst)})
                VALUES
                ({', '.join(['%s' for _ in range(len(self._full_column_lst))])})
                ON CONFLICT DO NOTHING;
                ''',
                (block.slot, block.hash, block.parent_hash, block.time, self.encode_list(block.signs)))<|MERGE_RESOLUTION|>--- conflicted
+++ resolved
@@ -1,14 +1,7 @@
-<<<<<<< HEAD
-import psycopg2
-import psycopg2.extras
+from typing import Optional
 
 from ..db.scheme import CREATE_TABLE_SOLANA_BLOCK
 from ..indexer.utils import BaseDB, DBQuery
-=======
-from typing import Optional
-
-from ..indexer.base_db import BaseDB, DBQuery
->>>>>>> 0d468e57
 from ..common_neon.utils import SolanaBlockInfo
 
 
@@ -19,25 +12,8 @@
         self._full_column_lst = ('slot', 'hash', 'parent_hash', 'blocktime', 'signatures')
 
     def _create_table_sql(self) -> str:
-<<<<<<< HEAD
         (sql, self._table_name) = CREATE_TABLE_SOLANA_BLOCK()
         return sql
-=======
-        self._table_name = 'solana_block'
-        return f"""
-            CREATE TABLE IF NOT EXISTS {self._table_name} (
-                slot BIGINT,
-                hash CHAR(66),
-
-                parent_hash CHAR(66),
-                blocktime BIGINT,
-                signatures BYTEA,
-
-                UNIQUE(slot),
-                UNIQUE(hash)
-            );
-            """
->>>>>>> 0d468e57
 
     def _block_from_value(self, slot: Optional[int], values: []) -> SolanaBlockInfo:
         if not values:
