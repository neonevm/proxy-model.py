from typing import Optional, List, Any, Iterator

from ..common_neon.utils import NeonTxResultInfo, NeonTxInfo, NeonTxReceiptInfo

from ..indexer.indexed_objects import NeonIndexedTxInfo
from ..indexer.base_db import BaseDB


class NeonTxsDB(BaseDB):
    def __init__(self):
        super().__init__(
            table_name='neon_transactions',
            column_list=[
                'neon_sig', 'from_addr', 'sol_sig', 'sol_ix_idx', 'sol_ix_inner_idx', 'block_slot',
                'tx_idx', 'nonce', 'gas_price', 'gas_limit', 'to_addr', 'contract', 'value',
                'calldata', 'v', 'r', 's', 'status', 'gas_used', 'return_value', 'logs'
            ]
        )

    def _tx_from_value(self, value_list: Optional[List[Any]]) -> Optional[NeonTxReceiptInfo]:
        if not value_list:
            return None

        neon_tx = NeonTxInfo(
            addr=self._get_column_value('from_addr', value_list),
            sig=self._get_column_value('neon_sig', value_list),
            nonce=self._get_column_value('nonce', value_list),
            gas_price=self._get_column_value('gas_price', value_list),
            gas_limit=self._get_column_value('gas_limit', value_list),
            to_addr=self._get_column_value('to_addr', value_list),
            contract=self._get_column_value('contract', value_list),
            value=self._get_column_value('value', value_list),
            calldata=self._get_column_value('calldata', value_list),
            v=self._get_column_value('v', value_list),
            r=self._get_column_value('r', value_list),
            s=self._get_column_value('s', value_list)
        )
        neon_tx_res = NeonTxResultInfo()

        for idx, column in enumerate(self._column_list):
            if column == 'logs':
<<<<<<< HEAD
                neon_tx_res.log_list = self._decode_list(value_list[idx])
            elif column == 'block_slot':
                neon_tx_res._block_slot = value_list[idx]
=======
                neon_tx_res.log_list.extend(self._decode_list(value_list[idx]))
>>>>>>> f51d5864
            elif hasattr(neon_tx_res, column):
                object.__setattr__(neon_tx_res, column, value_list[idx])
            else:
                pass

        object.__setattr__(neon_tx_res, 'block_hash', value_list[-1])
        return NeonTxReceiptInfo(neon_tx=neon_tx, neon_tx_res=neon_tx_res)

    def set_tx_list(self, cursor: BaseDB.Cursor, iter_neon_tx: Iterator[NeonIndexedTxInfo]) -> None:
        value_list_list: List[List[Any]] = []
        for tx in iter_neon_tx:
            value_list: List[Any] = []
            for idx, column in enumerate(self._column_list):
                if column == 'neon_sig':
                    value_list.append(tx.neon_tx.sig)
                elif column == 'from_addr':
                    value_list.append(tx.neon_tx.addr)
                elif column == 'logs':
                    value_list.append(self._encode_list(tx.neon_tx_res.log_list))
                elif hasattr(tx.neon_tx, column):
                    value_list.append(getattr(tx.neon_tx, column))
                elif hasattr(tx.neon_tx_res, column):
                    value_list.append(getattr(tx.neon_tx_res, column))
                else:
                    raise RuntimeError(f'Wrong usage {self._table_name}: {idx} -> {column}!')
            value_list_list.append(value_list)

        self._insert_batch(cursor, value_list_list)

    def _build_request(self) -> str:
        return f'''
            SELECT {",".join(['a.' + c for c in self._column_list])},
                   b.block_hash
              FROM {self._table_name} AS a
        INNER JOIN {self._blocks_table_name} AS b
                ON b.block_slot = a.block_slot
        '''

    def get_tx_by_neon_sig(self, neon_sig: str) -> Optional[NeonTxReceiptInfo]:
        request = self._build_request() + '''
               AND b.is_active = True
             WHERE a.neon_sig = %s
        '''
        with self._conn.cursor() as cursor:
            cursor.execute(request, (neon_sig,))
            return self._tx_from_value(cursor.fetchone())

    def get_tx_list_by_block_slot(self, block_slot: int) -> List[NeonTxReceiptInfo]:
        request = self._build_request() + '''
             WHERE a.block_slot = %s
          ORDER BY a.tx_idx ASC
        '''
        with self._conn.cursor() as cursor:
            cursor.execute(request, (block_slot,))
            row_list = cursor.fetchall()

        if not row_list:
            return []

        return [self._tx_from_value(value_list) for value_list in row_list if value_list is not None]

    def get_tx_by_block_slot_tx_idx(self, block_slot: int, tx_idx: int) -> Optional[NeonTxReceiptInfo]:
        request = self._build_request() + '''
             WHERE a.block_slot = %s
               AND a.tx_idx = %s
        '''
        with self._conn.cursor() as cursor:
            cursor.execute(request, (block_slot, tx_idx))
            return self._tx_from_value(cursor.fetchone())

    def finalize_block_list(self, cursor: BaseDB.Cursor, base_block_slot: int, block_slot_list: List[int]) -> None:
        cursor.execute(f'''
            DELETE FROM {self._table_name}
                  WHERE block_slot > %s
                    AND block_slot < %s
                    AND block_slot NOT IN ({','.join(["%s" for _ in block_slot_list])})
            ''',
            [base_block_slot, block_slot_list[-1]] + block_slot_list
        )<|MERGE_RESOLUTION|>--- conflicted
+++ resolved
@@ -39,13 +39,7 @@
 
         for idx, column in enumerate(self._column_list):
             if column == 'logs':
-<<<<<<< HEAD
-                neon_tx_res.log_list = self._decode_list(value_list[idx])
-            elif column == 'block_slot':
-                neon_tx_res._block_slot = value_list[idx]
-=======
                 neon_tx_res.log_list.extend(self._decode_list(value_list[idx]))
->>>>>>> f51d5864
             elif hasattr(neon_tx_res, column):
                 object.__setattr__(neon_tx_res, column, value_list[idx])
             else:
