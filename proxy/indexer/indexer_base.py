--- conflicted
+++ resolved
@@ -42,12 +42,8 @@
 
         self.evm_loader_id = evm_loader_id
         self.client = Client(solana_url)
-<<<<<<< HEAD
         self.transaction_receipts = SQLDictBinKey(tablename="known_transactions")
-=======
-        self.transaction_receipts = SQLDict(tablename="known_transactions")
         self.last_slot = start_slot
->>>>>>> eb2f888c
         self.current_slot = 0
         self.counter_ = 0
 
@@ -90,7 +86,7 @@
 
         counter = 0
         while (continue_flag):
-            results = self.get_signatures(minimal_tx, self.max_known_tx[1])
+            results = self._get_signatures(minimal_tx, self.max_known_tx[1])
             logger.debug("{:>3} get_signatures_for_address {}".format(counter, len(results)))
             counter += 1
 
@@ -125,7 +121,7 @@
         self.max_known_tx = max_known_tx
 
 
-    def get_signatures(self, before, until):
+    def _get_signatures(self, before, until):
         opts: Dict[str, Union[int, str]] = {}
         if until is not None:
             opts["until"] = until
