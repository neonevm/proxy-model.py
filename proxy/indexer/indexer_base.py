--- conflicted
+++ resolved
@@ -49,13 +49,7 @@
             try:
                 self.process_functions()
             except Exception as err:
-<<<<<<< HEAD
-                self.warning("Got exception while indexing. Type(err):%s, Exception:%s", type(err), err)
-=======
-                logger.warning("Got exception while indexing. Type(err):%s, Exception:%s", type(err), err)
-            time.sleep(1.0)
-
->>>>>>> 43f6e8ba
+                self.warning("Got exception while indexing. Type(err):%s, Exception:%s", type(err), err)time.sleep(1.0)
 
     def process_functions(self):
         self.debug("Start indexing")
@@ -72,25 +66,12 @@
 
         counter = 0
         while (continue_flag):
-<<<<<<< HEAD
-            opts: Dict[str, Union[int, str]] = {}
-            if minimal_tx:
-                opts["before"] = minimal_tx
-            opts["commitment"] = "confirmed"
-            result = self.client._provider.make_request("getSignaturesForAddress", self.evm_loader_id, opts)
-            self.debug("{:>3} get_signatures_for_address {}".format(counter, len(result["result"])))
-            counter += 1
-
-            if len(result["result"]) == 0:
-                self.debug("len(result['result']) == 0")
-=======
             results = self._get_signatures(minimal_tx, self.max_known_tx[1])
-            logger.debug("{:>3} get_signatures_for_address {}".format(counter, len(results)))
+            self.debug("{:>3} get_signatures_for_address {}".format(counter, len(results)))
             counter += 1
 
             if len(results) == 0:
-                logger.debug("len(results) == 0")
->>>>>>> 43f6e8ba
+                self.debug("len(results) == 0")
                 break
 
             minimal_tx = results[-1]["signature"]
@@ -113,28 +94,13 @@
                 if not self.transaction_receipts.contains(slot, solana_signature):
                     poll_txs.add(solana_signature)
 
-<<<<<<< HEAD
-                if slot < minimal_slot:
-                    minimal_slot = slot
-                    minimal_tx = solana_signature
-
-                if slot > maximum_slot:
-                    maximum_slot = slot
-
-                if slot < self.last_slot:
-                    continue_flag = False
-                    break
-
         self.debug("start getting receipts")
-=======
-        logger.debug("start getting receipts")
->>>>>>> 43f6e8ba
         pool = ThreadPool(PARALLEL_REQUESTS)
         pool.map(self._get_tx_receipts, poll_txs)
 
         self.current_slot = current_slot
         self.counter_ = 0
-        logger.debug(max_known_tx)
+        self.debug(max_known_tx)
         self.max_known_tx = max_known_tx
 
 
