import os
import time
import traceback
from multiprocessing.dummy import Pool as ThreadPool
from logged_groups import logged_group
from typing import Dict, List, Optional, Union

from .solana_signatures_db import SolanaSignatures
from .utils import MetricsToLogBuff
from ..common_neon.solana_interactor import SolanaInteractor
from ..indexer.sql_dict import SQLDict

from ..environment import INDEXER_POLL_COUNT, RETRY_ON_FAIL_ON_GETTING_CONFIRMED_TRANSACTION
from ..environment import HISTORY_START, PARALLEL_REQUESTS, FINALIZED, EVM_LOADER_ID


@logged_group("neon.Indexer")
class IndexerBase:
    def __init__(self,
                 solana: SolanaInteractor,
                 last_slot: int):
        self.solana = solana
        self.solana_signatures = SolanaSignatures()
        self.last_slot = self._init_last_slot('receipt', last_slot)
        self.current_slot = 0
        self.counter_ = 0
        self.count_log = MetricsToLogBuff()
        self._constants = SQLDict(tablename="constants")
        self._maximum_tx = self._get_maximum_tx()
        self._tx_receipts = {}

    def _get_maximum_tx(self) -> str:
        if "maximum_tx" in self._constants:
            return self._constants["maximum_tx"]
        return HISTORY_START

    def _set_maximum_tx(self, tx: str):
        self._maximum_tx = tx
        self._constants["maximum_tx"] = tx

    def _init_last_slot(self, name: str, last_known_slot: int):
        """
        This function allow to skip some part of history.
        - LATEST - start from the last block slot from Solana
        - CONTINUE - continue from the last parsed slot of from latest
        - NUMBER - first start from the number, then continue from last parsed slot
        """
        last_known_slot = 0 if not isinstance(last_known_slot, int) else last_known_slot
        latest_slot = self.solana.get_slot(FINALIZED)["result"]
        start_int_slot = 0
        name = f'{name} slot'

        START_SLOT = os.environ.get('START_SLOT', 0)
        start_slot = START_SLOT
        if start_slot not in ['CONTINUE', 'LATEST']:
            try:
                start_int_slot = min(int(start_slot), latest_slot)
            except Exception:
                start_int_slot = 0

        if start_slot == 'CONTINUE':
            if last_known_slot > 0:
                self.info(f'START_SLOT={START_SLOT}: started the {name} from previous run {last_known_slot}')
                return last_known_slot
            else:
                self.info(f'START_SLOT={START_SLOT}: forced the {name} from the latest Solana slot')
                start_slot = 'LATEST'

        if start_slot == 'LATEST':
            self.info(f'START_SLOT={START_SLOT}: started the {name} from the latest Solana slot {latest_slot}')
            return latest_slot

        if start_int_slot < last_known_slot:
            self.info(f'START_SLOT={START_SLOT}: started the {name} from previous run, ' +
                      f'because {start_int_slot} < {last_known_slot}')
            return last_known_slot

        self.info(f'START_SLOT={START_SLOT}: started the {name} from {start_int_slot}')
        return start_int_slot

    def run(self):
        while True:
            try:
                self.process_functions()
            except Exception as err:
                err_tb = "".join(traceback.format_tb(err.__traceback__))
                self.warning('Exception on transactions processing. ' +
                             f'Type(err): {type(err)}, Error: {err}, Traceback: {err_tb}')
            time.sleep(1.0)

    def process_functions(self):
        self.gather_unknown_transactions()

    def get_tx_receipts(self, stop_slot=None):
        signatures = self.gather_unknown_transactions()
        self.debug(f'{len(signatures)}')

        poll_txs = []
        tx_list = []
        for signature, _ in reversed(signatures):
            if signature not in self._tx_receipts:
                tx_list.append(signature)
                if len(tx_list) >= 20:
                    poll_txs.append(tx_list)
                    tx_list = []
        if len(tx_list) > 0:
            poll_txs.append(tx_list)
        self._get_txs(poll_txs)

        max_tx = self._maximum_tx
        for signature, _ in reversed(signatures):
            if signature not in self._tx_receipts:
                self.error(f'{signature} receipt not found')
                continue

            tx = self._tx_receipts[signature]
            slot = tx['slot']
            if stop_slot and slot > stop_slot:
                break
            yield (slot, signature, tx)

            self.solana_signatures.remove_signature(signature)
            del self._tx_receipts[signature]
            max_tx = signature
        self._set_maximum_tx(max_tx)

    def gather_unknown_transactions(self):
        minimal_tx = self.solana_signatures.get_minimal_tx()
        continue_flag = True
        counter = 0
        gathered_signatures = 0
        tx_list = []
        while continue_flag:
            results = self._get_signatures(minimal_tx, self._maximum_tx, INDEXER_POLL_COUNT)
            len_results = len(results)
            if len_results == 0:
                break

            minimal_tx = results[-1]["signature"]

            gathered_signatures += len_results
            counter += 1

            for tx in results:
                sol_sign = tx["signature"]
                slot = tx["slot"]

                if sol_sign == self._maximum_tx:
                    continue_flag = False
                    break

                if slot < self.last_slot:
                    continue_flag = False
                    break

                if len(tx_list) >= INDEXER_POLL_COUNT:
                    self.solana_signatures.add_signature(tx_list[0][0], tx_list[0][1])
                    tx_list = []

                tx_list.append((sol_sign, slot))

        return tx_list


<<<<<<< HEAD
    def _get_signatures(self, before: Optional[str], until: Optional[str], limit: int) -> List[Dict[str, Union[int, str]]]:
        opts: Dict[str, Union[int, str]] = {}
        if before is not None:
            opts["before"] = before
        if until is not None:
            opts["until"] = until
        opts["limit"] = limit
        opts["commitment"] = FINALIZED
        response =  self.solana._send_rpc_request("getSignaturesForAddress", EVM_LOADER_ID, opts)
=======
    def _get_signatures(self, before: Optional[str], limit: int) -> List:
        response = self.solana.get_signatures_for_address(before, limit, FINALIZED)
>>>>>>> b80ce781
        error = response.get('error')
        result = response.get('result', [])
        if error:
            self.warning(f'Fail to get signatures: {error}')
        return result

    def _get_txs(self, poll_txs: List[List[str]]) -> None:
        if len(poll_txs) > 1:
            pool = ThreadPool(min(PARALLEL_REQUESTS, len(poll_txs)))
            pool.map(self._get_tx_receipts, poll_txs)
            poll_txs.clear()
        else:
            if len(poll_txs) > 0:
                self._get_tx_receipts(poll_txs[0])

    def _get_tx_receipts(self, sign_list: List[str]) -> None:
        if len(sign_list) == 0:
            return

        retry = RETRY_ON_FAIL_ON_GETTING_CONFIRMED_TRANSACTION
        while retry > 0:
            try:
                tx_list = self.solana.get_multiple_receipts(sign_list)
                for sol_sign, tx in zip(sign_list, tx_list):
                    self._add_tx(sol_sign, tx)
                retry = 0
            except Exception as err:
                retry -= 1
                if retry == 0:
                    self.error(f'Fail to get solana receipts: "{err}"')
                else:
                    self.debug(f'Fail to get solana receipts: "{err}"')
                    time.sleep(3)

        self.counter_ += 1
        if self.counter_ % 100 == 0:
            self.debug(f"Acquired {self.counter_} receipts")

    def _add_tx(self, sol_sign, tx):
        if tx is not None:
<<<<<<< HEAD
            add = False
            msg = tx['transaction']['message']
            slot = tx['slot']
            for instruction in msg['instructions']:
                if msg["accountKeys"][instruction["programIdIndex"]] == EVM_LOADER_ID:
                    add = True
            if add:
                self.debug(f'{(slot, sol_sign)}')
                self._tx_receipts[sol_sign] = tx
=======
            self.debug(f'{(slot, tx_idx, sol_sign)}')
            self.transaction_receipts.add_tx(slot, tx_idx, sol_sign, tx)
>>>>>>> b80ce781
        else:
            self.debug(f"trx is None {sol_sign}")<|MERGE_RESOLUTION|>--- conflicted
+++ resolved
@@ -162,7 +162,6 @@
         return tx_list
 
 
-<<<<<<< HEAD
     def _get_signatures(self, before: Optional[str], until: Optional[str], limit: int) -> List[Dict[str, Union[int, str]]]:
         opts: Dict[str, Union[int, str]] = {}
         if before is not None:
@@ -172,10 +171,6 @@
         opts["limit"] = limit
         opts["commitment"] = FINALIZED
         response =  self.solana._send_rpc_request("getSignaturesForAddress", EVM_LOADER_ID, opts)
-=======
-    def _get_signatures(self, before: Optional[str], limit: int) -> List:
-        response = self.solana.get_signatures_for_address(before, limit, FINALIZED)
->>>>>>> b80ce781
         error = response.get('error')
         result = response.get('result', [])
         if error:
@@ -216,19 +211,8 @@
 
     def _add_tx(self, sol_sign, tx):
         if tx is not None:
-<<<<<<< HEAD
-            add = False
-            msg = tx['transaction']['message']
             slot = tx['slot']
-            for instruction in msg['instructions']:
-                if msg["accountKeys"][instruction["programIdIndex"]] == EVM_LOADER_ID:
-                    add = True
-            if add:
-                self.debug(f'{(slot, sol_sign)}')
-                self._tx_receipts[sol_sign] = tx
-=======
-            self.debug(f'{(slot, tx_idx, sol_sign)}')
-            self.transaction_receipts.add_tx(slot, tx_idx, sol_sign, tx)
->>>>>>> b80ce781
+            self.debug(f'{(slot, sol_sign)}')
+            self._tx_receipts[sol_sign] = tx
         else:
             self.debug(f"trx is None {sol_sign}")