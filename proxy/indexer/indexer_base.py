import os
import time
import traceback
from multiprocessing.dummy import Pool as ThreadPool
from logged_groups import logged_group
from typing import Optional

from .trx_receipts_storage import TxReceiptsStorage
from .utils import MetricsToLogBuff
from ..common_neon.solana_interactor import SolanaInteractor
from ..indexer.sql_dict import SQLDict

from ..environment import RETRY_ON_FAIL_ON_GETTING_CONFIRMED_TRANSACTION
from ..environment import HISTORY_START, PARALLEL_REQUESTS, FINALIZED, EVM_LOADER_ID


@logged_group("neon.Indexer")
class IndexerBase:
    def __init__(self,
                 solana: SolanaInteractor,
                 last_slot: int):
        self.solana = solana
        self.transaction_receipts = TxReceiptsStorage('solana_transaction_receipts')
        self.last_slot = self._init_last_slot('receipt', last_slot)
        self.current_slot = 0
        self.counter_ = 0
        self.count_log = MetricsToLogBuff()
        self._constants = SQLDict(tablename="constants")
        self._maximum_tx = self._get_maximum_tx()

    def _get_maximum_tx(self) -> str:
        if "maximum_tx" in self._constants:
            return self._constants["maximum_tx"]
        return ""

    def _set_maximum_tx(self, tx: str):
        self._maximum_tx = tx
        self._constants["maximum_tx"] = tx

    def _init_last_slot(self, name: str, last_known_slot: int):
        """
        This function allow to skip some part of history.
        - LATEST - start from the last block slot from Solana
        - CONTINUE - continue from the last parsed slot of from latest
        - NUMBER - first start from the number, then continue from last parsed slot
        """
        last_known_slot = 0 if not isinstance(last_known_slot, int) else last_known_slot
        latest_slot = self.solana.get_slot(FINALIZED)["result"]
        start_int_slot = 0
        name = f'{name} slot'

        START_SLOT = os.environ.get('START_SLOT', 0)
        start_slot = START_SLOT
        if start_slot not in ['CONTINUE', 'LATEST']:
            try:
                start_int_slot = min(int(start_slot), latest_slot)
            except Exception:
                start_int_slot = 0

        if start_slot == 'CONTINUE':
            if last_known_slot > 0:
                self.info(f'START_SLOT={START_SLOT}: started the {name} from previous run {last_known_slot}')
                return last_known_slot
            else:
                self.info(f'START_SLOT={START_SLOT}: forced the {name} from the latest Solana slot')
                start_slot = 'LATEST'

        if start_slot == 'LATEST':
            self.info(f'START_SLOT={START_SLOT}: started the {name} from the latest Solana slot {latest_slot}')
            return latest_slot

        if start_int_slot < last_known_slot:
            self.info(f'START_SLOT={START_SLOT}: started the {name} from previous run, ' +
                      f'because {start_int_slot} < {last_known_slot}')
            return last_known_slot

        self.info(f'START_SLOT={START_SLOT}: started the {name} from {start_int_slot}')
        return start_int_slot

    def run(self):
        while True:
            try:
                self.process_functions()
            except Exception as err:
                err_tb = "".join(traceback.format_tb(err.__traceback__))
                self.warning('Exception on transactions processing. ' +
                             f'Type(err): {type(err)}, Error: {err}, Traceback: {err_tb}')
            time.sleep(1.0)

    def process_functions(self):
        self.gather_unknown_transactions()

    def gather_unknown_transactions(self):
        start_time = time.time()
        poll_txs = []

        minimal_tx = None
        maximum_tx = None
        maximum_slot = None
        continue_flag = True
        current_slot = self.solana.get_slot(commitment=FINALIZED)["result"]

        counter = 0
        gathered_signatures = 0
        while continue_flag:
            results = self._get_signatures(minimal_tx, 1000)
            len_results = len(results)
            if len_results == 0:
                break

            minimal_tx = results[-1]["signature"]
            if maximum_tx is None:
                tx = results[0]
                maximum_tx = tx["signature"]
                maximum_slot = tx["slot"]

            gathered_signatures += len_results
            counter += 1

            tx_idx = 0
            prev_slot = 0

            for tx in results:
                sol_sign = tx["signature"]
                slot = tx["slot"]

                if slot != prev_slot:
                    tx_idx = 0
                prev_slot = slot

                if slot < self.last_slot:
                    continue_flag = False
                    break

                if sol_sign in [HISTORY_START, self._maximum_tx]:
                    continue_flag = False
                    break

                if not self.transaction_receipts.contains(slot, sol_sign):
                    poll_txs.append((sol_sign, slot, tx_idx))
<<<<<<< HEAD
=======
                tx_idx += 1
>>>>>>> c6aab0b1

        pool = ThreadPool(PARALLEL_REQUESTS)
        pool.map(self._get_tx_receipts, poll_txs)

        self.current_slot = current_slot
        self.counter_ = 0
        self._set_maximum_tx(maximum_tx)

        get_history_ms = (time.time() - start_time) * 1000  # convert this into milliseconds
        self.count_log.print(
            self.debug,
            list_params={"get_history_ms": get_history_ms, "gathered_signatures": gathered_signatures, "counter": counter},
            latest_params={"maximum_tx": maximum_tx, "maximum_slot": maximum_slot}
        )

    def _get_signatures(self, before: Optional[str], limit: int) -> []:
        response = self.solana.get_signatures_for_address(before, limit, FINALIZED)
        error = response.get('error')
        result = response.get('result', [])
        if error:
            self.warning(f'Fail to get signatures: {error}')
        return result

    def _get_tx_receipts(self, param):
        # tx = None
        retry = RETRY_ON_FAIL_ON_GETTING_CONFIRMED_TRANSACTION

        (sol_sign, slot, tx_idx) = param
        while retry > 0:
            try:
                tx = self.solana.get_confirmed_transaction(sol_sign)['result']
                self._add_tx(sol_sign, tx, slot, tx_idx)
                retry = 0
            except Exception as err:
                self.debug(f'Exception on get_confirmed_transaction: "{err}"')
                time.sleep(1)
                retry -= 1
                if retry == 0:
                    self.error(f'Exception on get_confirmed_transaction: "{err}"')

        self.counter_ += 1
        if self.counter_ % 100 == 0:
            self.debug(f"Acquired {self.counter_} receipts")

    def _add_tx(self, sol_sign, tx, slot, tx_idx):
        if tx is not None:
            add = False
            msg = tx['transaction']['message']
            for instruction in msg['instructions']:
                if msg["accountKeys"][instruction["programIdIndex"]] == EVM_LOADER_ID:
                    add = True
            if add:
                self.debug((slot, tx_idx, sol_sign))
                self.transaction_receipts.add_tx(slot, tx_idx, sol_sign, tx)
        else:
            self.debug(f"trx is None {sol_sign}")
<|MERGE_RESOLUTION|>--- conflicted
+++ resolved
@@ -138,10 +138,7 @@
 
                 if not self.transaction_receipts.contains(slot, sol_sign):
                     poll_txs.append((sol_sign, slot, tx_idx))
-<<<<<<< HEAD
-=======
                 tx_idx += 1
->>>>>>> c6aab0b1
 
         pool = ThreadPool(PARALLEL_REQUESTS)
         pool.map(self._get_tx_receipts, poll_txs)
