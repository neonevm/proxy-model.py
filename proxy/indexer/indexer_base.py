import time
<<<<<<< HEAD
import traceback
from multiprocessing.dummy import Pool as ThreadPool
from logged_groups import logged_group

from .trx_receipts_storage import TrxReceiptsStorage
from .utils import MetricsToLogBuff
from ..common_neon.solana_interactor import SolanaInteractor

from ..environment import RETRY_ON_FAIL_ON_GETTING_CONFIRMED_TRANSACTION
from ..environment import HISTORY_START, PARALLEL_REQUESTS, FINALIZED, EVM_LOADER_ID
=======
import logging

from ..common_neon.config import Config
from ..common_neon.solana_interactor import SolInteractor


LOG = logging.getLogger(__name__)
>>>>>>> 92cd5b47


class IndexerBase:
<<<<<<< HEAD
    def __init__(self,
                 solana: SolanaInteractor,
                 last_slot: int):
        self.solana = solana
        self.transaction_receipts = TrxReceiptsStorage('transaction_receipts')
        self.max_known_tx = self.transaction_receipts.max_known_trx()
        self.last_slot = self._init_last_slot('receipt', last_slot)
        self.current_slot = 0
        self.counter_ = 0
        self.count_log = MetricsToLogBuff()
=======
    def __init__(self, config: Config, solana: SolInteractor, last_slot: int):
        self._solana = solana
        self._config = config
        self._start_slot = self._init_start_slot('receipt', last_slot)
>>>>>>> 92cd5b47

    def _init_start_slot(self, name: str, last_known_slot: int) -> int:
        """
        This function allow to skip some part of history.
        - LATEST - start from the last block slot from Solana
        - CONTINUE - continue from the last parsed slot of from latest
        - NUMBER - first start from the number, then continue from last parsed slot
        """
        last_known_slot = 0 if not isinstance(last_known_slot, int) else last_known_slot
<<<<<<< HEAD
        latest_slot = self.solana.get_slot(FINALIZED)["result"]
=======
        latest_slot = self._solana.get_block_slot(self._config.finalized_commitment)
>>>>>>> 92cd5b47
        start_int_slot = 0
        name = f'{name} slot'

        start_slot = self._config.start_slot
        LOG.info(f'Starting {name} with LATEST_KNOWN_LOST={last_known_slot} and START_SLOT={start_slot}')

        if start_slot not in {'CONTINUE', 'LATEST'}:
            try:
                start_int_slot = min(int(start_slot), latest_slot)
            except (Exception,):
                start_int_slot = 0

        if start_slot == 'CONTINUE':
            if last_known_slot > 0:
                LOG.info(f'START_SLOT={start_slot}: started the {name} from previous run {last_known_slot}')
                return last_known_slot
            else:
                LOG.info(f'START_SLOT={start_slot}: forced the {name} from the latest Solana slot')
                start_slot = 'LATEST'

        if start_slot == 'LATEST':
            LOG.info(f'START_SLOT={start_slot}: started the {name} from the latest Solana slot {latest_slot}')
            return latest_slot

        if start_int_slot < last_known_slot:
            LOG.info(
                f'START_SLOT={start_slot}: started the {name} from previous run, ' +
                f'because {start_int_slot} < {last_known_slot}'
            )
            return last_known_slot

        LOG.info(f'START_SLOT={start_slot}: started the {name} from {start_int_slot}')
        return start_int_slot

    def run(self):
        while True:
            try:
                self.process_functions()
<<<<<<< HEAD
            except Exception as err:
                err_tb = "".join(traceback.format_tb(err.__traceback__))
                self.warning('Exception on submitting transaction. ' +
                             f'Type(err): {type(err)}, Error: {err}, Traceback: {err_tb}')
            time.sleep(1.0)

    def process_functions(self):
        self.gather_unknown_transactions()

    def gather_unknown_transactions(self):
        start_time = time.time()
        poll_txs = set()

        minimal_tx = None
        continue_flag = True
        current_slot = self.solana.get_slot(commitment=FINALIZED)["result"]

        max_known_tx = self.max_known_tx

        counter = 0
        gathered_signatures = 0
        while (continue_flag):
            results = self._get_signatures(minimal_tx, self.max_known_tx[1])

            if len(results) == 0:
                break

            minimal_tx = results[-1]["signature"]
            max_tx = (results[0]["slot"], results[0]["signature"])
            max_known_tx = max(max_known_tx, max_tx)

            gathered_signatures += len(results)
            counter += 1

            for tx in results:
                solana_signature = tx["signature"]
                slot = tx["slot"]

                if slot < self.last_slot:
                    continue_flag = False
                    break

                if solana_signature in HISTORY_START:
                    self.debug(solana_signature)
                    continue_flag = False
                    break

                if not self.transaction_receipts.contains(slot, solana_signature):
                    poll_txs.add(solana_signature)

        pool = ThreadPool(PARALLEL_REQUESTS)
        pool.map(self._get_tx_receipts, poll_txs)

        self.current_slot = current_slot
        self.counter_ = 0
        self.max_known_tx = max_known_tx

        get_history_ms = (time.time() - start_time) * 1000  # convert this into milliseconds
        self.count_log.print(
            self.debug,
            list_params={"get_history_ms": get_history_ms, "gathered_signatures": gathered_signatures, "counter": counter},
            latest_params={"max_known_tx": max_known_tx}
        )

    def _get_signatures(self, before, until):
        response = self.solana.get_signatures_for_address(before, until, FINALIZED)
        error = response.get('error')
        result = response.get('result', [])
        if error:
            self.warning(f'Fail to get signatures: {error}')
        return result

    def _get_tx_receipts(self, solana_signature):
        # trx = None
        retry = RETRY_ON_FAIL_ON_GETTING_CONFIRMED_TRANSACTION

        while retry > 0:
            try:
                trx = self.solana.get_confirmed_transaction(solana_signature)['result']
                self._add_trx(solana_signature, trx)
                retry = 0
            except Exception as err:
                self.debug(f'Exception on get_confirmed_transaction: "{err}"')
                time.sleep(1)
                retry -= 1
                if retry == 0:
                    self.error(f'Exception on get_confirmed_transaction: "{err}"')

        self.counter_ += 1
        if self.counter_ % 100 == 0:
            self.debug(f"Acquired {self.counter_} receipts")

    def _add_trx(self, solana_signature, trx):
        if trx is not None:
            add = False
            for instruction in trx['transaction']['message']['instructions']:
                if trx["transaction"]["message"]["accountKeys"][instruction["programIdIndex"]] == EVM_LOADER_ID:
                    add = True
            if add:
                self.debug((trx['slot'], solana_signature))
                self.transaction_receipts.add_trx(trx['slot'], solana_signature, trx)
        else:
            self.debug(f"trx is None {solana_signature}")
=======
            except BaseException as exc:
                LOG.debug('Exception on transactions processing.', exc_info=exc)
            time.sleep(0.05)

    def process_functions(self) -> None:
        pass
>>>>>>> 92cd5b47
<|MERGE_RESOLUTION|>--- conflicted
+++ resolved
@@ -1,16 +1,4 @@
 import time
-<<<<<<< HEAD
-import traceback
-from multiprocessing.dummy import Pool as ThreadPool
-from logged_groups import logged_group
-
-from .trx_receipts_storage import TrxReceiptsStorage
-from .utils import MetricsToLogBuff
-from ..common_neon.solana_interactor import SolanaInteractor
-
-from ..environment import RETRY_ON_FAIL_ON_GETTING_CONFIRMED_TRANSACTION
-from ..environment import HISTORY_START, PARALLEL_REQUESTS, FINALIZED, EVM_LOADER_ID
-=======
 import logging
 
 from ..common_neon.config import Config
@@ -18,27 +6,13 @@
 
 
 LOG = logging.getLogger(__name__)
->>>>>>> 92cd5b47
 
 
 class IndexerBase:
-<<<<<<< HEAD
-    def __init__(self,
-                 solana: SolanaInteractor,
-                 last_slot: int):
-        self.solana = solana
-        self.transaction_receipts = TrxReceiptsStorage('transaction_receipts')
-        self.max_known_tx = self.transaction_receipts.max_known_trx()
-        self.last_slot = self._init_last_slot('receipt', last_slot)
-        self.current_slot = 0
-        self.counter_ = 0
-        self.count_log = MetricsToLogBuff()
-=======
     def __init__(self, config: Config, solana: SolInteractor, last_slot: int):
         self._solana = solana
         self._config = config
         self._start_slot = self._init_start_slot('receipt', last_slot)
->>>>>>> 92cd5b47
 
     def _init_start_slot(self, name: str, last_known_slot: int) -> int:
         """
@@ -48,11 +22,7 @@
         - NUMBER - first start from the number, then continue from last parsed slot
         """
         last_known_slot = 0 if not isinstance(last_known_slot, int) else last_known_slot
-<<<<<<< HEAD
-        latest_slot = self.solana.get_slot(FINALIZED)["result"]
-=======
         latest_slot = self._solana.get_block_slot(self._config.finalized_commitment)
->>>>>>> 92cd5b47
         start_int_slot = 0
         name = f'{name} slot'
 
@@ -91,115 +61,9 @@
         while True:
             try:
                 self.process_functions()
-<<<<<<< HEAD
-            except Exception as err:
-                err_tb = "".join(traceback.format_tb(err.__traceback__))
-                self.warning('Exception on submitting transaction. ' +
-                             f'Type(err): {type(err)}, Error: {err}, Traceback: {err_tb}')
-            time.sleep(1.0)
-
-    def process_functions(self):
-        self.gather_unknown_transactions()
-
-    def gather_unknown_transactions(self):
-        start_time = time.time()
-        poll_txs = set()
-
-        minimal_tx = None
-        continue_flag = True
-        current_slot = self.solana.get_slot(commitment=FINALIZED)["result"]
-
-        max_known_tx = self.max_known_tx
-
-        counter = 0
-        gathered_signatures = 0
-        while (continue_flag):
-            results = self._get_signatures(minimal_tx, self.max_known_tx[1])
-
-            if len(results) == 0:
-                break
-
-            minimal_tx = results[-1]["signature"]
-            max_tx = (results[0]["slot"], results[0]["signature"])
-            max_known_tx = max(max_known_tx, max_tx)
-
-            gathered_signatures += len(results)
-            counter += 1
-
-            for tx in results:
-                solana_signature = tx["signature"]
-                slot = tx["slot"]
-
-                if slot < self.last_slot:
-                    continue_flag = False
-                    break
-
-                if solana_signature in HISTORY_START:
-                    self.debug(solana_signature)
-                    continue_flag = False
-                    break
-
-                if not self.transaction_receipts.contains(slot, solana_signature):
-                    poll_txs.add(solana_signature)
-
-        pool = ThreadPool(PARALLEL_REQUESTS)
-        pool.map(self._get_tx_receipts, poll_txs)
-
-        self.current_slot = current_slot
-        self.counter_ = 0
-        self.max_known_tx = max_known_tx
-
-        get_history_ms = (time.time() - start_time) * 1000  # convert this into milliseconds
-        self.count_log.print(
-            self.debug,
-            list_params={"get_history_ms": get_history_ms, "gathered_signatures": gathered_signatures, "counter": counter},
-            latest_params={"max_known_tx": max_known_tx}
-        )
-
-    def _get_signatures(self, before, until):
-        response = self.solana.get_signatures_for_address(before, until, FINALIZED)
-        error = response.get('error')
-        result = response.get('result', [])
-        if error:
-            self.warning(f'Fail to get signatures: {error}')
-        return result
-
-    def _get_tx_receipts(self, solana_signature):
-        # trx = None
-        retry = RETRY_ON_FAIL_ON_GETTING_CONFIRMED_TRANSACTION
-
-        while retry > 0:
-            try:
-                trx = self.solana.get_confirmed_transaction(solana_signature)['result']
-                self._add_trx(solana_signature, trx)
-                retry = 0
-            except Exception as err:
-                self.debug(f'Exception on get_confirmed_transaction: "{err}"')
-                time.sleep(1)
-                retry -= 1
-                if retry == 0:
-                    self.error(f'Exception on get_confirmed_transaction: "{err}"')
-
-        self.counter_ += 1
-        if self.counter_ % 100 == 0:
-            self.debug(f"Acquired {self.counter_} receipts")
-
-    def _add_trx(self, solana_signature, trx):
-        if trx is not None:
-            add = False
-            for instruction in trx['transaction']['message']['instructions']:
-                if trx["transaction"]["message"]["accountKeys"][instruction["programIdIndex"]] == EVM_LOADER_ID:
-                    add = True
-            if add:
-                self.debug((trx['slot'], solana_signature))
-                self.transaction_receipts.add_trx(trx['slot'], solana_signature, trx)
-        else:
-            self.debug(f"trx is None {solana_signature}")
-=======
             except BaseException as exc:
                 LOG.debug('Exception on transactions processing.', exc_info=exc)
             time.sleep(0.05)
 
     def process_functions(self) -> None:
-        pass
->>>>>>> 92cd5b47
+        pass