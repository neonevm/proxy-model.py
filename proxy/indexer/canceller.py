import traceback

from logged_groups import logged_group
from solana.transaction import AccountMeta
from proxy.common_neon.neon_instruction import NeonInstruction
from proxy.common_neon.solana_interactor import SolanaInteractor
from proxy.common_neon.solana_tx_list_sender import SolTxListSender
from proxy.environment import SOLANA_URL, get_solana_accounts


@logged_group("neon.Indexer")
class Canceller:
    def __init__(self, solana: SolanaInteractor):
        # Initialize user account
        self.signer = get_solana_accounts()[0]
        self.solana = solana
        self.waiter = None
        self._operator = self.signer.public_key()
        self.builder = NeonInstruction(self._operator)

    def unlock_accounts(self, blocked_storages):
        tx_list = []
        for storage, tx_accounts in blocked_storages.items():
            (neon_tx, blocked_accounts) = tx_accounts
            if blocked_accounts is None:
                self.error(f"Empty blocked accounts for the Neon tx {neon_tx}.")
            else:
                keys = []
                for is_writable, acc in blocked_accounts:
                    keys.append(AccountMeta(pubkey=acc, is_signer=False, is_writable=is_writable))

                self.builder.init_iterative(storage, None, 0)

<<<<<<< HEAD
                tx = self.builder.make_cancel_transaction(nonce=int(neon_tx.nonce[2:]), cancel_keys=keys)
=======
                tx = self.builder.make_cancel_transaction(nonce=int(neon_tx.nonce[2:], 16), cancel_keys=keys)
>>>>>>> c6aab0b1
                tx_list.append(tx)

        if not len(tx_list):
            return

        self.debug(f"Send Cancel: {len(tx_list)}")

        try:
            SolTxListSender(self, tx_list, f'CancelWithNonce({len(tx_list)})').send()
        except Exception as err:
            err_tb = "".join(traceback.format_tb(err.__traceback__))
            self.warning('Exception on submitting transaction. ' +
                         f'Type(err): {type(err)}, Error: {err}, Traceback: {err_tb}')<|MERGE_RESOLUTION|>--- conflicted
+++ resolved
@@ -31,11 +31,7 @@
 
                 self.builder.init_iterative(storage, None, 0)
 
-<<<<<<< HEAD
-                tx = self.builder.make_cancel_transaction(nonce=int(neon_tx.nonce[2:]), cancel_keys=keys)
-=======
                 tx = self.builder.make_cancel_transaction(nonce=int(neon_tx.nonce[2:], 16), cancel_keys=keys)
->>>>>>> c6aab0b1
                 tx_list.append(tx)
 
         if not len(tx_list):
