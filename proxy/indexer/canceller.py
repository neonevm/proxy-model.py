--- conflicted
+++ resolved
@@ -2,13 +2,6 @@
 import traceback
 
 from logged_groups import logged_group
-<<<<<<< HEAD
-from solana.rpc.api import Client
-=======
-from solana.publickey import PublicKey
-from solana.system_program import SYS_PROGRAM_ID
-from solana.sysvar import SYSVAR_CLOCK_PUBKEY, SYSVAR_RENT_PUBKEY
->>>>>>> bcec7235
 from solana.transaction import AccountMeta
 from proxy.common_neon.neon_instruction import NeonInstruction
 from proxy.common_neon.solana_interactor import SolanaInteractor, SolTxListSender
@@ -24,13 +17,6 @@
         self.solana = SolanaInteractor(SOLANA_URL)
         self.waiter = None
         self._operator = self.signer.public_key()
-<<<<<<< HEAD
-        self._client = Client(SOLANA_URL)
-
-        self.solana = SolanaInteractor(self._client)
-=======
-        self.operator_token = get_associated_token_address(PublicKey(self._operator), ETH_TOKEN_MINT_ID)
->>>>>>> bcec7235
         self.builder = NeonInstruction(self._operator)
 
     def unlock_accounts(self, blocked_storages):
