from logged_groups import logged_group

from ..common_neon.config import Config
<<<<<<< HEAD
from ..common_neon.environment_data import GATHER_STATISTICS
=======
>>>>>>> f51d5864
from ..statistics_exporter.prometheus_indexer_exporter import IndexerStatistics
from ..common_neon.data import NeonTxStatData
from .indexer import Indexer
from .i_indexer_stat_exporter import IIndexerStatExporter


@logged_group("neon.Indexer")
class IndexerApp(IIndexerStatExporter):

    def __init__(self, config: Config):
<<<<<<< HEAD
        self.neon_statistics = IndexerStatistics(GATHER_STATISTICS)
=======
        self.neon_statistics = IndexerStatistics(config.gather_statistics)
>>>>>>> f51d5864
        indexer = Indexer(config, self)
        indexer.run()

    def on_neon_tx_result(self, tx_stat: NeonTxStatData):
        self.neon_statistics.on_neon_tx_result(tx_stat)

    def on_db_status(self, neon_db_status: bool):
        self.neon_statistics.stat_commit_postgres_availability(neon_db_status)

    def on_solana_rpc_status(self, solana_status: bool):
        self.neon_statistics.stat_commit_solana_rpc_health(solana_status)


@logged_group("neon.Indexer")
def run_indexer(*, logger):
    config = Config()
    logger.info(f"Running indexer with params: {str(config)}")
    IndexerApp(config)


if __name__ == "__main__":
    run_indexer()<|MERGE_RESOLUTION|>--- conflicted
+++ resolved
@@ -1,10 +1,6 @@
 from logged_groups import logged_group
 
 from ..common_neon.config import Config
-<<<<<<< HEAD
-from ..common_neon.environment_data import GATHER_STATISTICS
-=======
->>>>>>> f51d5864
 from ..statistics_exporter.prometheus_indexer_exporter import IndexerStatistics
 from ..common_neon.data import NeonTxStatData
 from .indexer import Indexer
@@ -15,11 +11,7 @@
 class IndexerApp(IIndexerStatExporter):
 
     def __init__(self, config: Config):
-<<<<<<< HEAD
-        self.neon_statistics = IndexerStatistics(GATHER_STATISTICS)
-=======
         self.neon_statistics = IndexerStatistics(config.gather_statistics)
->>>>>>> f51d5864
         indexer = Indexer(config, self)
         indexer.run()
 
