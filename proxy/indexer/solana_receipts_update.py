--- conflicted
+++ resolved
@@ -426,7 +426,6 @@
                             else:
                                 self.add_hunged_storage(trx, storage_account)
 
-<<<<<<< HEAD
                         elif instruction_data[0] == 0x14:  # ContinueV02
                             # logger.debug("{:>10} {:>6} ContinueV02 0x{}".format(slot, counter, instruction_data.hex()))
 
@@ -441,8 +440,6 @@
                                 else:
                                     self.add_hunged_storage(trx, storage_account)
 
-                        if instruction_data[0] > 0x14:
-=======
                         elif instruction_data[0] == 0x16:  # ExecuteTrxFromAccountDataIterativeV02
                             # logger.debug("{:>10} {:>6} ExecuteTrxFromAccountDataIterativeV02 0x{}".format(slot, counter, instruction_data.hex()))
 
@@ -462,7 +459,6 @@
                                 self.add_hunged_storage(trx, storage_account)
 
                         if instruction_data[0] > 0x16:
->>>>>>> 8e1bce1c
                             logger.debug("{:>10} {:>6} Unknown 0x{}".format(slot, counter, instruction_data.hex()))
 
                             pass
