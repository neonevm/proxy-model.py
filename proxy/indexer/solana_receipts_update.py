import base58
import rlp
import json
import os
import time
import logging
from solana.rpc.api import Client
from multiprocessing.dummy import Pool as ThreadPool
from sqlitedict import SqliteDict
from typing import Dict, Union


try:
    from utils import check_error, get_trx_results, get_trx_receipts, LogDB, Canceller
except ImportError:
    from .utils import check_error, get_trx_results, get_trx_receipts, LogDB, Canceller


solana_url = os.environ.get("SOLANA_URL", "https://api.devnet.solana.com")
evm_loader_id = os.environ.get("EVM_LOADER", "eeLSJgWzzxrqKv1UxtRVVH8FX3qCQWUs9QuAjJpETGU")
PARALLEL_REQUESTS = int(os.environ.get("PARALLEL_REQUESTS", "2"))


logger = logging.getLogger(__name__)
logger.setLevel(logging.DEBUG)

DEVNET_HISTORY_START = "7BdwyUQ61RUZP63HABJkbW66beLk22tdXnP69KsvQBJekCPVaHoJY47Rw68b3VV1UbQNHxX3uxUSLfiJrfy2bTn"
HISTORY_START = [DEVNET_HISTORY_START]

UPDATE_BLOCK_COUNT = PARALLEL_REQUESTS * 16

class HolderStruct:
    def __init__(self, storage_account):
        self.storage_account = storage_account
        self.data = bytearray(128*1024)
        self.count_written = 0
        self.max_written = 0


class ContinueStruct:
    def __init__(self, signature, results, accounts = None):
        self.signatures = [signature]
        self.results = results
        self.accounts = accounts


class TransactionStruct:
    def __init__(self, eth_trx, eth_signature, from_address, got_result, signatures, storage, blocked_accounts):
        # logger.debug(eth_signature)
        self.eth_trx = eth_trx
        self.eth_signature = eth_signature
        self.from_address = from_address
        self.got_result = got_result
        self.signatures = signatures
        self.storage = storage
        self.blocked_accounts = blocked_accounts


class Indexer:
    def __init__(self):
        self.client = Client(solana_url)
        self.canceller = Canceller()
        self.logs_db = LogDB(filename="local.db")
        self.blocks_by_hash = SqliteDict(filename="local.db", tablename="solana_blocks_by_hash", autocommit=True)
        self.transaction_receipts = SqliteDict(filename="local.db", tablename="known_transactions", autocommit=True, encode=json.dumps, decode=json.loads)
        self.ethereum_trx = SqliteDict(filename="local.db", tablename="ethereum_transactions", autocommit=True, encode=json.dumps, decode=json.loads)
        self.eth_sol_trx = SqliteDict(filename="local.db", tablename="ethereum_solana_transactions", autocommit=True, encode=json.dumps, decode=json.loads)
        self.sol_eth_trx = SqliteDict(filename="local.db", tablename="solana_ethereum_transactions", autocommit=True, encode=json.dumps, decode=json.loads)
        self.constants = SqliteDict(filename="local.db", tablename="constants", autocommit=True)
        self.last_slot = 0
        self.current_slot = 0
        self.transaction_order = []
        if 'last_block' not in self.constants:
            self.constants['last_block'] = 0
        self.blocked_storages = {}
        self.counter_ = 0

    def run(self, loop = True):
        while (True):
            try:
                logger.debug("Start indexing")
                self.gather_unknown_transactions()
                logger.debug("Process receipts")
                self.process_receipts()
                logger.debug("Start getting blocks")
                self.gather_blocks()
                logger.debug("Unlock accounts")
                self.canceller.unlock_accounts(self.blocked_storages)
                self.blocked_storages = {}
            except Exception as err:
                logger.debug("Got exception while indexing. Type(err):%s, Exception:%s", type(err), err)


    def gather_unknown_transactions(self):
        poll_txs = set()
        ordered_txs = []

        minimal_tx = None
        continue_flag = True
        current_slot = self.client.get_slot(commitment="confirmed")["result"]
        maximum_slot = self.last_slot
        minimal_slot = current_slot

        percent = 0

        counter = 0
        while (continue_flag):
            opts: Dict[str, Union[int, str]] = {}
            if minimal_tx:
                opts["before"] = minimal_tx
            opts["commitment"] = "confirmed"
            result = self.client._provider.make_request("getSignaturesForAddress", evm_loader_id, opts)
            logger.debug("{:>3} get_signatures_for_address {}".format(counter, len(result["result"])))
            counter += 1

            if len(result["result"]) == 0:
                logger.debug("len(result['result']) == 0")
                break

            for tx in result["result"]:
                solana_signature = tx["signature"]
                slot = tx["slot"]

                if solana_signature in HISTORY_START:
                    logger.debug(solana_signature)
                    continue_flag = False
                    break

                ordered_txs.append(solana_signature)

                if solana_signature not in self.transaction_receipts:
                    poll_txs.add(solana_signature)

                if slot < minimal_slot:
                    minimal_slot = slot
                    minimal_tx = solana_signature

                if slot > maximum_slot:
                    maximum_slot = slot

                if slot < self.last_slot:
                    continue_flag = False
                    break

        logger.debug("start getting receipts")
        pool = ThreadPool(PARALLEL_REQUESTS)
        pool.map(self.get_tx_receipts, poll_txs)

        if len(self.transaction_order):
            index = 0
            try:
                index = ordered_txs.index(self.transaction_order[0])
            except ValueError:
                self.transaction_order = ordered_txs + self.transaction_order
            else:
                self.transaction_order = ordered_txs[:index] + self.transaction_order
        else:
            self.transaction_order = ordered_txs

        self.last_slot = maximum_slot
        self.current_slot = current_slot

        self.counter_ = 0


    def get_tx_receipts(self, solana_signature):
        # trx = None
        retry = True

        while retry:
            try:
                trx = self.client.get_confirmed_transaction(solana_signature)['result']
                self.transaction_receipts[solana_signature] = trx
                retry = False
            except Exception as err:
                logger.debug(err)
                time.sleep(1)

        self.counter_ += 1
        if self.counter_ % 100 == 0:
            logger.debug(self.counter_)

        # return (solana_signature, trx)


    def process_receipts(self):
        counter = 0
        holder_table = {}
        continue_table = {}
        trx_table = {}

        for signature in self.transaction_order:
            counter += 1

            if signature in self.sol_eth_trx:
                continue

            if signature in self.transaction_receipts:
                trx = self.transaction_receipts[signature]
                if trx is None:
                    logger.error("trx is None")
                    del self.transaction_receipts[signature]
                    continue
                if 'slot' not in trx:
                    logger.debug("\n{}".format(json.dumps(trx, indent=4, sort_keys=True)))
                    exit()
                slot = trx['slot']
                if trx['transaction']['message']['instructions'] is not None:
                    for instruction in trx['transaction']['message']['instructions']:

                        if trx["transaction"]["message"]["accountKeys"][instruction["programIdIndex"]] != evm_loader_id:
                            continue

                        if check_error(trx):
                            continue

                        instruction_data = base58.b58decode(instruction['data'])

                        if instruction_data[0] == 0x00 or instruction_data[0] == 0x12: # Write or WriteWithHolder
                            # if instruction_data[0] == 0x00:
                            #     logger.debug("{:>10} {:>6} Write 0x{}".format(slot, counter, instruction_data[-20:].hex()))
                            # if instruction_data[0] == 0x12:
                            #     logger.debug("{:>10} {:>6} WriteWithHolder 0x{}".format(slot, counter, instruction_data[-20:].hex()))

                            write_account = trx['transaction']['message']['accountKeys'][instruction['accounts'][0]]

                            if write_account in holder_table:
                                storage_account = holder_table[write_account].storage_account
                                if storage_account in continue_table:
                                    continue_table[storage_account].signatures.append(signature)

                                if instruction_data[0] == 0x00:
                                    offset = int.from_bytes(instruction_data[4:8], "little")
                                    length = int.from_bytes(instruction_data[8:16], "little")
                                    data = instruction_data[16:]
                                if instruction_data[0] == 0x12:
                                    offset = int.from_bytes(instruction_data[9:13], "little")
                                    length = int.from_bytes(instruction_data[13:21], "little")
                                    data = instruction_data[21:]

                                # logger.debug("WRITE offset {} length {}".format(offset, length))

                                if holder_table[write_account].max_written < (offset + length):
                                    holder_table[write_account].max_written = offset + length

                                for index in range(length):
                                    holder_table[write_account].data[1+offset+index] = data[index]
                                    holder_table[write_account].count_written += 1

                                if holder_table[write_account].max_written == holder_table[write_account].count_written:
                                    # logger.debug("WRITE {} {}".format(holder_table[write_account].max_written, holder_table[write_account].count_written))
                                    signature = holder_table[write_account].data[1:66]
                                    length = int.from_bytes(holder_table[write_account].data[66:74], "little")
                                    unsigned_msg = holder_table[write_account].data[74:74+length]

                                    try:
                                        (eth_trx, eth_signature, from_address) = get_trx_receipts(unsigned_msg, signature)
                                        if len(eth_trx) / 2 > holder_table[write_account].max_written:
                                            logger.debug("WRITE got {} exp {}".format(len(eth_trx), holder_table[write_account].max_written))
                                            continue

                                        if storage_account in continue_table:
                                            continue_result = continue_table[storage_account]

                                            # logger.debug(eth_signature)
                                            trx_table[eth_signature] = TransactionStruct(
                                                    eth_trx,
                                                    eth_signature,
                                                    from_address,
                                                    continue_result.results,
                                                    continue_result.signatures,
                                                    storage_account,
                                                    continue_result.accounts,
                                                )

                                            del continue_table[storage_account]
                                        else:
                                            logger.error("Storage not found")
                                            logger.error(eth_signature, "unknown")
                                            # raise

                                        del holder_table[write_account]
                                    except rlp.exceptions.RLPException:
                                        # logger.debug("rlp.exceptions.RLPException")
                                        pass
                                    except Exception as err:
                                        if str(err).startswith("unhashable type"):
                                            # logger.debug("unhashable type")
                                            pass
                                        elif str(err).startswith("unsupported operand type"):
                                            # logger.debug("unsupported operand type")
                                            pass
                                        else:
                                            logger.debug("could not parse trx {}".format(err))
                                            raise

                        elif instruction_data[0] == 0x01: # Finalize
                            # logger.debug("{:>10} {:>6} Finalize 0x{}".format(slot, counter, instruction_data.hex()))

                            pass

                        elif instruction_data[0] == 0x02: # CreateAccount
                            # logger.debug("{:>10} {:>6} CreateAccount 0x{}".format(slot, counter, instruction_data[-21:-1].hex()))

                            pass

                        elif instruction_data[0] == 0x03: # Call
                            # logger.debug("{:>10} {:>6} Call 0x{}".format(slot, counter, instruction_data.hex()))

                            pass

                        elif instruction_data[0] == 0x04: # CreateAccountWithSeed
                            # logger.debug("{:>10} {:>6} CreateAccountWithSeed 0x{}".format(slot, counter, instruction_data.hex()))

                            pass

                        elif instruction_data[0] == 0x05: # CallFromRawTrx
                            # logger.debug("{:>10} {:>6} CallFromRawTrx 0x{}".format(slot, counter, instruction_data.hex()))

                            # collateral_pool_buf = instruction_data[1:5]
                            # from_addr = instruction_data[5:25]
                            sign = instruction_data[25:90]
                            unsigned_msg = instruction_data[90:]

                            (eth_trx, eth_signature, from_address) = get_trx_receipts(unsigned_msg, sign)

                            got_result = get_trx_results(trx)
                            if got_result is not None:
                                # self.submit_transaction(eth_trx, eth_signature, from_address, got_result, [signature])
                                trx_table[eth_signature] = TransactionStruct(eth_trx, eth_signature, from_address, got_result, [signature], None, None)
                            else:
                                logger.error("RESULT NOT FOUND IN 05\n{}".format(json.dumps(trx, indent=4, sort_keys=True)))

                        elif instruction_data[0] == 0x09 or instruction_data[0] == 0x13: # PartialCallFromRawEthereumTX PartialCallFromRawEthereumTXv02
                            # if instruction_data[0] == 0x09:
                            #     logger.debug("{:>10} {:>6} PartialCallFromRawEthereumTX 0x{}".format(slot, counter, instruction_data.hex()))
                            # if instruction_data[0] == 0x13:
                            #     logger.debug("{:>10} {:>6} PartialCallFromRawEthereumTXv02 0x{}".format(slot, counter, instruction_data.hex()))


                            storage_account = trx['transaction']['message']['accountKeys'][instruction['accounts'][0]]
                            blocked_accounts = [trx['transaction']['message']['accountKeys'][acc_idx] for acc_idx in instruction['accounts'][7:]]

                            # collateral_pool_buf = instruction_data[1:5]
                            # step_count = instruction_data[5:13]
                            # from_addr = instruction_data[13:33]

                            sign = instruction_data[33:98]
                            unsigned_msg = instruction_data[98:]

                            (eth_trx, eth_signature, from_address) = get_trx_receipts(unsigned_msg, sign)

                            trx_table[eth_signature] = TransactionStruct(
                                    eth_trx,
                                    eth_signature,
                                    from_address,
                                    None,
                                    [signature],
                                    storage_account,
                                    blocked_accounts
                                )

                            if storage_account in continue_table:
                                continue_result = continue_table[storage_account]
                                if continue_result.accounts != blocked_accounts:
                                    logger.error("Strange behavior. Pay attention. BLOCKED ACCOUNTS NOT EQUAL")
                                continue_result.signatures.append(signature)
                                trx_table[eth_signature].got_result = continue_result.results
                                trx_table[eth_signature].signatures = continue_result.signatures
                                del continue_table[storage_account]

                        elif instruction_data[0] == 0x0a: # Continue
                            # logger.debug("{:>10} {:>6} Continue 0x{}".format(slot, counter, instruction_data.hex()))

                            storage_account = trx['transaction']['message']['accountKeys'][instruction['accounts'][0]]
                            blocked_accounts = [trx['transaction']['message']['accountKeys'][acc_idx] for acc_idx in instruction['accounts'][5:]]
                            got_result = get_trx_results(trx)

                            if storage_account in continue_table:
                                continue_table[storage_account].signatures.append(signature)

                                if got_result:
                                    if continue_table[storage_account].results:
                                        logger.error("Strange behavior. Pay attention. RESULT ALREADY EXISTS IN CONTINUE TABLE")
                                    if continue_table[storage_account].accounts != blocked_accounts:
                                        logger.error("Strange behavior. Pay attention. BLOCKED ACCOUNTS NOT EQUAL")

                                    continue_table[storage_account].results = got_result
                            else:
                                continue_table[storage_account] = ContinueStruct(signature, got_result, blocked_accounts)

<<<<<<< HEAD
                        elif instruction_data[0] == 0x0b: # ExecuteTrxFromAccountDataIterative
                            # logger.debug("{:>10} {:>6} ExecuteTrxFromAccountDataIterative 0x{}".format(slot, counter, instruction_data.hex()))
=======

                        elif instruction_data[0] == 0x0b or instruction_data[0] == 0x16: # ExecuteTrxFromAccountDataIterative ExecuteTrxFromAccountDataIterativeV02
                            if instruction_data[0] == 0x0b:
                                # logger.debug("{:>10} {:>6} ExecuteTrxFromAccountDataIterative 0x{}".format(slot, counter, instruction_data.hex()))
                                blocked_accounts = [trx['transaction']['message']['accountKeys'][acc_idx] for acc_idx in instruction['accounts'][5:]]
                            if instruction_data[0] == 0x16:
                                # logger.debug("{:>10} {:>6} ExecuteTrxFromAccountDataIterativeV02 0x{}".format(slot, counter, instruction_data.hex()))
                                blocked_accounts = [trx['transaction']['message']['accountKeys'][acc_idx] for acc_idx in instruction['accounts'][7:]]

>>>>>>> 86ab621a

                            holder_account =  trx['transaction']['message']['accountKeys'][instruction['accounts'][0]]
                            storage_account = trx['transaction']['message']['accountKeys'][instruction['accounts'][1]]
                            blocked_accounts = [trx['transaction']['message']['accountKeys'][acc_idx] for acc_idx in instruction['accounts'][5:]]

                            if storage_account in continue_table:
                                continue_table[storage_account].signatures.append(signature)

                                if holder_account in holder_table:
                                    holder_table[holder_account] = HolderStruct(storage_account)
                                else:
                                    holder_table[holder_account] = HolderStruct(storage_account)
                            else:
                                continue_table[storage_account] =  ContinueStruct(signature, None, blocked_accounts)
                                holder_table[holder_account] = HolderStruct(storage_account)
                                # self.add_hunged_storage(trx, storage_account)

<<<<<<< HEAD
                        elif instruction_data[0] == 0x0c: # Cancel
=======

                        elif instruction_data[0] == 0x0c or instruction_data[0] == 0x15: # Cancel
>>>>>>> 86ab621a
                            # logger.debug("{:>10} {:>6} Cancel 0x{}".format(slot, counter, instruction_data.hex()))

                            storage_account = trx['transaction']['message']['accountKeys'][instruction['accounts'][0]]
                            continue_table[storage_account] = ContinueStruct(signature, ([], "0x0", 0, [], trx['slot']))

                        elif instruction_data[0] == 0x0d:
                            # logger.debug("{:>10} {:>6} PartialCallOrContinueFromRawEthereumTX 0x{}".format(slot, counter, instruction_data.hex()))

                            storage_account = trx['transaction']['message']['accountKeys'][instruction['accounts'][0]]
                            blocked_accounts = [trx['transaction']['message']['accountKeys'][acc_idx] for acc_idx in instruction['accounts'][7:]]
                            got_result = get_trx_results(trx)

                            # collateral_pool_buf = instruction_data[1:5]
                            # step_count = instruction_data[5:13]
                            # from_addr = instruction_data[13:33]

                            sign = instruction_data[33:98]
                            unsigned_msg = instruction_data[98:]

                            (eth_trx, eth_signature, from_address) = get_trx_receipts(unsigned_msg, sign)

                            if eth_signature in trx_table:
                                trx_table[eth_signature].signatures.append(signature)
                            else:
                                trx_table[eth_signature] = TransactionStruct(eth_trx, eth_signature, from_address, got_result, [signature], storage_account, blocked_accounts)

                        elif instruction_data[0] == 0x0e:
                            # logger.debug("{:>10} {:>6} ExecuteTrxFromAccountDataIterativeOrContinue 0x{}".format(slot, counter, instruction_data.hex()))

                            holder_account =  trx['transaction']['message']['accountKeys'][instruction['accounts'][0]]
                            storage_account = trx['transaction']['message']['accountKeys'][instruction['accounts'][1]]
                            blocked_accounts = [trx['transaction']['message']['accountKeys'][acc_idx] for acc_idx in instruction['accounts'][7:]]
                            got_result = get_trx_results(trx)

                            if storage_account in continue_table:
                                continue_table[storage_account].signatures.append(signature)

                                if holder_account in holder_table:
                                    logger.error("Strange behavior. Pay attention. HOLDER ACCOUNT FOUND")
                                    holder_table[holder_account] = HolderStruct(storage_account)
                                else:
                                    holder_table[holder_account] = HolderStruct(storage_account)

<<<<<<< HEAD
                                del continue_table[storage_account]
                            else:
                                self.add_hunged_storage(trx, storage_account)

                        elif instruction_data[0] == 0x14:  # ContinueV02
                            # logger.debug("{:>10} {:>6} ContinueV02 0x{}".format(slot, counter, instruction_data.hex()))

                            storage_account = trx['transaction']['message']['accountKeys'][instruction['accounts'][0]]

                            if storage_account in continue_table:
                                continue_table[storage_account].signatures.append(signature)
                            else:
                                got_result = get_trx_results(trx)
                                if got_result is not None:
                                    continue_table[storage_account] = ContinueStruct(signature, got_result)
                                else:
                                    self.add_hunged_storage(trx, storage_account)

                        elif instruction_data[0] == 0x16:  # ExecuteTrxFromAccountDataIterativeV02
                            # logger.debug("{:>10} {:>6} ExecuteTrxFromAccountDataIterativeV02 0x{}".format(slot, counter, instruction_data.hex()))

                            holder_account =  trx['transaction']['message']['accountKeys'][instruction['accounts'][0]]
                            storage_account = trx['transaction']['message']['accountKeys'][instruction['accounts'][1]]

                            if storage_account in continue_table:
                                continue_table[storage_account].signatures.append(signature)
=======
                                if got_result:
                                    if continue_table[storage_account].results:
                                        logger.error("Strange behavior. Pay attention. RESULT ALREADY EXISTS IN CONTINUE TABLE")
                                    if continue_table[storage_account].accounts != blocked_accounts:
                                        logger.error("Strange behavior. Pay attention. BLOCKED ACCOUNTS NOT EQUAL")
>>>>>>> 86ab621a

                                    continue_table[storage_account].results = got_result
                            else:
                                continue_table[storage_account] =  ContinueStruct(signature, got_result, blocked_accounts)
                                holder_table[holder_account] = HolderStruct(storage_account)

                        if instruction_data[0] > 0x16:
                            logger.debug("{:>10} {:>6} Unknown 0x{}".format(slot, counter, instruction_data.hex()))

                            pass

        for eth_signature, trx_struct in trx_table.items():
            if trx_struct.got_result:
                self.submit_transaction(trx_struct)
            elif trx_struct.storage:
                self.blocked_storages[trx_struct.storage] = (trx_struct.eth_trx, trx_struct.blocked_accounts)
            else:
                logger.error(trx_struct)



    def submit_transaction(self, trx_struct):
        (logs, status, gas_used, return_value, slot) = trx_struct.got_result
        (_slot, block_hash) = self.get_block(slot)
        if logs:
            for rec in logs:
                rec['transactionHash'] = trx_struct.eth_signature
                rec['blockHash'] = block_hash
            self.logs_db.push_logs(logs)
        self.ethereum_trx[trx_struct.eth_signature] = {
            'eth_trx': trx_struct.eth_trx,
            'slot': slot,
            'logs': logs,
            'status': status,
            'gas_used': gas_used,
            'return_value': return_value,
            'from_address': trx_struct.from_address,
        }
        self.eth_sol_trx[trx_struct.eth_signature] = trx_struct.signatures
        for idx, sig in enumerate(trx_struct.signatures):
            self.sol_eth_trx[sig] = {
                'idx': idx,
                'eth': trx_struct.eth_signature,
            }
        self.blocks_by_hash[block_hash] = slot

        logger.debug(trx_struct.eth_signature + " " + status)


    def gather_blocks(self):
        max_slot = self.client.get_slot(commitment="recent")["result"]

        last_block = self.constants['last_block']
        if last_block + UPDATE_BLOCK_COUNT < max_slot:
            max_slot = last_block + UPDATE_BLOCK_COUNT
        slots = self.client._provider.make_request("getBlocks", last_block, max_slot, {"commitment": "confirmed"})["result"]

        pool = ThreadPool(PARALLEL_REQUESTS)
        results = pool.map(self.get_block, slots)

        for block_result in results:
            (slot, block_hash) = block_result
            self.blocks_by_hash[block_hash] = slot

        self.constants['last_block'] = max_slot


    def get_block(self, slot):
        retry = True

        while retry:
            try:
                block = self.client._provider.make_request("getBlock", slot, {"commitment":"confirmed", "transactionDetails":"none", "rewards":False})['result']
                block_hash = '0x' + base58.b58decode(block['blockhash']).hex()
                retry = False
            except Exception as err:
                logger.debug(err)
                time.sleep(1)

        return (slot, block_hash)


    def add_hunged_storage(self, trx, storage):
        if abs(trx['slot'] - self.current_slot) > 16:
            self.blocked_storages.add(storage)


def run_indexer():
    logging.basicConfig(format='%(asctime)s - pid:%(process)d [%(levelname)-.1s] %(funcName)s:%(lineno)d - %(message)s')
    logger.setLevel(logging.DEBUG)
    indexer = Indexer()
    indexer.run(False)


if __name__ == "__main__":
    run_indexer()<|MERGE_RESOLUTION|>--- conflicted
+++ resolved
@@ -389,11 +389,6 @@
                             else:
                                 continue_table[storage_account] = ContinueStruct(signature, got_result, blocked_accounts)
 
-<<<<<<< HEAD
-                        elif instruction_data[0] == 0x0b: # ExecuteTrxFromAccountDataIterative
-                            # logger.debug("{:>10} {:>6} ExecuteTrxFromAccountDataIterative 0x{}".format(slot, counter, instruction_data.hex()))
-=======
-
                         elif instruction_data[0] == 0x0b or instruction_data[0] == 0x16: # ExecuteTrxFromAccountDataIterative ExecuteTrxFromAccountDataIterativeV02
                             if instruction_data[0] == 0x0b:
                                 # logger.debug("{:>10} {:>6} ExecuteTrxFromAccountDataIterative 0x{}".format(slot, counter, instruction_data.hex()))
@@ -402,7 +397,6 @@
                                 # logger.debug("{:>10} {:>6} ExecuteTrxFromAccountDataIterativeV02 0x{}".format(slot, counter, instruction_data.hex()))
                                 blocked_accounts = [trx['transaction']['message']['accountKeys'][acc_idx] for acc_idx in instruction['accounts'][7:]]
 
->>>>>>> 86ab621a
 
                             holder_account =  trx['transaction']['message']['accountKeys'][instruction['accounts'][0]]
                             storage_account = trx['transaction']['message']['accountKeys'][instruction['accounts'][1]]
@@ -420,12 +414,8 @@
                                 holder_table[holder_account] = HolderStruct(storage_account)
                                 # self.add_hunged_storage(trx, storage_account)
 
-<<<<<<< HEAD
-                        elif instruction_data[0] == 0x0c: # Cancel
-=======
 
                         elif instruction_data[0] == 0x0c or instruction_data[0] == 0x15: # Cancel
->>>>>>> 86ab621a
                             # logger.debug("{:>10} {:>6} Cancel 0x{}".format(slot, counter, instruction_data.hex()))
 
                             storage_account = trx['transaction']['message']['accountKeys'][instruction['accounts'][0]]
@@ -469,7 +459,40 @@
                                 else:
                                     holder_table[holder_account] = HolderStruct(storage_account)
 
-<<<<<<< HEAD
+                                if got_result:
+                                    if continue_table[storage_account].results:
+                                        logger.error("Strange behavior. Pay attention. RESULT ALREADY EXISTS IN CONTINUE TABLE")
+                                    if continue_table[storage_account].accounts != blocked_accounts:
+                                        logger.error("Strange behavior. Pay attention. BLOCKED ACCOUNTS NOT EQUAL")
+
+                                    continue_table[storage_account].results = got_result
+                            else:
+                                got_result = get_trx_results(trx)
+                                if got_result is not None:
+                                    continue_table[storage_account] =  ContinueStruct(signature, got_result, blocked_accounts)
+                                    holder_table[holder_account] = HolderStruct(storage_account)
+                                else:
+                                    self.add_hunged_storage(trx, storage_account)
+
+                        elif instruction_data[0] == 0x13:  # PartialCallFromRawEthereumTXv02
+                            # logger.debug("{:>10} {:>6} PartialCallFromRawEthereumTXv02 0x{}".format(slot, counter, instruction_data.hex()))
+
+                            storage_account = trx['transaction']['message']['accountKeys'][instruction['accounts'][0]]
+
+                            if storage_account in continue_table:
+                                # collateral_pool_buf = instruction_data[1:5]
+                                # step_count = instruction_data[5:13]
+                                # from_addr = instruction_data[13:33]
+
+                                sign = instruction_data[33:98]
+                                unsigned_msg = instruction_data[98:]
+
+                                (eth_trx, eth_signature, from_address) = get_trx_receipts(unsigned_msg, sign)
+
+                                continue_result = continue_table[storage_account]
+
+                                self.submit_transaction(eth_trx, eth_signature, from_address, continue_result.results, continue_result.signatures)
+
                                 del continue_table[storage_account]
                             else:
                                 self.add_hunged_storage(trx, storage_account)
@@ -496,18 +519,15 @@
 
                             if storage_account in continue_table:
                                 continue_table[storage_account].signatures.append(signature)
-=======
-                                if got_result:
-                                    if continue_table[storage_account].results:
-                                        logger.error("Strange behavior. Pay attention. RESULT ALREADY EXISTS IN CONTINUE TABLE")
-                                    if continue_table[storage_account].accounts != blocked_accounts:
-                                        logger.error("Strange behavior. Pay attention. BLOCKED ACCOUNTS NOT EQUAL")
->>>>>>> 86ab621a
-
-                                    continue_table[storage_account].results = got_result
-                            else:
-                                continue_table[storage_account] =  ContinueStruct(signature, got_result, blocked_accounts)
-                                holder_table[holder_account] = HolderStruct(storage_account)
+
+                                if holder_account in holder_table:
+                                    # logger.debug("holder_account found")
+                                    # logger.debug("Strange behavior. Pay attention.")
+                                    holder_table[holder_account] = HolderStruct(storage_account)
+                                else:
+                                    holder_table[holder_account] = HolderStruct(storage_account)
+                            else:
+                                self.add_hunged_storage(trx, storage_account)
 
                         if instruction_data[0] > 0x16:
                             logger.debug("{:>10} {:>6} Unknown 0x{}".format(slot, counter, instruction_data.hex()))
