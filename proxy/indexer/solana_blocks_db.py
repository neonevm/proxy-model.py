--- conflicted
+++ resolved
@@ -112,11 +112,7 @@
         fake_block_slot = self._get_fake_block_slot(block_hash)
         if fake_block_slot is not None:
             block = self.get_block_by_slot(fake_block_slot, latest_block_slot)
-<<<<<<< HEAD
-            return block.replace(block_hash=block_hash)  # it can be a request from an uncle history branch
-=======
             return block.set_block_hash(block_hash)  # it can be a request from an uncle history branch
->>>>>>> f51d5864
 
         request = f'''
                  SELECT {",".join(['a.' + c for c in self._column_list])},
