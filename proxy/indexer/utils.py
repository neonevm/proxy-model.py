--- conflicted
+++ resolved
@@ -47,14 +47,7 @@
     if info is None:
         raise Exception(f"Can't get information about {storage_account}")
 
-<<<<<<< HEAD
-    if info.tag != 30:
-        logger.debug("Empty")
-        return None
-    else:
-=======
-    if info.tag == 3:
->>>>>>> b6dfe13e
+    if info.tag == 30:
         logger.debug("Not empty storage")
 
         acc_list = []
