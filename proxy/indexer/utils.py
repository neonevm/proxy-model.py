from __future__ import annotations
import re

import statistics

from solana.publickey import PublicKey
from logged_groups import logged_group
from typing import Any, Dict, List, Union, Callable
from dataclasses import astuple, dataclass

from ..common_neon.address import ether2program
from ..common_neon.layouts import STORAGE_ACCOUNT_INFO_LAYOUT, CODE_ACCOUNT_INFO_LAYOUT, ACCOUNT_INFO_LAYOUT
from ..common_neon.solana_interactor import SolanaInteractor

from ..environment import INDEXER_LOG_SKIP_COUNT



def check_error(trx):
    if 'meta' in trx and 'err' in trx['meta'] and trx['meta']['err'] is not None:
        return True
    return False


class SolanaIxSignInfo:
    def __init__(self, sign: str, slot: int, idx: int):
        self.sign = sign  # Solana transaction signature
        self.slot = slot  # Solana block slot
        self.idx  = idx   # Instruction index
        self.steps = None # Instruction index

    def __str__(self):
        return f'{self.slot} {self.sign} {self.idx}'

    def __hash__(self):
        return hash((self.sign, self.slot, self.idx))

    def __eq__(self, other):
        return (self.sign, self.slot, self.idx) == (other.sign, other.slot, other.idx)

    def get_req_id(self):
        return f"{self.idx}{self.sign}"[:7]

    def set_steps(self, steps: int):
        self.steps = steps


@dataclass
class CostInfo:
    sign: str = None
    operator: str = None
    heap: int = 0
    bpf: int = 0
    sol_spent: int = 0
    neon_income: int = 0

    def __init__(self, sign: str, tx: Dict[str, Any], program: PublicKey):
        self.sign = sign
        if tx:
            self.init_from_tx(tx, program)

    def __iter__(self):
        return iter(astuple(self))

    def init_from_tx(self, tx: dict, program: PublicKey):
        self.operator = tx['transaction']['message']['accountKeys'][0]
        self.sol_spent = tx['meta']['preBalances'][0] - tx['meta']['postBalances'][0]

        self.fill_heap_bpf_from_logs(tx['meta']['logMessages'], program)
        self.fill_neon_income(tx['meta']['preTokenBalances'], tx['meta']['postTokenBalances'])

    def fill_heap_bpf_from_logs(self, log_messages: List[str], program: PublicKey):
        for log in log_messages:
<<<<<<< HEAD
            log_words = log.split()
            self.bpf = max(self.bpf, CostInfo.bpf_log(program, log_words))
            self.heap = max(self.heap, CostInfo.heap_log(log_words))
=======
            self.bpf = max(self.bpf, CostInfo.bpf_log(program, log))
            self.heap = max(self.heap, CostInfo.heap_log(log))
>>>>>>> b0754243

    def fill_neon_income(self, pre_balances: List[str], post_balances: List[str]):
        pre_token = 0
        post_token = 0
        for balance in pre_balances:
            if balance['owner'] == self.operator:
                pre_token = int(balance["uiTokenAmount"]["amount"])
        for balance in post_balances:
            if balance['owner'] == self.operator:
                post_token = int(balance["uiTokenAmount"]["amount"])
        self.neon_income = post_token - pre_token

    @staticmethod
<<<<<<< HEAD
    def bpf_log(program: PublicKey, msg_words: list[str]):
        if len(msg_words) >= 7 and\
            msg_words[0] == 'Program' and\
            msg_words[1] == str(program) and\
            msg_words[2] == 'consumed' and\
            msg_words[4] == 'of' and\
            msg_words[6] == 'compute' and\
            msg_words[7] == 'units':
            return int(msg_words[3])
        return 0

    @staticmethod
    def heap_log(msg_words: list[str]):
        if len(msg_words) >= 5 and\
            msg_words[0] == 'Program' and\
            msg_words[1] == "log:" and\
            msg_words[2] == 'Total' and\
            msg_words[3] == 'memory' and\
            msg_words[4] == 'occupied:':
            return int(msg_words[5])
        return 0
=======
    def bpf_log(program: PublicKey, logging_note: str):
        match = re.match(f"Program {program} consumed (\d+) of \d+ compute units", logging_note)
        return 0 if match is None else int(match[1])

    @staticmethod
    def heap_log(logging_note: str):
        match = re.match(f"Program log: Total memory occupied: (\d+)", logging_note)
        return 0 if match is None else int(match[1])
>>>>>>> b0754243


@logged_group("neon.Indexer")
def get_accounts_by_neon_address(solana: SolanaInteractor, neon_address, *, logger):
    pda_address, _nonce = ether2program(neon_address)
    info = solana.get_account_info(pda_address, length=0)
    if info is None:
        logger.debug(f"account_info is None for pda_address({pda_address})")
        return None, None
    if len(info.data) < ACCOUNT_INFO_LAYOUT.sizeof():
        logger.debug(f"{len(info.data)} < {ACCOUNT_INFO_LAYOUT.sizeof()}")
        return None, None
    account = ACCOUNT_INFO_LAYOUT.parse(info.data)
    code_account = None
    if account.code_account != [0]*32:
        code_account = str(PublicKey(account.code_account))
    return pda_address, code_account


@logged_group("neon.Indexer")
def get_code_from_account(solana: SolanaInteractor, address, *, logger):
    code_account_info = solana.get_account_info(address, length=0)
    if code_account_info is None:
        logger.debug(f"code_account_info is None for code_address({address})")
        return None
    if len(code_account_info.data) < CODE_ACCOUNT_INFO_LAYOUT.sizeof():
        return None
    storage = CODE_ACCOUNT_INFO_LAYOUT.parse(code_account_info.data)
    offset = CODE_ACCOUNT_INFO_LAYOUT.sizeof()
    if len(code_account_info.data) < offset + storage.code_size:
        return None
    return '0x' + code_account_info.data[offset:][:storage.code_size].hex()


class MetricsToLogBuff:
    def __init__(self):
        self._reset()

    def _reset(self):
        self.counter = 0
        self.items_list = {}
        self.items_latest = {}

    def print(self, logger: Callable[[str], None], list_params: Dict[str, Union[int, float]], latest_params: Dict[str, int]):
        for key, value in list_params.items():
            metric_list = self.items_list.setdefault(key, [])
            metric_list.append(value)
        for key, value in latest_params.items():
            self.items_latest[key] = value
        self.counter += 1

        if self.counter % INDEXER_LOG_SKIP_COUNT != 0:
            return

        msg = ''
        for key, value_list in self.items_list.items():
            msg += f' {key} avg: {statistics.mean(value_list):.2f}'
            msg += f' min: {min(value_list):.2f}'
            msg += f' max: {max(value_list):.2f};'
        for key, value in self.items_latest.items():
            msg += f' {key}: {value};'
        logger(msg)
        self._reset()<|MERGE_RESOLUTION|>--- conflicted
+++ resolved
@@ -71,14 +71,8 @@
 
     def fill_heap_bpf_from_logs(self, log_messages: List[str], program: PublicKey):
         for log in log_messages:
-<<<<<<< HEAD
-            log_words = log.split()
-            self.bpf = max(self.bpf, CostInfo.bpf_log(program, log_words))
-            self.heap = max(self.heap, CostInfo.heap_log(log_words))
-=======
             self.bpf = max(self.bpf, CostInfo.bpf_log(program, log))
             self.heap = max(self.heap, CostInfo.heap_log(log))
->>>>>>> b0754243
 
     def fill_neon_income(self, pre_balances: List[str], post_balances: List[str]):
         pre_token = 0
@@ -92,29 +86,6 @@
         self.neon_income = post_token - pre_token
 
     @staticmethod
-<<<<<<< HEAD
-    def bpf_log(program: PublicKey, msg_words: list[str]):
-        if len(msg_words) >= 7 and\
-            msg_words[0] == 'Program' and\
-            msg_words[1] == str(program) and\
-            msg_words[2] == 'consumed' and\
-            msg_words[4] == 'of' and\
-            msg_words[6] == 'compute' and\
-            msg_words[7] == 'units':
-            return int(msg_words[3])
-        return 0
-
-    @staticmethod
-    def heap_log(msg_words: list[str]):
-        if len(msg_words) >= 5 and\
-            msg_words[0] == 'Program' and\
-            msg_words[1] == "log:" and\
-            msg_words[2] == 'Total' and\
-            msg_words[3] == 'memory' and\
-            msg_words[4] == 'occupied:':
-            return int(msg_words[5])
-        return 0
-=======
     def bpf_log(program: PublicKey, logging_note: str):
         match = re.match(f"Program {program} consumed (\d+) of \d+ compute units", logging_note)
         return 0 if match is None else int(match[1])
@@ -123,7 +94,6 @@
     def heap_log(logging_note: str):
         match = re.match(f"Program log: Total memory occupied: (\d+)", logging_note)
         return 0 if match is None else int(match[1])
->>>>>>> b0754243
 
 
 @logged_group("neon.Indexer")
