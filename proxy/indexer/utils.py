from __future__ import annotations

import statistics

from solana.publickey import PublicKey
from logged_groups import logged_group
from typing import Dict, Union, Callable

from ..common_neon.address import ether2program
from ..common_neon.layouts import STORAGE_ACCOUNT_INFO_LAYOUT, CODE_ACCOUNT_INFO_LAYOUT, ACCOUNT_INFO_LAYOUT
from ..common_neon.solana_interactor import SolanaInteractor

from ..environment import INDEXER_LOG_SKIP_COUNT



def check_error(trx):
    if 'meta' in trx and 'err' in trx['meta'] and trx['meta']['err'] is not None:
        return True
    return False


class SolanaIxSignInfo:
    def __init__(self, sign: str, slot: int, idx: int):
        self.sign = sign  # Solana transaction signature
        self.slot = slot  # Solana block slot
        self.idx  = idx   # Instruction index

    def __str__(self):
        return f'{self.slot} {self.sign} {self.idx}'

    def __hash__(self):
        return hash((self.sign, self.slot, self.idx))

    def __eq__(self, other):
        return (self.sign, self.slot, self.idx) == (other.sign, other.slot, other.idx)

    def get_req_id(self):
        return f"{self.idx}{self.sign}"[:7]


@logged_group("neon.Indexer")
<<<<<<< HEAD
def get_accounts_from_storage(client, storage_account, *, logger) -> [(bool, str)]:
    opts = {
        "encoding": "base64",
        "commitment": "confirmed",
        "dataSlice": {
            "offset": 0,
            "length": 2048,
        }
    }
    result = client._provider.make_request("getAccountInfo", str(storage_account), opts)
=======
def get_accounts_from_storage(solana: SolanaInteractor, storage_account, *, logger):
    info = solana.get_account_info(storage_account, length=0)
>>>>>>> bcec7235
    # logger.debug("\n{}".format(json.dumps(result, indent=4, sort_keys=True)))

    if info is None:
        raise Exception(f"Can't get information about {storage_account}")

<<<<<<< HEAD
    data = base64.b64decode(info['data'][0])


    tag = data[0]
    if tag != 30:
        logger.debug("Invalid storage tag")
=======
    if info.tag in (0, 1, 4):
        logger.debug("Empty")
>>>>>>> bcec7235
        return None
    else:
        logger.debug("Not empty storage")

        acc_list = []
        storage = STORAGE_ACCOUNT_INFO_LAYOUT.parse(info.data[1:])
        offset = 1 + STORAGE_ACCOUNT_INFO_LAYOUT.sizeof()
        for _ in range(storage.accounts_len):
<<<<<<< HEAD
            writable = (data[offset] > 0)
            offset += 1

            some_pubkey = PublicKey(data[offset:offset + 32])
=======
            some_pubkey = PublicKey(info.data[offset:offset + 32])
            acc_list.append(str(some_pubkey))
>>>>>>> bcec7235
            offset += 32

            acc_list.append((writable, str(some_pubkey)))

        return acc_list


@logged_group("neon.Indexer")
def get_accounts_by_neon_address(solana: SolanaInteractor, neon_address, *, logger):
    pda_address, _nonce = ether2program(neon_address)
    info = solana.get_account_info(pda_address, length=0)
    if info is None:
        logger.debug(f"account_info is None for pda_address({pda_address})")
        return None, None
    if len(info.data) < ACCOUNT_INFO_LAYOUT.sizeof():
        logger.debug(f"{len(info.data)} < {ACCOUNT_INFO_LAYOUT.sizeof()}")
        return None, None
    account = ACCOUNT_INFO_LAYOUT.parse(info.data)
    code_account = None
    if account.code_account != [0]*32:
        code_account = str(PublicKey(account.code_account))
    return pda_address, code_account


@logged_group("neon.Indexer")
def get_code_from_account(solana: SolanaInteractor, address, *, logger):
    code_account_info = solana.get_account_info(address, length=0)
    if code_account_info is None:
        logger.debug(f"code_account_info is None for code_address({address})")
        return None
    if len(code_account_info.data) < CODE_ACCOUNT_INFO_LAYOUT.sizeof():
        return None
    storage = CODE_ACCOUNT_INFO_LAYOUT.parse(code_account_info.data)
    offset = CODE_ACCOUNT_INFO_LAYOUT.sizeof()
    if len(code_account_info.data) < offset + storage.code_size:
        return None
    return '0x' + code_account_info.data[offset:][:storage.code_size].hex()


class MetricsToLogBuff:
    def __init__(self):
        self._reset()

    def _reset(self):
        self.counter = 0
        self.items_list = {}
        self.items_latest = {}

    def print(self, logger: Callable[[str], None], list_params: Dict[str, Union[int, float]], latest_params: Dict[str, int]):
        for key, value in list_params.items():
            metric_list = self.items_list.setdefault(key, [])
            metric_list.append(value)
        for key, value in latest_params.items():
            self.items_latest[key] = value
        self.counter += 1

        if self.counter % INDEXER_LOG_SKIP_COUNT != 0:
            return

        msg = ''
        for key, value_list in self.items_list.items():
            msg += f' {key} avg: {statistics.mean(value_list):.2f}'
            msg += f' min: {min(value_list):.2f}'
            msg += f' max: {max(value_list):.2f};'
        for key, value in self.items_latest.items():
            msg += f' {key}: {value};'
        logger(msg)
        self._reset()<|MERGE_RESOLUTION|>--- conflicted
+++ resolved
@@ -40,37 +40,15 @@
 
 
 @logged_group("neon.Indexer")
-<<<<<<< HEAD
-def get_accounts_from_storage(client, storage_account, *, logger) -> [(bool, str)]:
-    opts = {
-        "encoding": "base64",
-        "commitment": "confirmed",
-        "dataSlice": {
-            "offset": 0,
-            "length": 2048,
-        }
-    }
-    result = client._provider.make_request("getAccountInfo", str(storage_account), opts)
-=======
 def get_accounts_from_storage(solana: SolanaInteractor, storage_account, *, logger):
     info = solana.get_account_info(storage_account, length=0)
->>>>>>> bcec7235
     # logger.debug("\n{}".format(json.dumps(result, indent=4, sort_keys=True)))
 
     if info is None:
         raise Exception(f"Can't get information about {storage_account}")
 
-<<<<<<< HEAD
-    data = base64.b64decode(info['data'][0])
-
-
-    tag = data[0]
-    if tag != 30:
-        logger.debug("Invalid storage tag")
-=======
-    if info.tag in (0, 1, 4):
+    if info.tag != 30:
         logger.debug("Empty")
->>>>>>> bcec7235
         return None
     else:
         logger.debug("Not empty storage")
@@ -79,15 +57,11 @@
         storage = STORAGE_ACCOUNT_INFO_LAYOUT.parse(info.data[1:])
         offset = 1 + STORAGE_ACCOUNT_INFO_LAYOUT.sizeof()
         for _ in range(storage.accounts_len):
-<<<<<<< HEAD
-            writable = (data[offset] > 0)
+            writable = (info.data[offset] > 0)
             offset += 1
 
-            some_pubkey = PublicKey(data[offset:offset + 32])
-=======
             some_pubkey = PublicKey(info.data[offset:offset + 32])
             acc_list.append(str(some_pubkey))
->>>>>>> bcec7235
             offset += 32
 
             acc_list.append((writable, str(some_pubkey)))
