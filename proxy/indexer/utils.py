from __future__ import annotations

import statistics
from typing import Dict, Union, Callable, List

<<<<<<< HEAD
from solana.publickey import PublicKey
from logged_groups import logged_group
from typing import Dict, Union, Callable

from ..common_neon.address import ether2program
from ..common_neon.layouts import STORAGE_ACCOUNT_INFO_LAYOUT, CODE_ACCOUNT_INFO_LAYOUT, ACCOUNT_INFO_LAYOUT
from ..common_neon.solana_interactor import SolanaInteractor

from ..environment import INDEXER_LOG_SKIP_COUNT

=======
from ..common_neon.config import Config
>>>>>>> 92cd5b47


def check_error(trx):
    if 'meta' in trx and 'err' in trx['meta'] and trx['meta']['err'] is not None:
        return True
    return False


<<<<<<< HEAD
class SolanaIxSignInfo:
    def __init__(self, sign: str, slot: int, idx: int):
        self.sign = sign  # Solana transaction signature
        self.slot = slot  # Solana block slot
        self.idx  = idx   # Instruction index

    def __str__(self):
        return f'{self.slot} {self.sign} {self.idx}'

    def __hash__(self):
        return hash((self.sign, self.slot, self.idx))

    def __eq__(self, other):
        return (self.sign, self.slot, self.idx) == (other.sign, other.slot, other.idx)

    def get_req_id(self):
        return f"{self.idx}{self.sign}"[:7]


@logged_group("neon.Indexer")
def get_accounts_from_storage(solana: SolanaInteractor, storage_account, *, logger):
    info = solana.get_account_info(storage_account, length=0)
    # logger.debug("\n{}".format(json.dumps(result, indent=4, sort_keys=True)))

    if info is None:
        raise Exception(f"Can't get information about {storage_account}")

    if info.tag in (0, 1, 4):
        logger.debug("Empty")
        return None
    else:
        logger.debug("Not empty storage")

        acc_list = []
        storage = STORAGE_ACCOUNT_INFO_LAYOUT.parse(info.data[1:])
        offset = 1 + STORAGE_ACCOUNT_INFO_LAYOUT.sizeof()
        for _ in range(storage.accounts_len):
            some_pubkey = PublicKey(info.data[offset:offset + 32])
            acc_list.append(str(some_pubkey))
            offset += 32

        return acc_list


@logged_group("neon.Indexer")
def get_accounts_by_neon_address(solana: SolanaInteractor, neon_address, *, logger):
    pda_address, _nonce = ether2program(neon_address)
    info = solana.get_account_info(pda_address, length=0)
    if info is None:
        logger.debug(f"account_info is None for pda_address({pda_address})")
        return None, None
    if len(info.data) < ACCOUNT_INFO_LAYOUT.sizeof():
        logger.debug(f"{len(info.data)} < {ACCOUNT_INFO_LAYOUT.sizeof()}")
        return None, None
    account = ACCOUNT_INFO_LAYOUT.parse(info.data)
    code_account = None
    if account.code_account != [0]*32:
        code_account = str(PublicKey(account.code_account))
    return pda_address, code_account


@logged_group("neon.Indexer")
def get_code_from_account(solana: SolanaInteractor, address, *, logger):
    code_account_info = solana.get_account_info(address, length=0)
    if code_account_info is None:
        logger.debug(f"code_account_info is None for code_address({address})")
        return None
    if len(code_account_info.data) < CODE_ACCOUNT_INFO_LAYOUT.sizeof():
        return None
    storage = CODE_ACCOUNT_INFO_LAYOUT.parse(code_account_info.data)
    offset = CODE_ACCOUNT_INFO_LAYOUT.sizeof()
    if len(code_account_info.data) < offset + storage.code_size:
        return None
    return '0x' + code_account_info.data[offset:][:storage.code_size].hex()


class MetricsToLogBuff:
=======
class MetricsToLogger:
>>>>>>> 92cd5b47
    def __init__(self):
        self._counter: int = 0
        self._item_list_dict: Dict[str, List[Union[int, float]]] = {}
        self._item_value_dict: Dict[str, int] = {}

    def _reset(self):
        self._counter = 0
        self._item_list_dict.clear()

    def print(self, config: Config, logger: Callable[[str], None],
              list_value_dict: Dict[str, Union[int, float]],
              latest_value_dict: Dict[str, int]):
        for key, value in list_value_dict.items():
            metric_list = self._item_list_dict.setdefault(key, [])
            metric_list.append(value)
        for key, value in latest_value_dict.items():
            self._item_value_dict[key] = value
        self._counter += 1

        if self._counter % config.indexer_log_skip_cnt != 0:
            return

        msg = ''
        for key, value_list in self._item_list_dict.items():
            msg += f' {key} avg: {statistics.mean(value_list):.2f}'
            msg += f' min: {min(value_list):.2f}'
            msg += f' max: {max(value_list):.2f};'
        for key, value in self._item_value_dict.items():
            msg += f' {key}: {value};'
        logger(msg)
        self._reset()<|MERGE_RESOLUTION|>--- conflicted
+++ resolved
@@ -3,20 +3,7 @@
 import statistics
 from typing import Dict, Union, Callable, List
 
-<<<<<<< HEAD
-from solana.publickey import PublicKey
-from logged_groups import logged_group
-from typing import Dict, Union, Callable
-
-from ..common_neon.address import ether2program
-from ..common_neon.layouts import STORAGE_ACCOUNT_INFO_LAYOUT, CODE_ACCOUNT_INFO_LAYOUT, ACCOUNT_INFO_LAYOUT
-from ..common_neon.solana_interactor import SolanaInteractor
-
-from ..environment import INDEXER_LOG_SKIP_COUNT
-
-=======
 from ..common_neon.config import Config
->>>>>>> 92cd5b47
 
 
 def check_error(trx):
@@ -25,87 +12,7 @@
     return False
 
 
-<<<<<<< HEAD
-class SolanaIxSignInfo:
-    def __init__(self, sign: str, slot: int, idx: int):
-        self.sign = sign  # Solana transaction signature
-        self.slot = slot  # Solana block slot
-        self.idx  = idx   # Instruction index
-
-    def __str__(self):
-        return f'{self.slot} {self.sign} {self.idx}'
-
-    def __hash__(self):
-        return hash((self.sign, self.slot, self.idx))
-
-    def __eq__(self, other):
-        return (self.sign, self.slot, self.idx) == (other.sign, other.slot, other.idx)
-
-    def get_req_id(self):
-        return f"{self.idx}{self.sign}"[:7]
-
-
-@logged_group("neon.Indexer")
-def get_accounts_from_storage(solana: SolanaInteractor, storage_account, *, logger):
-    info = solana.get_account_info(storage_account, length=0)
-    # logger.debug("\n{}".format(json.dumps(result, indent=4, sort_keys=True)))
-
-    if info is None:
-        raise Exception(f"Can't get information about {storage_account}")
-
-    if info.tag in (0, 1, 4):
-        logger.debug("Empty")
-        return None
-    else:
-        logger.debug("Not empty storage")
-
-        acc_list = []
-        storage = STORAGE_ACCOUNT_INFO_LAYOUT.parse(info.data[1:])
-        offset = 1 + STORAGE_ACCOUNT_INFO_LAYOUT.sizeof()
-        for _ in range(storage.accounts_len):
-            some_pubkey = PublicKey(info.data[offset:offset + 32])
-            acc_list.append(str(some_pubkey))
-            offset += 32
-
-        return acc_list
-
-
-@logged_group("neon.Indexer")
-def get_accounts_by_neon_address(solana: SolanaInteractor, neon_address, *, logger):
-    pda_address, _nonce = ether2program(neon_address)
-    info = solana.get_account_info(pda_address, length=0)
-    if info is None:
-        logger.debug(f"account_info is None for pda_address({pda_address})")
-        return None, None
-    if len(info.data) < ACCOUNT_INFO_LAYOUT.sizeof():
-        logger.debug(f"{len(info.data)} < {ACCOUNT_INFO_LAYOUT.sizeof()}")
-        return None, None
-    account = ACCOUNT_INFO_LAYOUT.parse(info.data)
-    code_account = None
-    if account.code_account != [0]*32:
-        code_account = str(PublicKey(account.code_account))
-    return pda_address, code_account
-
-
-@logged_group("neon.Indexer")
-def get_code_from_account(solana: SolanaInteractor, address, *, logger):
-    code_account_info = solana.get_account_info(address, length=0)
-    if code_account_info is None:
-        logger.debug(f"code_account_info is None for code_address({address})")
-        return None
-    if len(code_account_info.data) < CODE_ACCOUNT_INFO_LAYOUT.sizeof():
-        return None
-    storage = CODE_ACCOUNT_INFO_LAYOUT.parse(code_account_info.data)
-    offset = CODE_ACCOUNT_INFO_LAYOUT.sizeof()
-    if len(code_account_info.data) < offset + storage.code_size:
-        return None
-    return '0x' + code_account_info.data[offset:][:storage.code_size].hex()
-
-
-class MetricsToLogBuff:
-=======
 class MetricsToLogger:
->>>>>>> 92cd5b47
     def __init__(self):
         self._counter: int = 0
         self._item_list_dict: Dict[str, List[Union[int, float]]] = {}
