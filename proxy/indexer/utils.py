--- conflicted
+++ resolved
@@ -3,15 +3,9 @@
 import base64
 import multiprocessing
 import psycopg2
-<<<<<<< HEAD
-
-from eth_utils import big_endian_to_int
-=======
-import traceback
 
 from typing import NamedTuple
 
->>>>>>> cd072411
 from solana.publickey import PublicKey
 from solana.rpc.api import Client
 from solana.rpc.commitment import Confirmed
@@ -20,7 +14,6 @@
 from ..common_neon.address import ether2program
 from ..common_neon.layouts import STORAGE_ACCOUNT_INFO_LAYOUT, CODE_ACCOUNT_INFO_LAYOUT, ACCOUNT_INFO_LAYOUT
 from ..common_neon.utils import get_from_dict
-from ..environment import EVM_LOADER_ID
 
 from .pg_common import POSTGRES_DB, POSTGRES_USER, POSTGRES_PASSWORD, POSTGRES_HOST
 from .pg_common import encode, decode
@@ -48,169 +41,6 @@
         return (self.sign, self.slot, self.idx) == (other.sign, other.slot, other.idx)
 
 
-<<<<<<< HEAD
-class NeonTxResultInfo:
-    def __init__(self, tx=None, ix_idx=-1):
-        if not isinstance(tx, dict):
-            self._set_defaults()
-        else:
-            self.decode(tx, ix_idx)
-
-    def __str__(self):
-        return str_fmt_object(self)
-
-    def _set_defaults(self):
-        self.logs = []
-        self.status = "0x0"
-        self.gas_used = '0x0'
-        self.return_value = bytes()
-        self.sol_sign = None
-        self.slot = -1
-        self.idx = -1
-
-    def _decode_event(self, log, tx_idx):
-        log_idx = len(self.logs)
-        address = log[1:21]
-        count_topics = int().from_bytes(log[21:29], 'little')
-        topics = []
-        pos = 29
-        for _ in range(count_topics):
-            topic_bin = log[pos:pos + 32]
-            topics.append('0x' + topic_bin.hex())
-            pos += 32
-        data = log[pos:]
-        rec = {
-            'address': '0x' + address.hex(),
-            'topics': topics,
-            'data': '0x' + data.hex(),
-            'transactionLogIndex': hex(0),
-            'transactionIndex': hex(tx_idx),
-            # 'blockNumber': block_number, # set when transaction found
-            # 'transactionHash': trxId, # set when transaction found
-            'logIndex': hex(log_idx),
-            # 'blockHash': block_hash # set when transaction found
-        }
-        self.logs.append(rec)
-
-    def _decode_return(self, log: bytes, ix_idx: int, tx: {}):
-        self.status = '0x1' if log[1] < 0xd0 else '0x0'
-        self.gas_used = hex(int.from_bytes(log[2:10], 'little'))
-        self.return_value = log[10:].hex()
-        self.sol_sign = tx['transaction']['signatures'][0]
-        self.slot = tx['slot']
-        self.idx = ix_idx
-
-    def decode(self, tx: {}, ix_idx=-1) -> NeonTxResultInfo:
-        self._set_defaults()
-        meta_ixs = tx['meta']['innerInstructions']
-        msg = tx['transaction']['message']
-        msg_ixs = msg["instructions"]
-        accounts = msg['accountKeys']
-
-        evm_ix_idxs = []
-        if ix_idx == -1:
-            for idx, ix in enumerate(msg_ixs):
-                if accounts[ix["programIdIndex"]] == EVM_LOADER_ID:
-                    evm_ix_idxs.append(idx)
-        else:
-            evm_ix_idxs.append(ix_idx)
-
-        for inner_ix in meta_ixs:
-            ix_idx = inner_ix['index']
-            if ix_idx in evm_ix_idxs:
-                for event in inner_ix['instructions']:
-                    if accounts[event['programIdIndex']] == EVM_LOADER_ID:
-                        log = base58.b58decode(event['data'])
-                        evm_ix = int(log[0])
-                        if evm_ix == 7:
-                            self._decode_event(log, ix_idx)
-                        elif evm_ix == 6:
-                            self._decode_return(log, ix_idx, tx)
-        return self
-
-    def canceled(self, tx: {}):
-        self._set_defaults()
-        self.sol_sign = tx['transaction']['signatures'][0]
-        self.slot = tx['slot']
-
-    def is_valid(self) -> bool:
-        return self.slot != -1
-
-
-@logged_group("neon.Indexer")
-class NeonTxInfo:
-    def __init__(self, rlp_sign=None, rlp_data=None):
-        self._set_defaults()
-        if isinstance(rlp_sign, bytes) and isinstance(rlp_data, bytes):
-            self.decode(rlp_sign, rlp_data)
-
-    def __str__(self):
-        return str_fmt_object(self)
-
-    def _set_defaults(self):
-        self.tx = None
-        self.addr = None
-        self.sign = None
-        self.nonce = None
-        self.gas_price = None
-        self.gas_limit = None
-        self.to_addr = None
-        self.contract = None
-        self.value = None
-        self.calldata = None
-        self.v = None
-        self.r = None
-        self.s = None
-        self.error = None
-
-    def init_from_eth_tx(self, tx: EthTx):
-        self.tx = tx
-
-        self.v = hex(tx.v)
-        self.r = hex(tx.r)
-        self.s = hex(tx.s)
-
-        self.sign = '0x' + tx.hash_signed().hex()
-        self.addr = '0x' + tx.sender()
-
-        self.nonce = hex(tx.nonce)
-        self.gas_price = hex(tx.gasPrice)
-        self.gas_limit = hex(tx.gasLimit)
-        self.value = hex(tx.value)
-        self.calldata = '0x' + tx.callData.hex()
-
-        if not tx.toAddress:
-            self.to_addr = None
-            self.contract = '0x' + tx.contract()
-        else:
-            self.to_addr = '0x' + tx.toAddress.hex()
-            self.contract = None
-
-    def decode(self, rlp_sign: bytes, rlp_data: bytes) -> NeonTxInfo:
-        self._set_defaults()
-
-        try:
-            utx = EthTx.fromString(rlp_data)
-
-            uv = int(rlp_sign[64]) + 35 + 2 * utx.v
-            ur = big_endian_to_int(rlp_sign[0:32])
-            us = big_endian_to_int(rlp_sign[32:64])
-
-            tx = EthTx(utx.nonce, utx.gasPrice, utx.gasLimit, utx.toAddress, utx.value, utx.callData, uv, ur, us)
-            self.init_from_eth_tx(tx)
-        except Exception as e:
-            self.error = e
-        return self
-
-    def clear(self):
-        self._set_defaults()
-
-    def is_valid(self):
-        return (self.addr is not None) and (not self.error)
-
-
-=======
->>>>>>> cd072411
 @logged_group("neon.Indexer")
 def get_accounts_from_storage(client, storage_account, *, logger):
     opts = {
@@ -351,186 +181,4 @@
         return [] if not v else decode(v)
 
     def encode_list(self, v: []):
-        return None if (not v) or (len(v) == 0) else encode(v)
-
-
-<<<<<<< HEAD
-class LogDB(BaseDB):
-    def __init__(self):
-        BaseDB.__init__(self)
-
-    def _create_table_sql(self) -> str:
-        self._table_name = 'neon_transaction_logs'
-        return f"""
-            CREATE TABLE IF NOT EXISTS {self._table_name} (
-                address CHAR(42),
-                blockHash CHAR(66),
-                blockNumber BIGINT,
-                slot BIGINT,
-                finalized BOOLEAN,
-
-                transactionHash CHAR(66),
-                transactionLogIndex INT,
-                topic TEXT,
-
-                json TEXT,
-
-                UNIQUE(transactionLogIndex, transactionHash, topic, slot, finalized)
-            );
-            CREATE INDEX IF NOT EXISTS {self._table_name}_finalized ON {self._table_name}(slot, finalized);
-            """
-
-    def push_logs(self, logs, block):
-        rows = []
-        for log in logs:
-            for topic in log['topics']:
-                rows.append(
-                    (
-                        log['address'],
-                        log['blockHash'],
-                        int(log['blockNumber'], 16),
-                        block.slot,
-                        block.finalized,
-                        log['transactionHash'],
-                        int(log['transactionLogIndex'], 16),
-                        topic,
-                        json.dumps(log)
-                    )
-                )
-        if len(rows):
-            # logger.debug(rows)
-            cur = self._conn.cursor()
-            cur.executemany(f'''
-                            INSERT INTO {self._table_name}(address, blockHash, blockNumber, slot, finalized,
-                                            transactionHash, transactionLogIndex, topic, json)
-                            VALUES (%s, %s, %s, %s,  %s, %s,  %s, %s, %s) ON CONFLICT DO NOTHING''', rows)
-        else:
-            self.debug("NO LOGS")
-
-
-    def get_logs(self, fromBlock = None, toBlock = None, address = None, topics = None, blockHash = None):
-        queries = []
-        params = []
-
-        if fromBlock is not None:
-            queries.append("blockNumber >= %s")
-            params.append(fromBlock)
-
-        if toBlock is not None:
-            queries.append("blockNumber <= %s")
-            params.append(toBlock)
-
-        if blockHash is not None:
-            blockHash = blockHash.lower()
-            queries.append("blockHash = %s")
-            params.append(blockHash)
-
-        if topics is not None and len(topics) > 0:
-            topics = [item.lower() for item in topics]
-            query_placeholder = ", ".join(["%s" for _ in range(len(topics))])
-            topics_query = f"topic IN ({query_placeholder})"
-
-            queries.append(topics_query)
-            params += topics
-
-        if address is not None:
-            if isinstance(address, str):
-                address = address.lower()
-                queries.append("address = %s")
-                params.append(address)
-            elif isinstance(address, list) and len(address) > 0:
-                address = [item.lower() for item in address]
-                query_placeholder = ", ".join(["%s" for _ in range(len(address))])
-                address_query = f"address IN ({query_placeholder})"
-
-                queries.append(address_query)
-                params += address
-
-        query_string = f"SELECT * FROM {self._table_name} WHERE "
-        for idx, query in enumerate(queries):
-            query_string += query
-            if idx < len(queries) - 1:
-                query_string += " AND "
-
-        query_string += ' ORDER BY slot desc LIMIT 1000'
-
-        self.debug(query_string)
-        self.debug(params)
-
-        cur = self._conn.cursor()
-        cur.execute(query_string, tuple(params))
-
-        rows = cur.fetchall()
-
-        logs = set()
-        for row in rows:
-            logs.add(row[-1])
-        return_list = []
-        for log in logs:
-            return_list.append(json.loads(log))
-        return return_list
-
-    def del_not_finalized(self, from_slot: int, to_slot: int):
-        cursor = self._conn.cursor()
-        cursor.execute(f'DELETE FROM {self._table_name} WHERE slot >= %s AND slot <= %s AND finalized = false',
-                       (from_slot, to_slot))
-=======
-@logged_group("neon.Indexer")
-class Canceller:
-    def __init__(self):
-        # Initialize user account
-        self.signer = get_solana_accounts()[0]
-
-        self.client = Client(SOLANA_URL)
-
-        self.operator = self.signer.public_key()
-        self.operator_token = get_associated_token_address(PublicKey(self.operator), ETH_TOKEN_MINT_ID)
-
-    def unlock_accounts(self, blocked_storages):
-        readonly_accs = [
-            PublicKey(EVM_LOADER_ID),
-            PublicKey(ETH_TOKEN_MINT_ID),
-            PublicKey(TOKEN_PROGRAM_ID),
-            PublicKey(SYSVAR_CLOCK_PUBKEY),
-            PublicKey(SYSVAR_INSTRUCTION_PUBKEY),
-            PublicKey(KECCAK_PROGRAM),
-            PublicKey(SYSVAR_RENT_PUBKEY),
-            PublicKey(INCINERATOR_PUBKEY),
-            PublicKey(SYS_PROGRAM_ID),
-        ]
-        for storage, tx_accounts in blocked_storages.items():
-            (neon_tx, blocked_accounts) = tx_accounts
-            if blocked_accounts is None:
-                self.error(f"Emtpy blocked accounts for the Neon tx {neon_tx}.")
-
-            if blocked_accounts is not None:
-                keys = [
-                        AccountMeta(pubkey=storage, is_signer=False, is_writable=True),
-                        AccountMeta(pubkey=self.operator, is_signer=True, is_writable=True),
-                        AccountMeta(pubkey=self.operator_token, is_signer=False, is_writable=True),
-                        AccountMeta(pubkey=blocked_accounts[4], is_signer=False, is_writable=True),
-                        AccountMeta(pubkey=INCINERATOR_PUBKEY, is_signer=False, is_writable=True),
-                        AccountMeta(pubkey=SYS_PROGRAM_ID, is_signer=False, is_writable=False)
-                    ]
-                for acc in blocked_accounts:
-                    is_writable = False if PublicKey(acc) in readonly_accs else True
-                    keys.append(AccountMeta(pubkey=acc, is_signer=False, is_writable=is_writable))
-
-                trx = Transaction()
-                nonce = int(neon_tx.nonce, 16)
-                trx.add(TransactionInstruction(
-                    program_id=EVM_LOADER_ID,
-                    data=bytearray.fromhex("15") + nonce.to_bytes(8, 'little'),
-                    keys=keys
-                ))
-
-                self.debug("Send Cancel")
-                try:
-                    self.client.send_transaction(trx, self.signer, opts=TxOpts(preflight_commitment=Confirmed))
-                except Exception as err:
-                    err_tb = "".join(traceback.format_tb(err.__traceback__))
-                    self.error('Exception on submitting transaction. ' +
-                               f'Type(err): {type(err)}, Error: {err}, Traceback: {err_tb}')
-                else:
-                    self.debug(f"Canceled: {blocked_accounts}")
->>>>>>> cd072411
+        return None if (not v) or (len(v) == 0) else encode(v)