import base58
import base64
import json
import logging
import os
import psycopg2
import rlp
import subprocess

from eth_utils import big_endian_to_int
from ethereum.transactions import Transaction as EthTrx
from ethereum.utils import sha3
from solana.account import Account
from solana.publickey import PublicKey
from solana.rpc.api import Client
from solana.rpc.commitment import Confirmed
from solana.rpc.types import TxOpts
from solana.system_program import SYS_PROGRAM_ID
from solana.sysvar import SYSVAR_CLOCK_PUBKEY, SYSVAR_RENT_PUBKEY
from solana.transaction import AccountMeta, Transaction, TransactionInstruction
from spl.token.constants import TOKEN_PROGRAM_ID
from spl.token.instructions import get_associated_token_address
from web3.auto.gethdev import w3

<<<<<<< HEAD
try:
    from proxy.plugin.solana_rest_api_tools import TransactionWithComputeBudget
except ImportError:
    from proxy.plugin.solana_rest_api_tools import TransactionWithComputeBudget

sysvarclock = "SysvarC1ock11111111111111111111111111111111"
sysinstruct = "Sysvar1nstructions1111111111111111111111111"
keccakprog = "KeccakSecp256k11111111111111111111111111111"
rentid = "SysvarRent111111111111111111111111111111111"
incinerator = "1nc1nerator11111111111111111111111111111111"
system = "11111111111111111111111111111111"
COMPUTE_BUDGET_ID = "ComputeBudget111111111111111111111111111111"
=======
from ..common_neon.constants import SYSVAR_INSTRUCTION_PUBKEY, INCINERATOR_PUBKEY, KECCAK_PROGRAM
from ..common_neon.layouts import STORAGE_ACCOUNT_INFO_LAYOUT
from ..environment import SOLANA_URL, EVM_LOADER_ID, ETH_TOKEN_MINT_ID
>>>>>>> 5d6dab29


logger = logging.getLogger(__name__)
logger.setLevel(logging.DEBUG)


def check_error(trx):
    if 'meta' in trx and 'err' in trx['meta'] and trx['meta']['err'] is not None:
        # logger.debug("Got err trx")
        # logger.debug("\n{}".format(json.dumps(trx['meta']['err'])))
        return True
    return False


def get_trx_results(trx):
    # init variables for instruction owner checks
    accounts = trx["transaction"]["message"]["accountKeys"]
    evm_loader_instructions = []
    for idx, instruction in enumerate(trx["transaction"]["message"]["instructions"]):
        if accounts[instruction["programIdIndex"]] == EVM_LOADER_ID:
            evm_loader_instructions.append(idx)

    slot = trx['slot']
    block_number = hex(slot)
    got_result = False
    logs = []
    status = "0x1"
    gas_used = 0
    return_value = bytes
    log_index = 0
    for inner in (trx['meta']['innerInstructions']):
        if inner["index"] in evm_loader_instructions:
            for event in inner['instructions']:
                if accounts[event['programIdIndex']] == EVM_LOADER_ID:
                    log = base58.b58decode(event['data'])
                    instruction = log[:1]
                    if (int().from_bytes(instruction, "little") == 7):  # OnEvent evmInstruction code
                        address = log[1:21]
                        count_topics = int().from_bytes(log[21:29], 'little')
                        topics = []
                        pos = 29
                        for _ in range(count_topics):
                            topic_bin = log[pos:pos + 32]
                            topics.append('0x'+topic_bin.hex())
                            pos += 32
                        data = log[pos:]
                        rec = {
                            'address': '0x'+address.hex(),
                            'topics': topics,
                            'data': '0x'+data.hex(),
                            'transactionLogIndex': hex(0),
                            'transactionIndex': hex(inner['index']),
                            'blockNumber': block_number,
                            # 'transactionHash': trxId, # set when transaction found
                            'logIndex': hex(log_index),
                            # 'blockHash': block_hash # set when transaction found
                        }
                        logs.append(rec)
                        log_index +=1
                    elif int().from_bytes(instruction, "little") == 6:  # OnReturn evmInstruction code
                        got_result = True
                        if log[1] < 0xd0:
                            status = "0x1"
                        else:
                            status = "0x0"
                        gas_used = int.from_bytes(log[2:10], 'little')
                        return_value = log[10:].hex()

    if got_result:
        return (logs, status, gas_used, return_value, slot)
    else:
        return None


def get_trx_receipts(unsigned_msg, signature):
    unsigned_msg = bytes(unsigned_msg)
    trx = rlp.decode(unsigned_msg, EthTrx)

    v = int(signature[64]) + 35 + 2 * trx[6]
    r = big_endian_to_int(signature[0:32])
    s = big_endian_to_int(signature[32:64])

    trx_raw = rlp.encode(EthTrx(trx[0], trx[1], trx[2], trx[3], trx[4], trx[5], v, r, s), EthTrx)
    eth_signature = '0x' + sha3(trx_raw).hex()
    from_address = w3.eth.account.recover_transaction(trx_raw).lower()

    return (trx_raw.hex(), eth_signature, from_address)


def get_account_list(client, storage_account):
    opts = {
        "encoding": "base64",
        "commitment": "confirmed",
        "dataSlice": {
            "offset": 0,
            "length": 2048,
        }
    }
    result = client._provider.make_request("getAccountInfo", str(storage_account), opts)
    # logger.debug("\n{}".format(json.dumps(result, indent=4, sort_keys=True)))

    info = result['result']['value']
    if info is None:
        raise Exception("Can't get information about {}".format(storage_account))

    data = base64.b64decode(info['data'][0])

    tag = data[0]
    if tag == 0:
        logger.debug("Empty")
        return None
    elif tag == 3:
        logger.debug("Not empty storage")

        acc_list = []
        storage = STORAGE_ACCOUNT_INFO_LAYOUT.parse(data[1:])
        offset = 1 + STORAGE_ACCOUNT_INFO_LAYOUT.sizeof()
        for _ in range(storage.accounts_len):
            some_pubkey = PublicKey(data[offset:offset + 32])
            acc_list.append(str(some_pubkey))
            offset += 32

        return acc_list
    else:
        logger.debug("Not empty other")
        return None




class LogDB:
    def __init__(self):
        POSTGRES_DB = os.environ.get("POSTGRES_DB", "neon-db")
        POSTGRES_USER = os.environ.get("POSTGRES_USER", "neon-proxy")
        POSTGRES_PASSWORD = os.environ.get("POSTGRES_PASSWORD", "neon-proxy-pass")
        POSTGRES_HOST = os.environ.get("POSTGRES_HOST", "localhost")

        self.conn = psycopg2.connect(
            dbname=POSTGRES_DB,
            user=POSTGRES_USER,
            password=POSTGRES_PASSWORD,
            host=POSTGRES_HOST
        )

        cur = self.conn.cursor()
        cur.execute("""CREATE TABLE IF NOT EXISTS
        logs (
            address TEXT,
            blockHash TEXT,
            blockNumber INT,
            topic TEXT,

            transactionHash TEXT,
            transactionLogIndex INT,

            json TEXT,
            UNIQUE(transactionLogIndex, transactionHash, topic)
        );""")
        self.conn.commit()


    def push_logs(self, logs):
        rows = []
        for log in logs:
            for topic in log['topics']:
                rows.append(
                    (
                        log['address'],
                        log['blockHash'],
                        int(log['blockNumber'], 16),
                        topic,
                        log['transactionHash'],
                        int(log['transactionLogIndex'], 16),
                        json.dumps(log)
                    )
                )
        if len(rows):
            # logger.debug(rows)
            cur = self.conn.cursor()
            cur.executemany('INSERT INTO logs VALUES (%s, %s, %s, %s,  %s, %s,  %s) ON CONFLICT DO NOTHING', rows)
            self.conn.commit()
        else:
            logger.debug("NO LOGS")


    def get_logs(self, fromBlock = None, toBlock = None, address = None, topics = None, blockHash = None):
        queries = []
        params = []

        if fromBlock is not None:
            queries.append("blockNumber >= %s")
            params.append(fromBlock)

        if toBlock is not None:
            queries.append("blockNumber <= %s")
            params.append(toBlock)

        if blockHash is not None:
            blockHash = blockHash.lower()
            queries.append("blockHash = %s")
            params.append(blockHash)

        if topics is not None:
            topics = [item.lower() for item in topics]
            query_placeholder = ", ".join(["%s" for _ in range(len(topics))])
            topics_query = f"topic IN ({query_placeholder})"

            queries.append(topics_query)
            params += topics

        if address is not None:
            if isinstance(address, str):
                address = address.lower()
                queries.append("address = %s")
                params.append(address)
            elif isinstance(address, list):
                address = [item.lower() for item in address]
                query_placeholder = ", ".join(["%s" for _ in range(len(address))])
                address_query = f"address IN ({query_placeholder})"

                queries.append(address_query)
                params += address

        query_string = "SELECT * FROM logs WHERE "
        for idx, query in enumerate(queries):
            query_string += query
            if idx < len(queries) - 1:
                query_string += " AND "

        logger.debug(query_string)
        logger.debug(params)

        cur = self.conn.cursor()
        cur.execute(query_string, tuple(params))

        rows = cur.fetchall()

        logs = set()
        for row in rows:
            logs.add(row[-1])
        return_list = []
        for log in logs:
            return_list.append(json.loads(log))
        return return_list

    def __del__(self):
        self.conn.close()


class Canceller:
    def __init__(self):
        # Initialize user account
        res = self.call('config', 'get')
        substr = "Keypair Path: "
        path = ""
        for line in res.splitlines():
            if line.startswith(substr):
                path = line[len(substr):].strip()
        if path == "":
            raise Exception("cannot get keypair path")

        with open(path.strip(), mode='r') as file:
            pk = (file.read())
            numbs = list(map(int, pk.strip("[] \n").split(',')))
            numbs = numbs[0:32]
            values = bytes(numbs)
            self.signer = Account(values)

        self.client = Client(SOLANA_URL)

        self.operator = self.signer.public_key()
        self.operator_token = get_associated_token_address(PublicKey(self.operator), ETH_TOKEN_MINT_ID)


    def call(self, *args):
        try:
            cmd = ["solana",
                   "--url", SOLANA_URL,
                   ] + list(args)
            logger.debug(cmd)
            return subprocess.check_output(cmd, universal_newlines=True)
        except subprocess.CalledProcessError as err:
            logger.debug("ERR: solana error {}".format(err))
            raise

    def unlock_accounts(self, blocked_storages):
        readonly_accs = [
            PublicKey(EVM_LOADER_ID),
            ETH_TOKEN_MINT_ID,
            PublicKey(TOKEN_PROGRAM_ID),
<<<<<<< HEAD
            PublicKey(sysvarclock),
            PublicKey(sysinstruct),
            PublicKey(keccakprog),
            PublicKey(rentid),
            PublicKey(incinerator),
            PublicKey(system),
            PublicKey(COMPUTE_BUDGET_ID),
=======
            PublicKey(SYSVAR_CLOCK_PUBKEY),
            PublicKey(SYSVAR_INSTRUCTION_PUBKEY),
            PublicKey(KECCAK_PROGRAM),
            PublicKey(SYSVAR_RENT_PUBKEY),
            PublicKey(INCINERATOR_PUBKEY),
            PublicKey(SYS_PROGRAM_ID),
>>>>>>> 5d6dab29
        ]
        for storage, trx_accs in blocked_storages.items():
            (eth_trx, blocked_accs) = trx_accs
            acc_list = get_account_list(self.client, storage)
            if eth_trx is None:
                logger.error("trx is None")
                continue
            if blocked_accs is None:
                logger.error("blocked_accs is None")
                continue
            if acc_list is None:
                logger.error("acc_list is None. Storage is empty")
                logger.error(storage)
                continue

            eth_trx = rlp.decode(bytes.fromhex(eth_trx), EthTrx)
            if acc_list != blocked_accs:
                logger.error("acc_list != blocked_accs")
                continue

            if acc_list is not None:
                keys = [
                        AccountMeta(pubkey=storage, is_signer=False, is_writable=True),
                        AccountMeta(pubkey=self.operator, is_signer=True, is_writable=True),
                        AccountMeta(pubkey=self.operator_token, is_signer=False, is_writable=True),
                        AccountMeta(pubkey=acc_list[4], is_signer=False, is_writable=True),
                        AccountMeta(pubkey=INCINERATOR_PUBKEY, is_signer=False, is_writable=True),
                        AccountMeta(pubkey=SYS_PROGRAM_ID, is_signer=False, is_writable=False)
                    ]
                for acc in acc_list:
                    keys.append(AccountMeta(pubkey=acc, is_signer=False, is_writable=(False if PublicKey(acc) in readonly_accs else True)))

                trx = TransactionWithComputeBudget()
                trx.add(TransactionInstruction(
                    program_id=EVM_LOADER_ID,
                    data=bytearray.fromhex("15") + eth_trx[0].to_bytes(8, 'little'),
                    keys=keys
                ))
                logger.debug('Send Cancel')
                try:
                    self.client.send_transaction(trx, self.signer, opts=TxOpts(preflight_commitment=Confirmed))
                except Exception as err:
                    logger.error(err)
                else:
                    logger.debug("Canceled")
                    logger.debug(acc_list)<|MERGE_RESOLUTION|>--- conflicted
+++ resolved
@@ -22,24 +22,9 @@
 from spl.token.instructions import get_associated_token_address
 from web3.auto.gethdev import w3
 
-<<<<<<< HEAD
-try:
-    from proxy.plugin.solana_rest_api_tools import TransactionWithComputeBudget
-except ImportError:
-    from proxy.plugin.solana_rest_api_tools import TransactionWithComputeBudget
-
-sysvarclock = "SysvarC1ock11111111111111111111111111111111"
-sysinstruct = "Sysvar1nstructions1111111111111111111111111"
-keccakprog = "KeccakSecp256k11111111111111111111111111111"
-rentid = "SysvarRent111111111111111111111111111111111"
-incinerator = "1nc1nerator11111111111111111111111111111111"
-system = "11111111111111111111111111111111"
-COMPUTE_BUDGET_ID = "ComputeBudget111111111111111111111111111111"
-=======
 from ..common_neon.constants import SYSVAR_INSTRUCTION_PUBKEY, INCINERATOR_PUBKEY, KECCAK_PROGRAM
 from ..common_neon.layouts import STORAGE_ACCOUNT_INFO_LAYOUT
 from ..environment import SOLANA_URL, EVM_LOADER_ID, ETH_TOKEN_MINT_ID
->>>>>>> 5d6dab29
 
 
 logger = logging.getLogger(__name__)
@@ -330,22 +315,13 @@
             PublicKey(EVM_LOADER_ID),
             ETH_TOKEN_MINT_ID,
             PublicKey(TOKEN_PROGRAM_ID),
-<<<<<<< HEAD
-            PublicKey(sysvarclock),
-            PublicKey(sysinstruct),
-            PublicKey(keccakprog),
-            PublicKey(rentid),
-            PublicKey(incinerator),
-            PublicKey(system),
-            PublicKey(COMPUTE_BUDGET_ID),
-=======
             PublicKey(SYSVAR_CLOCK_PUBKEY),
             PublicKey(SYSVAR_INSTRUCTION_PUBKEY),
             PublicKey(KECCAK_PROGRAM),
             PublicKey(SYSVAR_RENT_PUBKEY),
             PublicKey(INCINERATOR_PUBKEY),
             PublicKey(SYS_PROGRAM_ID),
->>>>>>> 5d6dab29
+            PublicKey(COMPUTE_BUDGET_ID),
         ]
         for storage, trx_accs in blocked_storages.items():
             (eth_trx, blocked_accs) = trx_accs
