from __future__ import annotations

import time
import logging
from collections import deque
from typing import List, Optional, Dict, Deque, Type, Set

from ..common_neon.cancel_transaction_executor import CancelTxExecutor
from ..common_neon.config import Config
from ..common_neon.constants import ACTIVE_HOLDER_TAG
from ..common_neon.operator_secret_mng import OpSecretMng
from ..common_neon.solana_interactor import SolInteractor
from ..common_neon.solana_neon_tx_receipt import SolTxMetaInfo, SolTxCostInfo
from ..common_neon.solana_tx import SolPubKey, SolAccount
from ..common_neon.solana_tx_error_parser import SolTxErrorParser
from ..common_neon.utils import SolanaBlockInfo
from ..common_neon.utils.json_logger import logging_context

from ..statistic.data import NeonBlockStatData
from ..statistic.indexer_client import IndexerStatClient

from ..indexer.indexed_objects import NeonIndexedBlockInfo, NeonIndexedBlockDict, SolNeonTxDecoderState
from ..indexer.indexed_objects import NeonIndexedTxInfo
from ..indexer.indexer_base import IndexerBase
from ..indexer.indexer_db import IndexerDB
from ..indexer.neon_ix_decoder import DummyIxDecoder, get_neon_ix_decoder_list
from ..indexer.neon_ix_decoder_deprecate import get_neon_ix_decoder_deprecated_list
from ..indexer.solana_tx_meta_collector import FinalizedSolTxMetaCollector, ConfirmedSolTxMetaCollector
from ..indexer.solana_tx_meta_collector import SolTxMetaDict, SolHistoryNotFound
from ..indexer.utils import MetricsToLogger


LOG = logging.getLogger(__name__)


class Indexer(IndexerBase):
    def __init__(self, config: Config):
        solana = SolInteractor(config, config.solana_url)
        self._db = IndexerDB(config)
        last_known_slot = self._db.get_min_receipt_block_slot()
        super().__init__(config, solana, last_known_slot)

        self._last_op_account_update_time = 0.0
        self._op_account_set: Set[str] = set()

        self._cancel_tx_executor: Optional[CancelTxExecutor] = None
        self._refresh_op_account_list()

        self._counted_logger = MetricsToLogger()
        self._stat_client = IndexerStatClient(config)
        self._stat_client.start()
        self._last_stat_time = 0.0

        sol_tx_meta_dict = SolTxMetaDict()
        collector = FinalizedSolTxMetaCollector(config, self._solana, sol_tx_meta_dict, self._start_slot)
        self._finalized_sol_tx_collector = collector

        collector = ConfirmedSolTxMetaCollector(config, self._solana, sol_tx_meta_dict)
        self._confirmed_sol_tx_collector = collector

        self._confirmed_block_slot: Optional[int] = None

        self._last_confirmed_block_slot = 0
        self._last_finalized_block_slot = 0
        self._neon_block_dict = NeonIndexedBlockDict()

        sol_neon_ix_decoder_list: List[Type[DummyIxDecoder]] = []
        sol_neon_ix_decoder_list.extend(get_neon_ix_decoder_list())
        sol_neon_ix_decoder_list.extend(get_neon_ix_decoder_deprecated_list())

        self._sol_neon_ix_decoder_dict: Dict[int, Type[DummyIxDecoder]] = {}
        for decoder in sol_neon_ix_decoder_list:
            ix_code = decoder.ix_code()
            assert ix_code not in self._sol_neon_ix_decoder_dict
            self._sol_neon_ix_decoder_dict[ix_code] = decoder

    def _refresh_op_account_list(self) -> None:
        now = time.time()
        if abs(now - self._last_op_account_update_time) < 5 * 60:
            return
        self._last_op_account_update_time = now

        op_secret_mng = OpSecretMng(self._config)
        secret_list = op_secret_mng.read_secret_list()
        if len(secret_list) == 0:
            return

        if self._cancel_tx_executor is None:
            signer = SolAccount.from_secret_key(secret_list[0])
            self._cancel_tx_executor = CancelTxExecutor(self._config, self._solana, signer)

        self._op_account_set: Set[str] = {str(SolAccount.from_secret_key(k).public_key) for k in secret_list}

    def _cancel_old_neon_txs(self, state: SolNeonTxDecoderState, sol_tx_meta: SolTxMetaInfo) -> None:
        if self._cancel_tx_executor is None:
            return

        for tx in state.neon_block.iter_neon_tx():
            if (tx.storage_account != '') and (state.stop_block_slot - tx.block_slot > self._config.cancel_timeout):
                self._cancel_neon_tx(tx, sol_tx_meta)

        try:
            self._cancel_tx_executor.execute_tx_list()
        except BaseException as exc:
            LOG.warning('Failed to cancel neon txs.', exc_info=exc)
        finally:
            self._cancel_tx_executor.clear()

    def _cancel_neon_tx(self, tx: NeonIndexedTxInfo, sol_tx_meta: SolTxMetaInfo) -> bool:
        # We've already indexed the transaction
        if tx.neon_tx_res.is_valid():
            return True

        # We've already sent Cancel and are waiting for receipt
        if tx.status != NeonIndexedTxInfo.Status.IN_PROGRESS:
            return True

        if not tx.blocked_account_cnt:
            LOG.warning(f"neon tx {tx.neon_tx} hasn't blocked accounts.")
            return False

        holder_account = tx.storage_account
        holder_info = self._solana.get_holder_account_info(SolPubKey(holder_account))
        if not holder_info:
            LOG.warning(f'holder {holder_account} for neon tx {tx.neon_tx.sig} is empty')
            return False

        if holder_info.tag != ACTIVE_HOLDER_TAG:
            LOG.warning(f'holder {holder_account} for neon tx {tx.neon_tx.sig} has bad tag: {holder_info.tag}')
            return False

        if holder_info.neon_tx_sig != tx.neon_tx.sig:
            LOG.warning(
                f'storage {holder_account} has another neon tx hash: '
                f'{holder_info.neon_tx_sig} != {tx.neon_tx.sig}'
            )
            return False

        if not self._cancel_tx_executor.add_blocked_holder_account(holder_info):
            LOG.warning(
                f'neon tx {tx.neon_tx} uses the storage account {holder_account} '
                'which is already in the list on unlock'
            )
            return False

        LOG.debug(f'Neon tx is blocked: storage {holder_account}, {tx.neon_tx}, {holder_info.account_list}')
        tx.set_status(NeonIndexedTxInfo.Status.CANCELED, sol_tx_meta.block_slot)
        return True

    def _save_checkpoint(self) -> None:
        cache_stat = self._neon_block_dict.stat
        self._db.set_min_receipt_block_slot(cache_stat.min_block_slot)

    def _complete_neon_block(self, state: SolNeonTxDecoderState) -> None:
        if not state.has_neon_block():
            return

        neon_block = state.neon_block
        is_finalized = state.is_neon_block_finalized
        backup_is_finalized = neon_block.is_finalized
        if backup_is_finalized:
            return

        try:
            neon_block.set_finalized(is_finalized)
            if not neon_block.is_completed:
                self._db.submit_block(neon_block)
                neon_block.complete_block(self._config, self._op_account_set)
            elif is_finalized:
                # the confirmed block becomes finalized
                self._db.finalize_block(neon_block)

            # Add block to cache only after indexing and applying last changes to DB
            self._neon_block_dict.add_neon_block(neon_block)
            if is_finalized:
                self._neon_block_dict.finalize_neon_block(neon_block)
                self._commit_tx_stat(neon_block)
                self._save_checkpoint()

            self._commit_block_stat(neon_block)
            self._commit_status_stat()
        except (Exception,):
            # Revert finalized status
            neon_block.set_finalized(backup_is_finalized)
            raise

    def _commit_tx_stat(self, neon_block: NeonIndexedBlockInfo) -> None:
        for tx_stat in neon_block.iter_stat_neon_tx():
            self._stat_client.commit_neon_tx_result(tx_stat)

    def _commit_block_stat(self, neon_block: NeonIndexedBlockInfo) -> None:
        stat = NeonBlockStatData(
            start_block=self._start_slot,
            parsed_block=neon_block.block_slot,
            finalized_block=self._last_finalized_block_slot,
            confirmed_block=self._last_confirmed_block_slot
        )
        self._stat_client.commit_block_stat(stat)

    def _commit_status_stat(self) -> None:
        now = time.time()
        if abs(now - self._last_stat_time) < 1:
            return

        self._last_stat_time = now
        self._stat_client.commit_db_health(self._db.is_healthy())
        self._stat_client.commit_solana_rpc_health(self._solana.is_healthy())

    def _get_sol_block_deque(self, state: SolNeonTxDecoderState, sol_tx_meta: SolTxMetaInfo) -> Deque[SolanaBlockInfo]:
        if not state.has_neon_block():
            sol_block = self._solana.get_block_info(sol_tx_meta.block_slot)
            if sol_block.is_empty():
                raise SolHistoryNotFound(f"can't get block: {sol_tx_meta.block_slot}")
            return deque([sol_block])

        start_block_slot = state.block_slot
        block_slot_list = [block_slot for block_slot in range(start_block_slot + 1, sol_tx_meta.block_slot + 1)]
        sol_block_list = self._solana.get_block_info_list(block_slot_list, state.commitment)
        result_sol_block_deque: Deque[SolanaBlockInfo] = deque()
        for sol_block in sol_block_list:
            if sol_block.is_empty():
                pass
            elif sol_block.parent_block_slot == start_block_slot:
                result_sol_block_deque.append(sol_block)
                start_block_slot = sol_block.block_slot

        if (len(result_sol_block_deque) == 0) or (result_sol_block_deque[-1].block_slot != sol_tx_meta.block_slot):
            raise SolHistoryNotFound(f"can't get block history: {start_block_slot + 1} -> {sol_tx_meta.block_slot}")
        return result_sol_block_deque

    def _locate_neon_block(self, state: SolNeonTxDecoderState, sol_tx_meta: SolTxMetaInfo) -> NeonIndexedBlockInfo:
        # The same block
        if state.has_neon_block():
            if state.neon_block.block_slot == sol_tx_meta.block_slot:
                return state.neon_block
            # The next step, the indexer will choose another block, that is why here is saving of block in DB, cache ...
            self._complete_neon_block(state)

        neon_block = self._neon_block_dict.get_neon_block(sol_tx_meta.block_slot)
        if neon_block:
            pass  # The parsed block from cache
        else:
            # A new block with history from the Solana network
            sol_block_deque = self._get_sol_block_deque(state, sol_tx_meta)
            if state.has_neon_block():
                neon_block = state.neon_block.clone(sol_block_deque)
            else:
                neon_block = NeonIndexedBlockInfo(sol_block_deque)
        state.set_neon_block(neon_block)
        return neon_block

    def _run_sol_tx_collector(self, state: SolNeonTxDecoderState) -> None:
        stop_block_slot = self._solana.get_block_slot(state.commitment)
        state.set_stop_block_slot(stop_block_slot)
        if stop_block_slot < state.start_block_slot:
            return

        for sol_tx_meta in state.iter_sol_tx_meta():
            with logging_context(ident=sol_tx_meta.req_id):
                neon_block = self._locate_neon_block(state, sol_tx_meta)
                if neon_block.is_completed:
<<<<<<< HEAD
                    # LOG.debug(f'ignore parsed tx {sol_tx_meta}')
                    continue

                neon_block.add_sol_tx_cost(SolTxCostInfo.from_tx_meta(sol_tx_meta))

                if SolTxErrorParser(sol_tx_meta.tx).check_if_error():
                    # LOG.debug(f'ignore failed tx {sol_tx_meta}')
                    continue
=======
                    # self.debug('ignore parsed tx')
                    continue

                neon_block.add_sol_tx_cost(SolTxCostInfo.from_tx_meta(sol_tx_meta))
                is_error = SolTxErrorParser(sol_tx_meta.tx).check_if_error()
>>>>>>> 12a0e532

            for sol_neon_ix in state.iter_sol_neon_ix():
                with logging_context(sol_neon_ix=sol_neon_ix.req_id):
                    if is_error:
                        self.debug('failed tx')
                    SolNeonIxDecoder = self._sol_neon_ix_decoder_dict.get(sol_neon_ix.program_ix, DummyIxDecoder)
                    SolNeonIxDecoder(state).execute()

        sol_tx_meta = state.end_range
        with logging_context(ident=sol_tx_meta.req_id):
            if (not state.has_neon_block()) or (state.block_slot != state.stop_block_slot):
                self._locate_neon_block(state, sol_tx_meta)

            self._complete_neon_block(state)

    def _refresh_block_slots(self) -> None:
        self._last_confirmed_block_slot = self._solana.get_block_slot(self._confirmed_sol_tx_collector.commitment)
        self._last_finalized_block_slot = self._solana.get_block_slot(self._finalized_sol_tx_collector.commitment)

    def _has_new_blocks(self) -> bool:
        if self._confirmed_block_slot is None:
            return True

        return self._confirmed_block_slot != self._last_confirmed_block_slot

    def process_functions(self):
        self._refresh_block_slots()
        if not self._has_new_blocks():
            return

        start_block_slot = self._finalized_sol_tx_collector.last_block_slot + 1
        finalized_neon_block = self._neon_block_dict.finalized_neon_block
        if finalized_neon_block is not None:
            start_block_slot = finalized_neon_block.block_slot + 1

        try:
            state = SolNeonTxDecoderState(self._finalized_sol_tx_collector, start_block_slot, finalized_neon_block)
            self._run_sol_tx_collector(state)
        except SolHistoryNotFound as err:
            LOG.debug(f'skip parsing of finalized history: {str(err)}')
            return

        # If there were a lot of transactions in the finalized state,
        # the head of finalized blocks will go forward
        # and there are no reason to parse confirmed blocks,
        # because on next iteration there will be the next portion of finalized blocks
        finalized_block_slot = self._solana.get_block_slot(state.commitment)
        if (finalized_block_slot - state.stop_block_slot) < 3:
            state.shift_to_collector(self._confirmed_sol_tx_collector)
            try:
                self._run_sol_tx_collector(state)
            except SolHistoryNotFound as err:
                LOG.debug(f'skip parsing of confirmed history: {str(err)}')
            else:
                sol_tx_meta = state.end_range
                with logging_context(ident=sol_tx_meta.req_id):
                    # Activate branch of history
                    self._db.activate_block_list(state.iter_neon_block())
                    # Cancel stuck transactions
                    self._cancel_old_neon_txs(state, sol_tx_meta)
                    # Save confirmed block only after successfully parsing
                    self._confirmed_block_slot = state.stop_block_slot

        self._print_stat(state)
        self._commit_status_stat()
        self._refresh_op_account_list()

    def _print_stat(self, state: SolNeonTxDecoderState) -> None:
        cache_stat = self._neon_block_dict.stat

        with logging_context(ident='stat'):
            self._counted_logger.print(
                self._config,
                LOG.debug,
                list_value_dict={
                    'receipts processing ms': state.process_time_ms,
                    'processed neon blocks': state.neon_block_cnt,
                    'processed solana transactions': state.sol_tx_meta_cnt,
                    'processed solana instructions': state.sol_neon_ix_cnt
                },
                latest_value_dict={
                    'neon blocks': cache_stat.neon_block_cnt,
                    'neon holders': cache_stat.neon_holder_cnt,
                    'neon transactions': cache_stat.neon_tx_cnt,
                    'solana instructions': cache_stat.sol_neon_ix_cnt,
                    'indexed block slot': state.stop_block_slot,
                    'min used block slot': cache_stat.min_block_slot
                }
            )<|MERGE_RESOLUTION|>--- conflicted
+++ resolved
@@ -259,27 +259,15 @@
             with logging_context(ident=sol_tx_meta.req_id):
                 neon_block = self._locate_neon_block(state, sol_tx_meta)
                 if neon_block.is_completed:
-<<<<<<< HEAD
-                    # LOG.debug(f'ignore parsed tx {sol_tx_meta}')
-                    continue
-
-                neon_block.add_sol_tx_cost(SolTxCostInfo.from_tx_meta(sol_tx_meta))
-
-                if SolTxErrorParser(sol_tx_meta.tx).check_if_error():
-                    # LOG.debug(f'ignore failed tx {sol_tx_meta}')
-                    continue
-=======
-                    # self.debug('ignore parsed tx')
                     continue
 
                 neon_block.add_sol_tx_cost(SolTxCostInfo.from_tx_meta(sol_tx_meta))
                 is_error = SolTxErrorParser(sol_tx_meta.tx).check_if_error()
->>>>>>> 12a0e532
 
             for sol_neon_ix in state.iter_sol_neon_ix():
                 with logging_context(sol_neon_ix=sol_neon_ix.req_id):
                     if is_error:
-                        self.debug('failed tx')
+                        LOG.debug('failed tx')
                     SolNeonIxDecoder = self._sol_neon_ix_decoder_dict.get(sol_neon_ix.program_ix, DummyIxDecoder)
                     SolNeonIxDecoder(state).execute()
 
