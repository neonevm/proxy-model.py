import copy
<<<<<<< HEAD
from typing import Iterator, List, Optional, Dict
=======
from typing import Iterator, Optional, List
>>>>>>> 07500ca7

import base58
import time
import sha3
from enum import Enum
from logged_groups import logged_group, logging_context
from solana.system_program import SYS_PROGRAM_ID

from ..common_neon.data import NeonTxStatData
from ..indexer.i_inidexer_user import IIndexerUser
from ..indexer.accounts_db import NeonAccountInfo
from ..indexer.indexer_base import IndexerBase
from ..indexer.indexer_db import IndexerDB
from ..indexer.utils import SolanaIxSignInfo, MetricsToLogBuff, CostInfo
from ..indexer.canceller import Canceller

from ..common_neon.utils import NeonTxResultInfo, NeonTxInfo, str_fmt_object
from ..common_neon.solana_interactor import SolanaInteractor
from ..common_neon.solana_receipt_parser import SolReceiptParser

from ..environment import EVM_LOADER_ID, FINALIZED, CANCEL_TIMEOUT, SKIP_CANCEL_TIMEOUT, HOLDER_TIMEOUT


@logged_group("neon.Indexer")
class SolanaIxInfo:
    def __init__(self, sign: str, slot: int, tx: Dict):
        self.sign = SolanaIxSignInfo(sign=sign, slot=slot, idx=-1)
        self.cost_info = CostInfo(sign, tx, EVM_LOADER_ID)
        self.tx = tx
        self._is_valid = isinstance(tx, dict)
        self._msg = self.tx['transaction']['message'] if self._is_valid else None
        self._set_defaults()

    def __str__(self):
        return f'{self.sign} {self.evm_ix}'

    def _set_defaults(self):
        self.ix = {}
        self.neon_obj = None
        self.evm_ix = 0xFF
        self.ix_data = None

    def _decode_ixdata(self) -> bool:
        try:
            self.ix_data = base58.b58decode(self.ix['data'])
            self.evm_ix = int(self.ix_data[0])
            return True
        except Exception as e:
            self.debug(f'{self} fail to get a Neon EVM instruction: {e}')
            self.evm_ix = 0xFF
            self.ix_data = None
        return False

    def _get_neon_instruction(self) -> bool:
        accounts = self._msg['accountKeys']
        if 'programIdIndex' not in self.ix:
            self.debug(f'{self} error: fail to get program id')
            return False
        if accounts[self.ix['programIdIndex']] != EVM_LOADER_ID:
                return False
        if not self._decode_ixdata():
            return False
        return True

    def clear(self):
        self._set_defaults()

    def iter_ixs(self):
        if not self._is_valid:
            return

        self._set_defaults()
        tx_ixs = enumerate(self._msg['instructions'])

        evm_ix_idx = -1
        for ix_idx, self.ix in tx_ixs:
            # Make a new object to keep values in existing
            self.sign = SolanaIxSignInfo(sign=self.sign.sign, slot=self.sign.slot, idx=ix_idx)

            if self._get_neon_instruction():
                evm_ix_idx += 1
                yield evm_ix_idx

            for inner_tx in self.tx['meta']['innerInstructions']:
                if inner_tx['index'] == ix_idx:
                    for self.ix in inner_tx['instructions']:
                        if self._get_neon_instruction():
                            evm_ix_idx += 1
                            yield evm_ix_idx

        self._set_defaults()

    def get_account_cnt(self):
        assert self._is_valid

        return len(self.ix['accounts'])

    def get_account(self, idx: int) -> str:
        assert self._is_valid

        msg_keys = self._msg['accountKeys']
        ix_accounts = self.ix['accounts']
        if len(ix_accounts) > idx:
            return msg_keys[ix_accounts[idx]]
        return ''

    def get_account_list(self, start: int) -> List[str]:
        assert self._is_valid

        msg_keys = self._msg['accountKeys']
        ix_accounts = self.ix['accounts']
        return [msg_keys[idx] for idx in ix_accounts[start:]]


class BaseEvmObject:
    def __init__(self):
        self.used_ixs = []
        self.ixs_cost = []
        self.slot = 0

    def mark_ix_used(self, ix_info: SolanaIxInfo):
        self.used_ixs.append(ix_info.sign)
        self.ixs_cost.append(ix_info.cost_info)
        self.slot = max(self.slot, ix_info.sign.slot)

    def move_ix_used(self, obj):
        self.used_ixs += obj.used_ixs
        self.ixs_cost += obj.ixs_cost
        obj.used_ixs.clear()
        obj.ixs_cost.clear()
        self.slot = max(self.slot, obj.slot)


class NeonHolderObject(BaseEvmObject):
    def __init__(self, account: str):
        BaseEvmObject.__init__(self)
        self.account = account
        self.data = bytes()
        self.count_written = 0
        self.max_written = 0

    def __str__(self) -> str:
        return str_fmt_object(self)


class NeonTxIndexingStatus(Enum):
    IN_PROGRESS = 1
    DONE = 2
    COMPLETED = 3


class NeonTxResult(BaseEvmObject):
    def __init__(self, key: str):
        BaseEvmObject.__init__(self)
        self.key = key
        self.neon_tx = NeonTxInfo()
        self.neon_res = NeonTxResultInfo()
        self.storage_account = ''
        self.holder_account = ''
        self.blocked_accounts = []
        self.canceled = False
        self.status = NeonTxIndexingStatus.IN_PROGRESS

    def __str__(self):
        return str_fmt_object(self)


@logged_group("neon.Indexer")
class ReceiptsParserState:
    """
    Each instruction is passed to a decoder (see DummyIxDecoder bellow).

    The decoder analyzes the instruction and stores the intermediate data in the parser state:
    - _holder_table contains Neon holder accounts for big Neon transactions;
    - _tx_table contains Neon transactions.

    Holder accounts are required to execute big Neon transactions.
    The execution of a big Neon transaction contains two steps:
    - storing chunks of the Neon transaction into the holder account;
    - executing of the Neon transaction by passing the holder account to the Neon EVM program.

    On parsing the instruction is stored into the intermediate object (holder, transaction) and in the _used_ixs.
    If an error occurs while decoding, the decoder can skip this instruction.

    So, in the _used_ixs the parser stores all instructions needed for assembling intermediate objects. After
    each cycle the parser stores the number of the smallest slot from the _used_ixs. That is why, the parser can be
    restarted in any moment.

    After restarting the parser:
    - Restores the intermediate state of objects;
    - And continues the decoding process.

    When the whole Neon transaction is assembled:
    - Neon transaction is stored into the DB;
    - All instructions used for assembly the transaction are stored into the DB;
    - All instructions are removed from the _used_ixs;
    - If number of the smallest slot in the _used_ixs is changed, it's stored into the DB for the future restart.
    """
    def __init__(self, db: IndexerDB, solana: SolanaInteractor, indexer_user: IIndexerUser):
        self._db = db
        self._solana = solana
        self._user = indexer_user
        self._holder_table = {}
        self._tx_table = {}
        self._done_tx_list = []
        self._used_ixs = {}
        self._tx_costs = []
        self._min_used_slot = 0
        self.ix = SolanaIxInfo(sign='', slot=-1, tx=None)
        self._counted_logger = MetricsToLogBuff()

    def set_ix(self, ix_info: SolanaIxInfo):
        self.ix = ix_info

    def mark_ix_used(self, obj: BaseEvmObject):
        self._used_ixs.setdefault(self.ix.sign, 0)
        self._used_ixs[self.ix.sign] += 1

        obj.mark_ix_used(self.ix)

    def unmark_ix_used(self, obj: BaseEvmObject):
        for ix in obj.used_ixs:
            if ix not in self._used_ixs:
                self.error(f'{ix} is absent in the used ix list')
            self._used_ixs[ix] -= 1
            if self._used_ixs[ix] == 0:
                del self._used_ixs[ix]

    def add_tx_cost(self, cost: CostInfo):
        self._tx_costs.append(cost)

    def find_min_used_slot(self, min_slot) -> int:
        for ix in self._used_ixs:
            min_slot = min(min_slot, ix.slot)
        return min_slot

    def get_holder(self, account: str) -> Optional[NeonHolderObject]:
        return self._holder_table.get(account)

    def add_holder(self, account: str) -> NeonHolderObject:
        if account in self._holder_table:
            self.debug(f'{self.ix} ATTENTION: the holder {account} is already used!')

        holder = NeonHolderObject(account=account)
        self._holder_table[account] = holder
        return holder

    def del_holder(self, holder: NeonHolderObject):
        self._holder_table.pop(holder.account, None)

    def get_tx(self, key: str) -> Optional[NeonTxResult]:
        return self._tx_table.get(key)

    def add_tx(self, key: str) -> NeonTxResult:
        if key in self._tx_table:
            self.debug(f'{self.ix} ATTENTION: the tx {key} is already used!')

        tx = NeonTxResult(key)
        self._tx_table[key] = tx
        return tx

    def del_tx(self, tx: NeonTxResult):
        tx.status = NeonTxIndexingStatus.COMPLETED
        self._tx_table.pop(tx.key, None)

    def done_tx(self, tx: NeonTxResult):
        """
        Continue waiting of ixs in the slot with the same neon tx,
        because the parsing order can be other than the execution order.
        """
        if tx.status != NeonTxIndexingStatus.IN_PROGRESS:
            return
        tx.status = NeonTxIndexingStatus.DONE
        self._done_tx_list.append(tx)

    def _remove_old_holders(self, indexed_slot: int):
        """
        Remove old holders with a long inactive time
        """
        done_holder_list = []
        for holder in self._holder_table.values():
            if abs(holder.slot - indexed_slot) > HOLDER_TIMEOUT:
                done_holder_list.append(holder)

        for holder in done_holder_list:
            self.debug(f'{holder}')
            self.unmark_ix_used(holder)
            self.del_holder(holder)

    def _complete_done_txs(self):
        for tx in self._done_tx_list:
            if tx.status != NeonTxIndexingStatus.DONE:
                continue
            self.debug(f'{tx}')
            self.unmark_ix_used(tx)
            if tx.neon_tx.is_valid() and tx.neon_res.is_valid():
                with logging_context(neon_tx=tx.neon_tx.sign[:7]):
                    self._db.submit_transaction(tx.neon_tx, tx.neon_res, tx.used_ixs)
                    self._complete_neon_tx_result(tx)
            self.del_tx(tx)
        self._done_tx_list.clear()

    def _complete_neon_tx_result(self, tx):
        neon_tx_hash = tx.neon_tx.sign
        neon_income = int(tx.neon_res.gas_used, 0) * int(tx.neon_tx.gas_price, 0)
        if tx.holder_account != '':
            tx_type = 'holder'
        elif tx.storage_account != '':
            tx_type = 'iterative'
        else:
            tx_type = 'single'
        is_canceled = tx.neon_res.status == '0x0'
        neon_tx_stat_data = NeonTxStatData(neon_tx_hash, neon_income, tx_type, is_canceled)
        for sign_info, cost_info in zip(tx.used_ixs, tx.ixs_cost):
            sol_tx_hash = sign_info.sign
            sol_spent = cost_info.sol_spent
            steps = sign_info.steps
            bpf = cost_info.bpf
            neon_tx_stat_data.add_instruction(sol_tx_hash, sol_spent, steps, bpf)

        self._user.on_neon_tx_result(neon_tx_stat_data)

    def _complete_tx_costs(self):
        self._db.add_tx_costs(self._tx_costs)
        self._tx_costs.clear()

    def complete_done_objects(self, indexed_slot: int) -> int:
        """
        Slot is done, store all done neon txs into the DB.
        """
        self._remove_old_holders(indexed_slot)
        self._complete_done_txs()
        self._complete_tx_costs()

        self._min_used_slot = self.find_min_used_slot(indexed_slot)
        self._db.set_min_receipt_slot(self._min_used_slot)

        holders = len(self._holder_table)
        transactions = len(self._tx_table)
        used_ixs = len(self._used_ixs)
        if (holders > 0) or (transactions > 0) or (used_ixs > 0):
            self._counted_logger.print(
                self.debug,
                list_params={},
                latest_params={
                    "holders": holders,
                    "transactions": transactions,
                    "used ixs": used_ixs,
                    "min used slot": self._min_used_slot,
                }
            )
        return self._min_used_slot

    def iter_txs(self) -> Iterator[NeonTxResult]:
        for tx in self._tx_table.values():
            yield tx

    def add_account_to_db(self, neon_account: NeonAccountInfo):
        self._db.fill_account_info_by_indexer(neon_account)


@logged_group("neon.Indexer")
class DummyIxDecoder:
    def __init__(self, name: str, state: ReceiptsParserState):
        self.name = name
        self.state = state

    def __str__(self):
        return f'{self.name} {self.state.ix}'

    @staticmethod
    def neon_addr_fmt(neon_tx: NeonTxInfo):
        return f'Neon tx {neon_tx.sign}, Neon addr {neon_tx.addr}'

    def _getadd_tx(self, storage_account: str,
                   blocked_accounts: List[str],
                   neon_tx: Optional[NeonTxInfo] = None) -> Optional[NeonTxResult]:
        key_data = ';'.join([storage_account] + blocked_accounts)
        key = sha3.sha3_512(key_data.encode('utf-8')).digest().hex()
        tx = self.state.get_tx(key)
        if tx and neon_tx and tx.neon_tx and (neon_tx.sign != tx.neon_tx.sign):
            self.warning(f'tx.neon_tx({tx.neon_tx}) != neon_tx({neon_tx}), storage: {storage_account}')
            self.state.unmark_ix_used(tx)
            self.state.del_tx(tx)
            tx = None

        if tx:
            return tx
        elif not neon_tx:
            return None

        tx = self.state.add_tx(key)
        tx.storage_account = storage_account
        tx.neon_tx = neon_tx
        tx.blocked_accounts = blocked_accounts
        return tx

    def _decoding_start(self):
        """
        Start decoding process:
        - get the instruction from the parser state;
        - log the start of decoding.
        """
        self.ix = self.state.ix
        self.debug(f'{self} ...')

    def _decoding_success(self, obj: BaseEvmObject, msg: str) -> bool:
        """
        The instruction has been successfully parsed:
        - Mark the instruction as used;
        - log the success message.
        """
        self.state.mark_ix_used(obj)
        self.debug(f'{msg} - {obj}')
        return True

    def _decoding_done(self, obj: BaseEvmObject, msg: str) -> bool:
        """
        Assembling of the object has been successfully finished.
        """
        if isinstance(obj, NeonTxResult):
            self.state.mark_ix_used(obj)
            self.state.done_tx(obj)
        elif isinstance(obj, NeonHolderObject):
            self.state.unmark_ix_used(obj)
            self.state.del_holder(obj)
        else:
            assert False, 'Unknown type of object'
        self.debug(f'{msg} - {obj}')
        return True

    def _decoding_skip(self, reason: str) -> bool:
        """Skip decoding of the instruction"""
        self.debug(f'{reason}')
        return False

    def _decoding_fail(self, obj: BaseEvmObject, reason: str) -> bool:
        """
        Assembling of objects has been failed:
        - destroy the intermediate objects;
        - unmark all instructions as unused.

        Show errors in warning mode because it can be a result of restarting.
        """
        self.warning(f'{reason} - {obj}')
        self.state.unmark_ix_used(obj)

        if isinstance(obj, NeonTxResult):
            self.state.del_tx(obj)
        elif isinstance(obj, NeonHolderObject):
            self.state.del_holder(obj)
        else:
            assert False, 'Unknown type of object'
        return False

    def _decode_tx(self, tx: NeonTxResult):
        """
        If the transaction doesn't have results, then try to get results for the transaction.
        If the transaction has received results, then call done for the transaction.
        The transaction can already have results, because parser waits all ixs in the slot, because
        the parsing order can be other than the execution order
        """
        self.ix.neon_obj = tx
        return self._decoding_success(tx, 'mark ix used')

    def _init_tx_from_holder(self,
                             holder_account: str,
                             storage_account: str,
                             blocked_accounts: List[str]) -> Optional[NeonTxResult]:
<<<<<<< HEAD
        tx = self._getadd_tx(storage_account, blocked_accounts=blocked_accounts)
        if tx.holder_account:
=======
        tx = self._getadd_tx(storage_account, blocked_accounts)
        if tx:
>>>>>>> 07500ca7
            return tx

        holder = self.state.get_holder(holder_account)
        if not holder:
            self._decoding_skip(f'no holder account {holder_account}')
            return None

        rlp_sign = holder.data[0:65]
        rlp_len = int.from_bytes(holder.data[65:73], "little")
        rlp_endpos = 73 + rlp_len
        rlp_data = holder.data[73:rlp_endpos]

        neon_tx = NeonTxInfo(rlp_sign=rlp_sign, rlp_data=bytes(rlp_data))
        if neon_tx.error:
            self.error(f'Neon tx rlp error: {neon_tx.error}')
            return None

        tx = self._getadd_tx(storage_account, blocked_accounts, neon_tx)
        tx.holder_account = holder_account
        tx.move_ix_used(holder)
        self._decoding_done(holder, f'init {tx.neon_tx} from holder')
        return tx

    def execute(self) -> bool:
        """By default, skip the instruction without parsing."""
        return self._decoding_skip(f'no logic to decode the instruction {self.name}({self.state.ix.ix_data.hex()[:8]})')


class WriteIxDecoder(DummyIxDecoder):
    def __init__(self, state: ReceiptsParserState):
        DummyIxDecoder.__init__(self, 'Write', state)

    class _DataChunk:
        def __init__(self, offset=0, length=0, data=bytes()):
            self.offset = offset
            self.length = length
            self.endpos = self.offset + self.length
            self.data = data

        def __str__(self):
            return str_fmt_object(self)

        def is_valid(self) -> bool:
            return (self.length > 0) and (len(self.data) == self.length)

    def _decode_datachunck(self, ix_info: SolanaIxInfo) -> _DataChunk:
        # No enough bytes to get length of chunk
        if len(ix_info.ix_data) < 17:
            return self._DataChunk()

        return self._DataChunk(
            offset=int.from_bytes(ix_info.ix_data[4:8], "little"),
            length=int.from_bytes(ix_info.ix_data[8:16], "little"),
            data=ix_info.ix_data[16:],
        )

    def execute(self) -> bool:
        self._decoding_start()

        if SolReceiptParser(self.ix.tx).check_if_error():
            return self._decoding_skip(f'ignore failed {self.name} instruction')

        chunk = self._decode_datachunck(self.ix)
        if not chunk.is_valid():
            return self._decoding_skip(f'bad data chunk {chunk}')
        if self.ix.get_account_cnt() < 1:
            return self._decoding_skip(f'no enough accounts {self.ix.get_account_cnt()}')

        holder_account = self.ix.get_account(0)
        holder = self.state.get_holder(holder_account)
        if not holder:
            holder = self.state.add_holder(holder_account)

        # Write the received chunk into the holder account buffer
        holder.max_written = max(holder.max_written, chunk.endpos)
        if len(holder.data) < holder.max_written:
            holder.data += bytes(holder.max_written - len(holder.data))
        holder.data = holder.data[:chunk.offset] + chunk.data + holder.data[chunk.endpos:]
        holder.count_written += chunk.length

        return self._decoding_success(holder, f'add chunk {chunk}')


class WriteWithHolderIxDecoder(WriteIxDecoder):
    def __init__(self, state: ReceiptsParserState):
        DummyIxDecoder.__init__(self, 'WriteWithHolder', state)

    def _decode_datachunck(self, ix_info: SolanaIxInfo) -> WriteIxDecoder._DataChunk:
        # No enough bytes to get length of chunk
        if len(ix_info.ix_data) < 22:
            return self._DataChunk()

        return self._DataChunk(
            offset=int.from_bytes(ix_info.ix_data[9:13], "little"),
            length=int.from_bytes(ix_info.ix_data[13:21], "little"),
            data=ix_info.ix_data[21:]
        )


class CreateAccountIxDecoder(DummyIxDecoder):
    def __init__(self, state: ReceiptsParserState):
        DummyIxDecoder.__init__(self, 'CreateAccount', state)

    def execute(self) -> bool:
        self._decoding_start()

        if SolReceiptParser(self.ix.tx).check_if_error():
            return self._decoding_skip("Ignore failed create account")

        if len(self.ix.ix_data) < 41:
            return self._decoding_skip(f'not enough data to get the Neon account {len(self.ix.ix_data)}')

        neon_account = "0x" + self.ix.ix_data[8+8+4:][:20].hex()
        pda_account = self.ix.get_account(1)
        code_account = self.ix.get_account(3)
        if code_account == str(SYS_PROGRAM_ID) or code_account == '':
            code_account = None

        account_info = NeonAccountInfo(neon_account, pda_account, code_account,
                                       self.ix.sign.slot, None, self.ix.sign.sign)
        self.debug(f"{account_info}")
        self.state.add_account_to_db(account_info)
        return True


class CreateAccount2IxDecoder(DummyIxDecoder):
    def __init__(self, state: ReceiptsParserState):
        DummyIxDecoder.__init__(self, 'CreateAccount2', state)

    def execute(self) -> bool:
        self._decoding_start()

        if SolReceiptParser(self.ix.tx).check_if_error():
            return self._decoding_skip("Ignore failed create account")

        if len(self.ix.ix_data) < 21:
            return self._decoding_skip(f'not enough data to get the Neon account {len(self.ix.ix_data)}')

        neon_account = "0x" + self.ix.ix_data[1:][:20].hex()
        pda_account = self.ix.get_account(2)
        code_account = self.ix.get_account(3)
        if code_account == '':
            code_account = None

        account_info = NeonAccountInfo(neon_account, pda_account, code_account,
                                       self.ix.sign.slot, None, self.ix.sign.sign)
        self.debug(f"{account_info}")
        self.state.add_account_to_db(account_info)
        return True


class ResizeStorageAccountIxDecoder(DummyIxDecoder):
    def __init__(self, state: ReceiptsParserState):
        DummyIxDecoder.__init__(self, 'ResizeStorageAccount', state)

    def execute(self) -> bool:
        self._decoding_start()

        if SolReceiptParser(self.ix.tx).check_if_error():
            return self._decoding_skip("Ignore failed resize account")

        pda_account = self.ix.get_account(0)
        code_account = self.ix.get_account(2)

        account_info = NeonAccountInfo(None, pda_account, code_account,
                                       self.ix.sign.slot, None, self.ix.sign.sign)
        self.debug(f"{account_info}")
        self.state.add_account_to_db(account_info)
        return True


class CallFromRawIxDecoder(DummyIxDecoder):
    def __init__(self, state: ReceiptsParserState):
        DummyIxDecoder.__init__(self, 'CallFromRaw', state)

    def execute(self) -> bool:
        self._decoding_start()

        if SolReceiptParser(self.ix.tx).check_if_error():
            return self._decoding_skip(f'ignore failed {self.name} instruction')

        if len(self.ix.ix_data) < 92:
            return self._decoding_skip('no enough data to get the Neon tx')

        rlp_sign = self.ix.ix_data[25:90]
        rlp_data = self.ix.ix_data[90:]

        neon_tx = NeonTxInfo(rlp_sign=rlp_sign, rlp_data=rlp_data)
        if neon_tx.error:
            return self._decoding_skip(f'Neon tx rlp error "{neon_tx.error}"')

<<<<<<< HEAD
        tx = NeonTxResult('', neon_tx=neon_tx, neon_res=None)

        return self._decode_tx(tx)


class OnResultIxDecoder(DummyIxDecoder):
    def __init__(self, state: ReceiptsParserState):
        DummyIxDecoder.__init__(self, 'OnResult', state)

    def execute(self) -> bool:
        self._decoding_start()

        log = self.ix.ix_data

        status = '0x1' if log[1] < 0xd0 else '0x0'
        gas_used = hex(int.from_bytes(log[2:10], 'little'))
        return_value = log[10:].hex()

        self.ix.neon_obj.neon_res.set_result(self.ix.sign, status, gas_used, return_value)
        return self._decoding_done(self.ix.neon_obj, 'found Neon results')


class OnEventIxDecoder(DummyIxDecoder):
    def __init__(self, state: ReceiptsParserState):
        DummyIxDecoder.__init__(self, 'OnEvent', state)

    def execute(self) -> bool:
        self._decoding_start()
=======
        neon_res = NeonTxResultInfo(neon_tx.sign, self.ix.tx, self.ix.sign.idx)
        tx = NeonTxResult('')
        tx.neon_tx = neon_tx
        tx.neon_res = neon_res
>>>>>>> 07500ca7

        log = self.ix.ix_data

        address = log[1:21]
        count_topics = int().from_bytes(log[21:29], 'little')
        topics = []
        pos = 29
        for _ in range(count_topics):
            topic_bin = log[pos:pos + 32]
            topics.append('0x' + topic_bin.hex())
            pos += 32
        data = log[pos:]
        rec = {
            'address': '0x' + address.hex(),
            'topics': topics,
            'data': '0x' + data.hex(),
            'transactionIndex': hex(self.ix.sign.idx),
            'transactionHash': self.ix.neon_obj.neon_tx.sign,
            # 'blockNumber': block_number, # set when transaction found
            # 'blockHash': block_hash # set when transaction found
        }

        self.ix.neon_obj.neon_res.append_record(rec)
        return True


class PartialCallIxDecoder(DummyIxDecoder):
    def __init__(self, state: ReceiptsParserState):
        DummyIxDecoder.__init__(self, 'PartialCallFromRawEthereumTX', state)

    def execute(self) -> bool:
        self._decoding_start()

        if SolReceiptParser(self.ix.tx).check_if_error():
            return self._decoding_skip(f'ignore failed {self.name} instruction')

        blocked_accounts_start = 7

        if self.ix.get_account_cnt() < blocked_accounts_start + 1:
            return self._decoding_skip('no enough accounts')
        if len(self.ix.ix_data) < 100:
            return self._decoding_skip('no enough data to get arguments')

        storage_account = self.ix.get_account(0)
        blocked_accounts = self.ix.get_account_list(blocked_accounts_start)
        step_count = int.from_bytes(self.ix.ix_data[5:13], 'little')
        rlp_sign = self.ix.ix_data[33:98]
        rlp_data = self.ix.ix_data[98:]

        neon_tx = NeonTxInfo(rlp_sign=rlp_sign, rlp_data=rlp_data)
        if neon_tx.error:
            return self._decoding_skip(f'Neon tx rlp error "{neon_tx.error}"')

        tx = self._getadd_tx(storage_account, blocked_accounts, neon_tx)

        self.ix.sign.set_steps(step_count)
        return self._decode_tx(tx)


class PartialCallV02IxDecoder(PartialCallIxDecoder):
    def __init__(self, state: ReceiptsParserState):
        DummyIxDecoder.__init__(self, 'PartialCallFromRawEthereumTXv02', state)


class PartialCallOrContinueIxDecoder(PartialCallIxDecoder):
    def __init__(self, state: ReceiptsParserState):
        DummyIxDecoder.__init__(self, 'PartialCallOrContinueFromRawEthereumTX', state)


class ContinueIxDecoder(DummyIxDecoder):
    def __init__(self, state: ReceiptsParserState):
        DummyIxDecoder.__init__(self, 'Continue', state)
        self._blocked_accounts_start = 5

    def execute(self) -> bool:
        self._decoding_start()

        if SolReceiptParser(self.ix.tx).check_if_error():
            return self._decoding_skip(f'ignore failed {self.name} instruction')

        if self.ix.get_account_cnt() < self._blocked_accounts_start + 1:
            return self._decoding_skip('no enough accounts')
        if len(self.ix.ix_data) < 14:
            return self._decoding_skip('no enough data to get arguments')

        storage_account = self.ix.get_account(0)
        blocked_accounts = self.ix.get_account_list(self._blocked_accounts_start)
        step_count = int.from_bytes(self.ix.ix_data[5:13], 'little')

        tx = self._getadd_tx(storage_account, blocked_accounts)
        if not tx:
            return self._decode_skip(f'no transaction at the storage {storage_account}')

        self.ix.sign.set_steps(step_count)
        return self._decode_tx(tx)


class ContinueV02IxDecoder(ContinueIxDecoder):
    def __init__(self, state: ReceiptsParserState):
        DummyIxDecoder.__init__(self, 'ContinueV02', state)
        self._blocked_accounts_start = 6


class ExecuteTrxFromAccountIxDecoder(DummyIxDecoder):
    def __init__(self, state: ReceiptsParserState):
        DummyIxDecoder.__init__(self, 'ExecuteTrxFromAccountDataIterative', state)
        self._blocked_accounts_start = 5

    def execute(self) -> bool:
        self._decoding_start()

        if SolReceiptParser(self.ix.tx).check_if_error():
            return self._decoding_skip(f'ignore failed {self.name} instruction')

        if self.ix.get_account_cnt() < self._blocked_accounts_start + 1:
            return self._decoding_skip('no enough accounts')

        holder_account = self.ix.get_account(0)
        storage_account = self.ix.get_account(1)
        blocked_accounts = self.ix.get_account_list(self._blocked_accounts_start)
        step_count = int.from_bytes(self.ix.ix_data[5:13], 'little')

        tx = self._init_tx_from_holder(holder_account, storage_account, blocked_accounts)
        if not tx:
            return self._decoding_skip(f'fail to init in storage {storage_account} from holder {holder_account}')

        self.ix.sign.set_steps(step_count)
        return self._decode_tx(tx)


class ExecuteTrxFromAccountV02IxDecoder(ExecuteTrxFromAccountIxDecoder):
    def __init__(self, state: ReceiptsParserState):
        DummyIxDecoder.__init__(self, 'ExecuteTrxFromAccountDataIterativeV02', state)
        self._blocked_accounts_start = 7


class CancelIxDecoder(DummyIxDecoder):
    def __init__(self, state: ReceiptsParserState):
        DummyIxDecoder.__init__(self, 'Cancel', state)

    def execute(self) -> bool:
        self._decoding_start()

        if SolReceiptParser(self.ix.tx).check_if_error():
            return self._decoding_skip(f'ignore failed {self.name} instruction')

        blocked_accounts_start = 3
        if self.ix.get_account_cnt() < blocked_accounts_start + 1:
            return self._decoding_skip('no enough accounts')

        storage_account = self.ix.get_account(0)
        blocked_accounts = self.ix.get_account_list(blocked_accounts_start)

        tx = self._getadd_tx(storage_account, blocked_accounts)
        if not tx:
            return self._decoding_skip(f'cannot find tx in the storage {storage_account}')

        tx.neon_res.canceled(self.ix.tx)
        return self._decoding_done(tx, f'cancel success')


class CancelV02IxDecoder(CancelIxDecoder):
    def __init__(self, state: ReceiptsParserState):
        DummyIxDecoder.__init__(self, 'CancelV02', state)


class ExecuteOrContinueIxParser(DummyIxDecoder):
    def __init__(self, state: ReceiptsParserState):
        DummyIxDecoder.__init__(self, 'ExecuteTrxFromAccountDataIterativeOrContinue', state)

    def execute(self) -> bool:
        self._decoding_start()

        if SolReceiptParser(self.ix.tx).check_if_error():
            return self._decoding_skip(f'ignore failed {self.name} instruction')

        blocked_accounts_start = 7

        if self.ix.get_account_cnt() < blocked_accounts_start + 1:
            return self._decoding_skip('no enough accounts')

        holder_account = self.ix.get_account(0)
        storage_account = self.ix.get_account(1)
        blocked_accounts = self.ix.get_account_list(blocked_accounts_start)
        step_count = int.from_bytes(self.ix.ix_data[5:13], 'little')

        tx = self._init_tx_from_holder(holder_account, storage_account, blocked_accounts)
        if not tx:
            return self._decoding_skip(f'fail to init the storage {storage_account} from the holder {holder_account}')

        self.ix.sign.set_steps(step_count)
        return self._decode_tx(tx)


class ExecuteOrContinueNoChainIdIxParser(ExecuteOrContinueIxParser):
    def __init__(self, state: ReceiptsParserState):
        DummyIxDecoder.__init__(self, 'ExecuteTrxFromAccountDataIterativeOrContinueNoChainId', state)


@logged_group("neon.Indexer")
class BlocksIndexer:
    def __init__(self, db: IndexerDB, solana: SolanaInteractor):
        self.db = db
        self.solana = solana
        self.counted_logger = MetricsToLogBuff()

    def gather_blocks(self):
        start_time = time.time()
        slot = self.solana.get_slot(FINALIZED)['result']
        self.db.set_latest_block(slot)
        gather_blocks_ms = (time.time() - start_time) * 1000  # convert this into milliseconds
        self.counted_logger.print(
            self.debug,
            list_params={"gather_blocks_ms": gather_blocks_ms},
            latest_params={"last_block_slot": slot}
        )


@logged_group("neon.Indexer")
class Indexer(IndexerBase):
    def __init__(self, solana_url, indexer_user: IIndexerUser):
        self.debug(f'Finalized commitment: {FINALIZED}')
        solana = SolanaInteractor(solana_url)
        self.db = IndexerDB(solana)
        last_known_slot = self.db.get_min_receipt_slot()
        IndexerBase.__init__(self, solana, last_known_slot)
        self.indexed_slot = self.last_slot
        self.min_used_slot = 0
        self.canceller = Canceller(solana)
        self.blocked_storages = {}
        self.block_indexer = BlocksIndexer(db=self.db, solana=solana)
        self.counted_logger = MetricsToLogBuff()
        self._user = indexer_user

        self.state = ReceiptsParserState(db=self.db, solana=solana, indexer_user=indexer_user)
        self.ix_decoder_map = {
            0x00: WriteIxDecoder(self.state),
            0x01: DummyIxDecoder('Finalize', self.state),
            0x02: CreateAccountIxDecoder(self.state),
            0x03: DummyIxDecoder('Call', self.state),
            0x04: DummyIxDecoder('CreateAccountWithSeed', self.state),
            0x05: CallFromRawIxDecoder(self.state),
            0x06: OnResultIxDecoder(self.state),
            0x07: OnEventIxDecoder(self.state),
            0x09: PartialCallIxDecoder(self.state),
            0x0a: ContinueIxDecoder(self.state),
            0x0b: ExecuteTrxFromAccountIxDecoder(self.state),
            0x0c: CancelIxDecoder(self.state),
            0x0d: PartialCallOrContinueIxDecoder(self.state),
            0x0e: ExecuteOrContinueIxParser(self.state),
            0x0f: DummyIxDecoder('ERC20CreateTokenAccount', self.state),
            0x11: ResizeStorageAccountIxDecoder(self.state),
            0x12: WriteWithHolderIxDecoder(self.state),
            0x13: PartialCallV02IxDecoder(self.state),
            0x14: ContinueV02IxDecoder(self.state),
            0x15: CancelV02IxDecoder(self.state),
            0x16: ExecuteTrxFromAccountV02IxDecoder(self.state),
            0x17: DummyIxDecoder('UpdateValidsTable', self.state),
            0x18: CreateAccount2IxDecoder(self.state),
            0x19: DummyIxDecoder('Deposit', self.state),
            0x1a: DummyIxDecoder('MigrateAccount', self.state),
            0x1b: ExecuteOrContinueNoChainIdIxParser(self.state)
        }
        self.def_decoder = DummyIxDecoder('Unknown', self.state)

    def process_functions(self):
        self.block_indexer.gather_blocks()
        IndexerBase.process_functions(self)
        self.process_receipts()
        self.canceller.unlock_accounts(self.blocked_storages)
        self.blocked_storages = {}

    def process_receipts(self):
        start_time = time.time()
        last_block_slot = self.db.get_latest_block_slot()
        start_indexed_slot = self.indexed_slot

        max_slot = 1
        while max_slot > 0:
            max_slot = 0
            for slot, sign, tx in self.transaction_receipts.get_txs(self.indexed_slot, last_block_slot):
                max_slot = max(max_slot, slot)

                ix_info = SolanaIxInfo(sign=sign, slot=slot, tx=tx)

                for _ in ix_info.iter_ixs():
                    req_id = ix_info.sign.get_req_id()
                    with logging_context(sol_tx=req_id):
                        self.state.set_ix(ix_info)
                        (self.ix_decoder_map.get(ix_info.evm_ix) or self.def_decoder).execute()

                self.state.add_tx_cost(ix_info.cost_info)

            if max_slot > 0:
                self.indexed_slot = max_slot + 1
                self.min_used_slot = self.state.complete_done_objects(self.indexed_slot)

            self._process_status()

        was_skipped_tx = False
        # cancel transactions with long inactive time
        for tx in self.state.iter_txs():
            if tx.storage_account and (abs(tx.slot - self.indexed_slot) > CANCEL_TIMEOUT):
                if (not self.unlock_accounts(tx)) and (abs(tx.slot - self.indexed_slot) > SKIP_CANCEL_TIMEOUT):
                    self.debug(f'skip to cancel {tx}')
                    tx.neon_res.slot = self.indexed_slot
                    self.state.done_tx(tx)
                    was_skipped_tx = True

        if was_skipped_tx:
            self.min_used_slot = self.state.complete_done_objects(self.indexed_slot)

        process_receipts_ms = (time.time() - start_time) * 1000  # convert this into milliseconds
        self.counted_logger.print(
            self.debug,
            list_params={
                "process receipts ms": process_receipts_ms,
                "processed slots": self.indexed_slot - start_indexed_slot
            },
            latest_params={
                "transaction receipts len": self.transaction_receipts.size(),
                "indexed slot": self.indexed_slot,
                "min used slot": self.min_used_slot
            }
        )

    def unlock_accounts(self, tx) -> bool:
        # We already indexed the transaction
        if tx.neon_res.is_valid():
            return True

        # We already sent Cancel and waiting for reciept
        if tx.canceled:
            return True

        if not tx.blocked_accounts:
            self.warning(f"Transaction {tx.neon_tx} hasn't blocked accounts.")
            return False

        storage = self.solana.get_storage_account_info(tx.storage_account)
        if not storage:
            self.warning(f"Storage {str(tx.storage_account)} for tx {tx.neon_tx.sign} is empty")
            return False

        if storage.caller != tx.neon_tx.addr[2:]:
            self.warning(f"Storage {str(tx.storage_account)} for tx {tx.neon_tx.sign} has another caller: " +
                         f"{str(storage.caller)} != {tx.neon_tx.addr[2:]}")
            return False

        tx_nonce = int(tx.neon_tx.nonce[2:], 16)
        if storage.nonce != tx_nonce:
            self.warning(f"Storage {str(tx.storage_account)} for tx {tx.neon_tx.sign} has another nonce: " +
                         f"{storage.nonce} != {tx_nonce}")
            return False

        if not len(storage.account_list):
            self.warning(f"Storage {str(tx.storage_account)} for tx {tx.neon_tx.sign} has empty account list.")
            return False

        if len(storage.account_list) != len(tx.blocked_accounts):
            self.warning(f"Transaction {tx.neon_tx} has another list of accounts than storage.")
            return False

        for (writable, account), (idx, tx_account) in zip(storage.account_list, enumerate(tx.blocked_accounts)):
            if account != tx_account:
                self.warning(f"Transaction {tx.neon_tx} has another list of accounts than storage: " +
                             f"{idx}: {account} != {tx_account}")
                return False

        self.debug(f'Neon tx is blocked: storage {tx.storage_account}, {tx.neon_tx}, {storage.account_list}')
        self.blocked_storages[tx.storage_account] = (tx.neon_tx, storage.account_list)
        tx.canceled = True
        return True

    def _process_status(self):
        self._user.on_db_status(self.db.status())
        self._user.on_solana_rpc_status(self.solana.is_healthy())<|MERGE_RESOLUTION|>--- conflicted
+++ resolved
@@ -1,9 +1,5 @@
 import copy
-<<<<<<< HEAD
 from typing import Iterator, List, Optional, Dict
-=======
-from typing import Iterator, Optional, List
->>>>>>> 07500ca7
 
 import base58
 import time
@@ -473,13 +469,8 @@
                              holder_account: str,
                              storage_account: str,
                              blocked_accounts: List[str]) -> Optional[NeonTxResult]:
-<<<<<<< HEAD
-        tx = self._getadd_tx(storage_account, blocked_accounts=blocked_accounts)
-        if tx.holder_account:
-=======
         tx = self._getadd_tx(storage_account, blocked_accounts)
         if tx:
->>>>>>> 07500ca7
             return tx
 
         holder = self.state.get_holder(holder_account)
@@ -671,8 +662,8 @@
         if neon_tx.error:
             return self._decoding_skip(f'Neon tx rlp error "{neon_tx.error}"')
 
-<<<<<<< HEAD
-        tx = NeonTxResult('', neon_tx=neon_tx, neon_res=None)
+        tx = NeonTxResult('')
+        tx.neon_tx = neon_tx
 
         return self._decode_tx(tx)
 
@@ -700,12 +691,6 @@
 
     def execute(self) -> bool:
         self._decoding_start()
-=======
-        neon_res = NeonTxResultInfo(neon_tx.sign, self.ix.tx, self.ix.sign.idx)
-        tx = NeonTxResult('')
-        tx.neon_tx = neon_tx
-        tx.neon_res = neon_res
->>>>>>> 07500ca7
 
         log = self.ix.ix_data
 
