from typing import Optional

import base58
import time
from logged_groups import logged_group
from solana.system_program import SYS_PROGRAM_ID

try:
    from indexer_base import IndexerBase
    from indexer_db import IndexerDB
<<<<<<< HEAD
    from utils import SolanaIxSignInfo, NeonTxResultInfo, NeonTxInfo, Canceller, str_fmt_object, FINALIZED
    from utils import get_accounts_from_storage, check_error
except ImportError:
    from .indexer_base import IndexerBase, PARALLEL_REQUESTS
    from .indexer_db import IndexerDB, FINALIZED
    from .utils import SolanaIxSignInfo, NeonTxResultInfo, NeonTxInfo, Canceller, str_fmt_object, FINALIZED
    from .utils import get_accounts_from_storage, check_error
=======
    from utils import SolanaIxSignInfo, NeonTxResultInfo, NeonTxInfo, Canceller, str_fmt_object
    from utils import get_accounts_from_storage
except ImportError:
    from .indexer_base import IndexerBase
    from .indexer_db import IndexerDB
    from .utils import SolanaIxSignInfo, NeonTxResultInfo, NeonTxInfo, Canceller, str_fmt_object
    from .utils import get_accounts_from_storage
>>>>>>> 387a4af5

from ..environment import EVM_LOADER_ID, FINALIZED, CANCEL_TIMEOUT, SOLANA_URL


@logged_group("neon.Indexer")
class SolanaIxInfo:
    def __init__(self, sign: str, slot: int, tx: {}):
        self.sign = SolanaIxSignInfo(sign=sign, slot=slot, idx=-1)
        self.tx = tx
        self._is_valid = isinstance(tx, dict)
        self._msg = self.tx['transaction']['message'] if self._is_valid else None
        self._set_defaults()

    def __str__(self):
        return f'{self.sign} {self.evm_ix}'

    def _set_defaults(self):
        self.ix = {}
        self.evm_ix = 0xFF
        self.ix_data = None

    def _decode_ixdata(self) -> bool:
        try:
            self.ix_data = base58.b58decode(self.ix['data'])
            self.evm_ix = int(self.ix_data[0])
            return True
        except Exception as e:
            self.debug(f'{self} fail to get a Neon EVM instruction: {e}')
            self.evm_ix = 0xFF
            self.ix_data = None
        return False

    def clear(self):
        self._set_defaults()

    def iter_ixs(self):
        if not self._is_valid:
            return

        self._set_defaults()
        accounts = self._msg['accountKeys']
        tx_ixs = enumerate(self._msg['instructions'])

        evm_ix_idx = -1
        for ix_idx, self.ix in tx_ixs:
            # Make a new object to keep values in existing
            self.sign = SolanaIxSignInfo(sign=self.sign.sign, slot=self.sign.slot, idx=ix_idx)
            if 'programIdIndex' not in self.ix:
                self.debug(f'{self} error: fail to get program id')
                continue
            if accounts[self.ix['programIdIndex']] != EVM_LOADER_ID:
                continue
            if not self._decode_ixdata():
                continue

            evm_ix_idx += 1
            yield evm_ix_idx

        self._set_defaults()

    def get_account_cnt(self):
        assert self._is_valid

        return len(self.ix['accounts'])

    def get_account(self, idx: int) -> str:
        assert self._is_valid

        msg_keys = self._msg['accountKeys']
        ix_accounts = self.ix['accounts']
        if len(ix_accounts) > idx:
            return msg_keys[ix_accounts[idx]]
        return ''

    def get_account_list(self, start: int) -> [str]:
        assert self._is_valid

        msg_keys = self._msg['accountKeys']
        ix_accounts = self.ix['accounts']
        return [msg_keys[idx] for idx in ix_accounts[start:]]


class BaseEvmObject:
    def __init__(self):
        self.used_ixs = []
        self.slot = 0

    def mark_ix_used(self, ix_info: SolanaIxInfo):
        self.used_ixs.append(ix_info.sign)
        self.slot = max(self.slot, ix_info.sign.slot)

    def move_ix_used(self, obj):
        self.used_ixs += obj.used_ixs
        obj.used_ixs.clear()
        self.slot = max(self.slot, obj.slot)


class NeonHolderObject(BaseEvmObject):
    def __init__(self, account: str):
        BaseEvmObject.__init__(self)
        self.account = account
        self.data = bytes()
        self.count_written = 0
        self.max_written = 0

    def __str__(self):
        return str_fmt_object(self)


class NeonTxObject(BaseEvmObject):
    def __init__(self, storage_account: str, neon_tx: NeonTxInfo, neon_res: NeonTxResultInfo):
        BaseEvmObject.__init__(self)
        self.storage_account = storage_account
        self.neon_tx = (neon_tx or NeonTxInfo())
        self.neon_res = (neon_res or NeonTxResultInfo())
        self.step_count = []
        self.holder_account = ''
        self.blocked_accounts = []
        self.canceled = False

    def __str__(self):
        return str_fmt_object(self)


@logged_group("neon.Indexer")
class ReceiptsParserState:
    """
    Each instruction is passed to a decoder (see DummyIxDecoder bellow).

    The decoder analyzes the instruction and stores the intermediate data in the parser state:
    - _holder_table contains Neon holder accounts for big Neon transactions;
    - _tx_table contains Neon transactions.

    Holder accounts are required to execute big Neon transactions.
    The execution of a big Neon transaction contains two steps:
    - storing chunks of the Neon transaction into the holder account;
    - executing of the Neon transaction by passing the holder account to the Neon EVM program.

    On parsing the instruction is stored into the intermediate object (holder, transaction) and in the _used_ixs.
    If an error occurs while decoding, the decoder can skip this instruction.

    So, in the _used_ixs the parser stores all instructions needed for assembling intermediate objects. After
    each cycle the parser stores the number of the smallest slot from the _used_ixs. That is why, the parser can be
    restarted in any moment.

    After restarting the parser:
    - Restores the intermediate state of objects;
    - And continues the decoding process.

    When the whole Neon transaction is assembled:
    - Neon transaction is stored into the DB;
    - All instructions used for assembly the transaction are stored into the DB;
    - All instructions are removed from the _used_ixs;
    - If number of the smallest slot in the _used_ixs is changed, it's stored into the DB for the future restart.
    """
    def __init__(self, db: IndexerDB, client):
        self._db = db
        self._client = client
        self._holder_table = {}
        self._tx_table = {}
        self._done_tx_list = []
        self._used_ixs = {}
        self.ix = SolanaIxInfo(sign='', slot=-1, tx=None)

    def set_ix(self, ix_info: SolanaIxInfo):
        self.ix = ix_info

    def mark_ix_used(self, obj: BaseEvmObject):
        self._used_ixs.setdefault(self.ix.sign, 0)
        self._used_ixs[self.ix.sign] += 1

        obj.mark_ix_used(self.ix)

    def unmark_ix_used(self, obj: BaseEvmObject):
        for ix in obj.used_ixs:
            self._used_ixs[ix] -= 1
            if self._used_ixs[ix] == 0:
                del self._used_ixs[ix]

    def find_min_used_slot(self, min_slot):
        for ix in self._used_ixs:
            min_slot = min(min_slot, ix.slot)
        return min_slot

    def get_holder(self, account: str) -> Optional[NeonHolderObject]:
        return self._holder_table.get(account)

    def add_holder(self, account: str) -> NeonHolderObject:
        if account in self._holder_table:
            self.debug(f'{self.ix} ATTENTION: the holder {account} is already used!')

        holder = NeonHolderObject(account=account)
        self._holder_table[account] = holder
        return holder

    def del_holder(self, holder: NeonHolderObject):
        self._holder_table.pop(holder.account, None)

    def get_tx(self, storage_account: str) -> Optional[NeonTxObject]:
        return self._tx_table.get(storage_account)

    def add_tx(self, storage_account: str, neon_tx=None, neon_res=None) -> NeonTxObject:
        if storage_account in self._tx_table:
            self.debug(f'{self.ix} ATTENTION: the tx {storage_account} is already used!')

        tx = NeonTxObject(storage_account=storage_account, neon_tx=neon_tx, neon_res=neon_res)
        self._tx_table[storage_account] = tx
        return tx

    def del_tx(self, tx: NeonTxObject):
        self._tx_table.pop(tx.storage_account, None)

    def done_tx(self, tx: NeonTxObject):
        """
        Continue waiting of ixs in the slot with the same neon tx,
        because the parsing order can be other than the execution order.
        """
        self._done_tx_list.append(tx)

    def complete_done_txs(self):
        """
        Slot is done, store all done neon txs into the DB.
        """
        for tx in self._done_tx_list:
            self.unmark_ix_used(tx)
            if tx.neon_tx.is_valid() and tx.neon_res.is_valid():
                self._db.submit_transaction(tx.neon_tx, tx.neon_res, tx.used_ixs)
            self.del_tx(tx)
        self._done_tx_list.clear()
        self.debug('Receipt state stats: ' +
                   f'holders {len(self._holder_table)}, ' +
                   f'transactions {len(self._tx_table)}, ' +
                   f'used ixs {len(self._used_ixs)}')

    def iter_txs(self):
        for tx in self._tx_table.values():
            yield tx

    def add_account_to_db(self, neon_account: str, pda_account: str, code_account: str, slot: int):
        self._db.fill_account_info_by_indexer(neon_account, pda_account, code_account, slot)


@logged_group("neon.Indexer")
class DummyIxDecoder:
    def __init__(self, name: str, state: ReceiptsParserState):
        self.name = name
        self.state = state

    def __str__(self):
        return f'{self.name} {self.state.ix}'

    @staticmethod
    def neon_addr_fmt(neon_tx: NeonTxInfo):
        return f'Neon tx {neon_tx.sign}, Neon addr {neon_tx.addr}'

    def _getadd_tx(self, storage_account, neon_tx=None, blocked_accounts=None) -> NeonTxObject:
        if blocked_accounts is None:
            blocked_accounts = ['']
        tx = self.state.get_tx(storage_account)
        if tx and neon_tx and tx.neon_tx and (neon_tx.sign != tx.neon_tx.sign):
            self.warning(f'{self}: tx.neon_tx({tx.neon_tx}) != neon_tx({neon_tx}), storage: {storage_account}')
            self.state.unmark_ix_used(tx)
            self.state.del_tx(tx)
            tx = None

        if not tx:
            tx = self.state.add_tx(storage_account=storage_account)
            tx.blocked_accounts = blocked_accounts
        if neon_tx:
            tx.neon_tx = neon_tx
        return tx

    def _decoding_start(self):
        """
        Start decoding process:
        - get the instruction from the parser state;
        - log the start of decoding.
        """
        self.ix = self.state.ix
        self.debug(f'{self} ...')

    def _decoding_success(self, obj: BaseEvmObject, msg: str) -> bool:
        """
        The instruction has been successfully parsed:
        - Mark the instruction as used;
        - log the success message.
        """
        self.state.mark_ix_used(obj)
        self.debug(f'{self}: {msg} - {obj}')
        return True

    def _decoding_done(self, obj: BaseEvmObject, msg: str) -> bool:
        """
        Assembling of the object has been successfully finished.
        """
        if isinstance(obj, NeonTxObject):
            self.state.mark_ix_used(obj)
            self.state.done_tx(obj)
        elif isinstance(obj, NeonHolderObject):
            self.state.unmark_ix_used(obj)
            self.state.del_holder(obj)
        else:
            assert False, 'Unknown type of object'
        self.debug(f'{self}: {msg} - {obj}')
        return True

    def _decoding_skip(self, reason: str) -> bool:
        """Skip decoding of the instruction"""
        self.debug(f'{self}: {reason}')
        return False

    def _decoding_fail(self, obj: BaseEvmObject, reason: str) -> bool:
        """
        Assembling of objects has been failed:
        - destroy the intermediate objects;
        - unmark all instructions as unused.

        Show errors in warning mode because it can be a result of restarting.
        """
        self.warning(f'{self}: {reason} - {obj}')
        self.state.unmark_ix_used(obj)

        if isinstance(obj, NeonTxObject):
            self.state.del_tx(obj)
        elif isinstance(obj, NeonHolderObject):
            self.state.del_holder(obj)
        else:
            assert False, 'Unknown type of object'
        return False

    def _decode_tx(self, tx: NeonTxObject):
        """
        If the transaction doesn't have results, then try to get results for the transaction.
        If the transaction has received results, then call done for the transaction.
        The transaction can already have results, because parser waits all ixs in the slot, because
        the parsing order can be other than the execution order
        """
        if not tx.neon_res.is_valid():
            tx.neon_res.decode(self.ix.tx, self.ix.sign.idx)
            if tx.neon_res.is_valid():
                return self._decoding_done(tx, 'found Neon results')
        return self._decoding_success(tx, 'mark ix used')

    def _init_tx_from_holder(self, holder_account: str, storage_account: str, blocked_accounts: [str]) -> Optional[NeonTxObject]:
        tx = self._getadd_tx(storage_account, blocked_accounts=blocked_accounts)
        if tx.holder_account:
            return tx

        holder = self.state.get_holder(holder_account)
        if not holder:
            self._decoding_skip(f'no holder account {holder_account}')
            return None

        rlp_sign = holder.data[0:65]
        rlp_len = int.from_bytes(holder.data[65:73], "little")
        rlp_endpos = 73 + rlp_len
        rlp_data = holder.data[73:rlp_endpos]

        rlp_error = tx.neon_tx.decode(rlp_sign=rlp_sign, rlp_data=bytes(rlp_data)).error
        if rlp_error:
            self.error(f'{self} Neon tx rlp error: {rlp_error}')

        tx.holder_account = holder_account
        tx.move_ix_used(holder)
        self._decoding_done(holder, f'init {self.neon_addr_fmt(tx.neon_tx)} from holder')
        return tx

    def execute(self) -> bool:
        """By default, skip the instruction without parsing."""
        return self._decoding_skip('no logic to decode the instruction')


class WriteIxDecoder(DummyIxDecoder):
    def __init__(self, state: ReceiptsParserState):
        DummyIxDecoder.__init__(self, 'Write', state)

    class _DataChunk:
        def __init__(self, offset=0, length=0, data=bytes()):
            self.offset = offset
            self.length = length
            self.endpos = self.offset + self.length
            self.data = data

        def __str__(self):
            return str_fmt_object(self)

        def is_valid(self) -> bool:
            return (self.length > 0) and (len(self.data) == self.length)

    def _decode_datachunck(self, ix_info: SolanaIxInfo) -> _DataChunk:
        # No enough bytes to get length of chunk
        if len(ix_info.ix_data) < 17:
            return self._DataChunk()

        return self._DataChunk(
            offset=int.from_bytes(ix_info.ix_data[4:8], "little"),
            length=int.from_bytes(ix_info.ix_data[8:16], "little"),
            data=ix_info.ix_data[16:],
        )

    def execute(self) -> bool:
        self._decoding_start()

        chunk = self._decode_datachunck(self.ix)
        if not chunk.is_valid():
            return self._decoding_skip(f'bad data chunk {chunk}')
        if self.ix.get_account_cnt() < 1:
            return self._decoding_skip(f'no enough accounts {self.ix.get_account_cnt()}')

        holder_account = self.ix.get_account(0)
        holder = self.state.get_holder(holder_account)
        if not holder:
            holder = self.state.add_holder(holder_account)

        # Write the received chunk into the holder account buffer
        holder.max_written = max(holder.max_written, chunk.endpos)
        if len(holder.data) < holder.max_written:
            holder.data += bytes(holder.max_written - len(holder.data))
        holder.data = holder.data[:chunk.offset] + chunk.data + holder.data[chunk.endpos:]
        holder.count_written += chunk.length

        return self._decoding_success(holder, f'add chunk {chunk}')


class WriteWithHolderIxDecoder(WriteIxDecoder):
    def __init__(self, state: ReceiptsParserState):
        DummyIxDecoder.__init__(self, 'WriteWithHolder', state)

    def _decode_datachunck(self, ix_info: SolanaIxInfo) -> WriteIxDecoder._DataChunk:
        # No enough bytes to get length of chunk
        if len(ix_info.ix_data) < 22:
            return self._DataChunk()

        return self._DataChunk(
            offset=int.from_bytes(ix_info.ix_data[9:13], "little"),
            length=int.from_bytes(ix_info.ix_data[13:21], "little"),
            data=ix_info.ix_data[21:]
        )


class CreateAccountIxDecoder(DummyIxDecoder):
    def __init__(self, state: ReceiptsParserState):
        DummyIxDecoder.__init__(self, 'CreateAccount', state)

    def execute(self) -> bool:
        self._decoding_start()

        if check_error(self.ix.tx):
            return self._decoding_skip("Ignore failed create account")

        if len(self.ix.ix_data) < 41:
            return self._decoding_skip(f'not enough data to get the Neon account {len(self.ix.ix_data)}')

        neon_account = "0x" + self.ix.ix_data[8+8+4:][:20].hex()
        pda_account = self.ix.get_account(1)
        code_account = self.ix.get_account(3)
        if code_account == str(SYS_PROGRAM_ID) or code_account == '':
            code_account = None

        self.debug(f"neon_account({neon_account}), pda_account({pda_account}), code_account({code_account}), slot({self.ix.sign.slot})")

        self.state.add_account_to_db(neon_account, pda_account, code_account, self.ix.sign.slot)
        return True


class ResizeStorageAccountIxDecoder(DummyIxDecoder):
    def __init__(self, state: ReceiptsParserState):
        DummyIxDecoder.__init__(self, 'ResizeStorageAccount', state)

    def execute(self) -> bool:
        self._decoding_start()

        if check_error(self.ix.tx):
            return self._decoding_skip("Ignore failed resize account")

        pda_account = self.ix.get_account(0)
        code_account = self.ix.get_account(2)

        self.debug(f"pda_account({pda_account}), code_account({code_account}), slot({self.ix.sign.slot})")

        self.state.add_account_to_db(None, pda_account, code_account, self.ix.sign.slot)
        return True


class CallFromRawIxDecoder(DummyIxDecoder):
    def __init__(self, state: ReceiptsParserState):
        DummyIxDecoder.__init__(self, 'CallFromRaw', state)

    def execute(self) -> bool:
        self._decoding_start()

        if len(self.ix.ix_data) < 92:
            return self._decoding_skip('no enough data to get the Neon tx')

        rlp_sign = self.ix.ix_data[25:90]
        rlp_data = self.ix.ix_data[90:]

        neon_tx = NeonTxInfo(rlp_sign=rlp_sign, rlp_data=rlp_data)
        if neon_tx.error:
            return self._decoding_skip(f'Neon tx rlp error "{neon_tx.error}"')

        tx = NeonTxObject('', neon_tx=neon_tx, neon_res=NeonTxResultInfo(self.ix.tx, self.ix.sign.idx))
        return self._decoding_done(tx, 'call success')


class PartialCallIxDecoder(DummyIxDecoder):
    def __init__(self, state: ReceiptsParserState):
        DummyIxDecoder.__init__(self, 'PartialCallFromRawEthereumTX', state)

    def execute(self) -> bool:
        self._decoding_start()

        blocked_accounts_start = 7

        if self.ix.get_account_cnt() < blocked_accounts_start + 1:
            return self._decoding_skip('no enough accounts')
        if len(self.ix.ix_data) < 100:
            return self._decoding_skip('no enough data to get arguments')

        storage_account = self.ix.get_account(0)
        blocked_accounts = self.ix.get_account_list(blocked_accounts_start)
        step_count = int.from_bytes(self.ix.ix_data[5:13], 'little')
        rlp_sign = self.ix.ix_data[33:98]
        rlp_data = self.ix.ix_data[98:]

        neon_tx = NeonTxInfo(rlp_sign=rlp_sign, rlp_data=rlp_data)
        if neon_tx.error:
            return self._decoding_skip(f'Neon tx rlp error "{neon_tx.error}"')

        tx = self._getadd_tx(storage_account, neon_tx=neon_tx, blocked_accounts=blocked_accounts)
        tx.step_count.append(step_count)
        return self._decode_tx(tx)


class PartialCallV02IxDecoder(PartialCallIxDecoder):
    def __init__(self, state: ReceiptsParserState):
        DummyIxDecoder.__init__(self, 'PartialCallFromRawEthereumTXv02', state)


class PartialCallOrContinueIxDecoder(PartialCallIxDecoder):
    def __init__(self, state: ReceiptsParserState):
        DummyIxDecoder.__init__(self, 'PartialCallOrContinueFromRawEthereumTX', state)


class ContinueIxDecoder(DummyIxDecoder):
    def __init__(self, state: ReceiptsParserState):
        DummyIxDecoder.__init__(self, 'Continue', state)
        self._blocked_accounts_start = 5

    def execute(self) -> bool:
        self._decoding_start()

        if self.ix.get_account_cnt() < self._blocked_accounts_start + 1:
            return self._decoding_skip('no enough accounts')
        if len(self.ix.ix_data) < 14:
            return self._decoding_skip('no enough data to get arguments')

        storage_account = self.ix.get_account(0)
        blocked_accounts = self.ix.get_account_list(self._blocked_accounts_start)
        step_count = int.from_bytes(self.ix.ix_data[5:13], 'little')

        tx = self._getadd_tx(storage_account, blocked_accounts=blocked_accounts)
        tx.step_count.append(step_count)
        return self._decode_tx(tx)


class ContinueV02IxDecoder(ContinueIxDecoder):
    def __init__(self, state: ReceiptsParserState):
        DummyIxDecoder.__init__(self, 'ContinueV02', state)
        self._blocked_accounts_start = 6


class ExecuteTrxFromAccountIxDecoder(DummyIxDecoder):
    def __init__(self, state: ReceiptsParserState):
        DummyIxDecoder.__init__(self, 'ExecuteTrxFromAccountDataIterative', state)
        self._blocked_accounts_start = 5

    def execute(self) -> bool:
        self._decoding_start()

        if self.ix.get_account_cnt() < self._blocked_accounts_start + 1:
            return self._decoding_skip('no enough accounts')

        holder_account = self.ix.get_account(0)
        storage_account = self.ix.get_account(1)
        blocked_accounts = self.ix.get_account_list(self._blocked_accounts_start)
        step_count = int.from_bytes(self.ix.ix_data[5:13], 'little')

        tx = self._init_tx_from_holder(holder_account, storage_account, blocked_accounts)
        if not tx:
            return self._decoding_skip(f'fail to init in storage {storage_account} from holder {holder_account}')
        tx.step_count.append(step_count)
        return self._decode_tx(tx)


class ExecuteTrxFromAccountV02IxDecoder(ExecuteTrxFromAccountIxDecoder):
    def __init__(self, state: ReceiptsParserState):
        DummyIxDecoder.__init__(self, 'ExecuteTrxFromAccountDataIterativeV02', state)
        self._blocked_accounts_start = 7


class CancelIxDecoder(DummyIxDecoder):
    def __init__(self, state: ReceiptsParserState):
        DummyIxDecoder.__init__(self, 'Cancel', state)

    def execute(self) -> bool:
        self._decoding_start()

        blocked_accounts_start = 6
        if self.ix.get_account_cnt() < blocked_accounts_start + 1:
            return self._decoding_skip('no enough accounts')

        storage_account = self.ix.get_account(0)
        blocked_accounts = self.ix.get_account_list(blocked_accounts_start)

        tx = self._getadd_tx(storage_account, blocked_accounts=blocked_accounts)
        if not tx.neon_tx.is_valid():
            return self._decoding_fail(tx, f'cannot find storage {tx}')

        tx.neon_res.canceled(self.ix.tx)
        return self._decoding_done(tx, f'cancel success')


class CancelV02IxDecoder(CancelIxDecoder):
    def __init__(self, state: ReceiptsParserState):
        DummyIxDecoder.__init__(self, 'CancelV02', state)


class ExecuteOrContinueIxParser(DummyIxDecoder):
    def __init__(self, state: ReceiptsParserState):
        DummyIxDecoder.__init__(self, 'ExecuteTrxFromAccountDataIterativeOrContinue', state)

    def execute(self) -> bool:
        self._decoding_start()
        blocked_accounts_start = 7

        if self.ix.get_account_cnt() < blocked_accounts_start + 1:
            return self._decoding_skip('no enough accounts')

        holder_account = self.ix.get_account(0)
        storage_account = self.ix.get_account(1)
        blocked_accounts = self.ix.get_account_list(blocked_accounts_start)
        step_count = int.from_bytes(self.ix.ix_data[5:13], 'little')

        tx = self._init_tx_from_holder(holder_account, storage_account, blocked_accounts)
        if not tx:
            return self._decoding_skip(f'fail to init the storage {storage_account} from the holder {holder_account}')
        tx.step_count.append(step_count)
        return self._decode_tx(tx)


@logged_group("neon.Indexer")
class Indexer(IndexerBase):
    def __init__(self, solana_url, evm_loader_id):
        self.debug(f'Finalized commitment: {FINALIZED}')
        self.db = IndexerDB()
        last_known_slot = self.db.get_min_receipt_slot()
        IndexerBase.__init__(self, solana_url, evm_loader_id, last_known_slot)
        self.indexed_slot = self.last_slot
        self.db.set_client(self.client)
        self.canceller = Canceller()
        self.blocked_storages = {}
        self._init_last_height_slot()

        self.state = ReceiptsParserState(db=self.db, client=self.client)
        self.ix_decoder_map = {
            0x00: WriteIxDecoder(self.state),
            0x01: DummyIxDecoder('Finalize', self.state),
            0x02: CreateAccountIxDecoder(self.state),
            0x03: DummyIxDecoder('Call', self.state),
            0x04: DummyIxDecoder('CreateAccountWithSeed', self.state),
            0x05: CallFromRawIxDecoder(self.state),
            0x06: DummyIxDecoder('OnEvent', self.state),
            0x07: DummyIxDecoder('OnResult', self.state),
            0x09: PartialCallIxDecoder(self.state),
            0x0a: ContinueIxDecoder(self.state),
            0x0b: ExecuteTrxFromAccountIxDecoder(self.state),
            0x0c: CancelIxDecoder(self.state),
            0x0d: PartialCallOrContinueIxDecoder(self.state),
            0x0e: ExecuteOrContinueIxParser(self.state),
            0x11: ResizeStorageAccountIxDecoder(self.state),
            0x12: WriteWithHolderIxDecoder(self.state),
            0x13: PartialCallV02IxDecoder(self.state),
            0x14: ContinueV02IxDecoder(self.state),
            0x15: CancelV02IxDecoder(self.state),
            0x16: ExecuteTrxFromAccountV02IxDecoder(self.state)
        }
        self.def_decoder = DummyIxDecoder('Unknown', self.state)

    def _init_last_height_slot(self):
        last_known_slot = self.db.get_last_block_slot()
        slot = self._init_last_slot('height', last_known_slot)
        if last_known_slot == slot:
            return

        block_opts = {"commitment": FINALIZED, "transactionDetails": "none", "rewards": False}
        client = self.client._provider
        block = client.make_request("getBlock", slot, block_opts)
        if not block['result']:
            self.warning(f"Solana haven't return block information for the slot {slot}")
            return

        height = block['result']['blockHeight']
        self.db.set_last_slot_height(slot, height)

    def process_functions(self):
        self.debug("Start getting blocks")
        (start_block_slot, last_block_slot) = self.gather_blocks()
        IndexerBase.process_functions(self)
        self.debug("Process receipts")
        self.process_receipts()
        self.debug(f'remove not finalized data in range[{start_block_slot}..{last_block_slot}]')
        self.db.del_not_finalized(from_slot=start_block_slot, to_slot=last_block_slot)
        self.debug("Unlock accounts")
        self.canceller.unlock_accounts(self.blocked_storages)
        self.blocked_storages = {}

    def process_receipts(self):
        start_time = time.time()

        max_slot = 0
        last_block_slot = self.db.get_last_block_slot()

        for slot, sign, tx in self.transaction_receipts.get_trxs(self.indexed_slot, reverse=False):
            if slot > last_block_slot:
                break

            if max_slot != slot:
                self.state.complete_done_txs()
                max_slot = max(max_slot, slot)

            ix_info = SolanaIxInfo(sign=sign, slot=slot,  tx=tx)

            for _ in ix_info.iter_ixs():
                self.state.set_ix(ix_info)
                (self.ix_decoder_map.get(ix_info.evm_ix) or self.def_decoder).execute()

        self.indexed_slot = last_block_slot
        self.db.set_min_receipt_slot(self.state.find_min_used_slot(self.indexed_slot))

        # cancel transactions with long inactive time
        for tx in self.state.iter_txs():
            if tx.storage_account and abs(tx.slot - self.current_slot) > CANCEL_TIMEOUT:
                if not self.unlock_accounts(tx):
                    tx.neon_res.slot = self.indexed_slot
                    self.state.done_tx(tx)

        # after last instruction and slot
        self.state.complete_done_txs()

        process_receipts_ms = (time.time() - start_time) * 1000  # convert this into milliseconds
        self.debug(f"process_receipts_ms: {process_receipts_ms} " +
                   f"transaction_receipts.len: {self.transaction_receipts.size()} " +
                   f"from {self.indexed_slot} to {self.current_slot} slots")

    def unlock_accounts(self, tx) -> bool:
        # We already indexed the transaction
        if tx.neon_res.is_valid():
            return True

        # We already sent Cancel and waiting for reciept
        if tx.canceled:
            return True

        if not tx.blocked_accounts:
            self.warning(f"Transaction {tx.neon_tx} hasn't blocked accounts.")
            return False

        storage_accounts_list = get_accounts_from_storage(self.client, tx.storage_account)
        if storage_accounts_list is None:
            self.warning(f"Transaction {tx.neon_tx} has empty storage.")
            return False

        if storage_accounts_list != tx.blocked_accounts:
            self.warning(f"Transaction {tx.neon_tx} has another list of accounts than storage.")
            return False

        self.debug(f'Neon tx is blocked: storage {tx.storage_account}, {tx.neon_tx}')
        self.blocked_storages[tx.storage_account] = (tx.neon_tx, tx.blocked_accounts)
        tx.canceled = True
        return True

    def gather_blocks(self):
        start_time = time.time()
        last_block_slot = self.db.get_last_block_slot()
        max_height = self.db.get_last_block_height()
        start_block_slot = last_block_slot
        height = -1
        confirmed_blocks_len = 10000
        client = self.client._provider
        list_opts = {"commitment": FINALIZED}
        block_opts = {"commitment": FINALIZED, "transactionDetails": "none", "rewards": False}
        while confirmed_blocks_len == 10000:
            confirmed_blocks = client.make_request("getBlocksWithLimit", last_block_slot, confirmed_blocks_len, list_opts)['result']
            confirmed_blocks_len = len(confirmed_blocks)
            # No more blocks
            if confirmed_blocks_len == 0:
                break

            # Intitialize start height
            if height == -1:
                first_block = client.make_request("getBlock", confirmed_blocks[0], block_opts)
                height = first_block['result']['blockHeight']

            # Validate last block height
            max_height = height + confirmed_blocks_len - 1
            last_block_slot = confirmed_blocks[confirmed_blocks_len - 1]
            last_block = client.make_request("getBlock", last_block_slot, block_opts)
            if not last_block['result'] or last_block['result']['blockHeight'] != max_height:
                self.warning(f"FAILED max_height {max_height} last_block_slot {last_block_slot} {last_block}")
                break

            # Everything is good
            self.debug(f"gather_blocks from {height} to {max_height}")
            self.db.fill_block_height(height, confirmed_blocks)
            self.db.set_last_slot_height(last_block_slot, max_height)
            height = max_height

        gather_blocks_ms = (time.time() - start_time) * 1000  # convert this into milliseconds
        self.debug(f"gather_blocks_ms: {gather_blocks_ms} last_height: {max_height} last_block_slot {last_block_slot}")
        return start_block_slot, last_block_slot


@logged_group("neon.Indexer")
def run_indexer(solana_url, evm_loader_id, *, logger):
    logger.info(f"""Running indexer with params:
        solana_url: {solana_url},
        evm_loader_id: {evm_loader_id}""")

    indexer = Indexer(solana_url, evm_loader_id)
    indexer.run()


if __name__ == "__main__":
    solana_url = SOLANA_URL
    evm_loader_id = EVM_LOADER_ID
    run_indexer(solana_url, evm_loader_id)<|MERGE_RESOLUTION|>--- conflicted
+++ resolved
@@ -8,23 +8,13 @@
 try:
     from indexer_base import IndexerBase
     from indexer_db import IndexerDB
-<<<<<<< HEAD
-    from utils import SolanaIxSignInfo, NeonTxResultInfo, NeonTxInfo, Canceller, str_fmt_object, FINALIZED
+    from utils import SolanaIxSignInfo, NeonTxResultInfo, NeonTxInfo, Canceller, str_fmt_object
     from utils import get_accounts_from_storage, check_error
-except ImportError:
-    from .indexer_base import IndexerBase, PARALLEL_REQUESTS
-    from .indexer_db import IndexerDB, FINALIZED
-    from .utils import SolanaIxSignInfo, NeonTxResultInfo, NeonTxInfo, Canceller, str_fmt_object, FINALIZED
-    from .utils import get_accounts_from_storage, check_error
-=======
-    from utils import SolanaIxSignInfo, NeonTxResultInfo, NeonTxInfo, Canceller, str_fmt_object
-    from utils import get_accounts_from_storage
 except ImportError:
     from .indexer_base import IndexerBase
     from .indexer_db import IndexerDB
     from .utils import SolanaIxSignInfo, NeonTxResultInfo, NeonTxInfo, Canceller, str_fmt_object
-    from .utils import get_accounts_from_storage
->>>>>>> 387a4af5
+    from .utils import get_accounts_from_storage, check_error
 
 from ..environment import EVM_LOADER_ID, FINALIZED, CANCEL_TIMEOUT, SOLANA_URL
 
