--- conflicted
+++ resolved
@@ -53,15 +53,7 @@
                  solana_url,
                  evm_loader_id,
                  log_level = 'INFO'):
-<<<<<<< HEAD
-        IndexerBase.__init__(self, solana_url, evm_loader_id, log_level)
-        self.info(f"""Running indexer with params:
-                                                                            solana_url: {solana_url},
-                                                                            evm_loader_id: {evm_loader_id},
-                                                                            log_level: {log_level}""")
-=======
         IndexerBase.__init__(self, solana_url, evm_loader_id, log_level, 0)
->>>>>>> fe8a463f
 
         self.canceller = Canceller()
         self.logs_db = LogDB()
@@ -178,13 +170,8 @@
 
                                             del continue_table[storage_account]
                                         else:
-<<<<<<< HEAD
                                             self.error("Storage not found")
-                                            self.error(eth_signature, "unknown")
-=======
-                                            logger.error("Storage not found")
-                                            logger.error(f"{eth_signature} unknown")
->>>>>>> fe8a463f
+                                            self.error(f"{eth_signature} unknown")
                                             # raise
 
                                         del holder_table[write_account]
@@ -458,11 +445,7 @@
             }
         self.blocks_by_hash[block_hash] = slot
 
-<<<<<<< HEAD
-        self.debug(trx_struct.eth_signature + " " + status)
-=======
-        logger.debug(f"{trx_struct.eth_signature} {status}")
->>>>>>> fe8a463f
+        self.debug(f"{trx_struct.eth_signature} {status}")
 
 
     def submit_transaction_part(self, trx_struct):
@@ -514,9 +497,16 @@
 
         return (slot, block_hash)
 
-
-def run_indexer(solana_url, evm_loader_id, log_level='DEBUG'):
-    indexer = Indexer(solana_url, evm_loader_id, log_level)
+@logged_group("Indexer")
+def run_indexer(solana_url, evm_loader_id, log_level = 'DEBUG', *, logger):
+    logger.info(f"""Running indexer with params:
+        solana_url: {solana_url},
+        evm_loader_id: {evm_loader_id},
+        log_level: {log_level}""")
+
+    indexer = Indexer(solana_url,
+                      evm_loader_id,
+                      log_level)
     indexer.run()
 
 
