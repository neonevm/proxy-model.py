from __future__ import annotations

import time

from typing import List, Optional, Dict, Deque, Type
from collections import deque
from logged_groups import logged_group, logging_context

from ..common_neon.solana_transaction import SolPubKey
from ..common_neon.data import NeonTxStatData
from ..common_neon.utils import SolanaBlockInfo
from ..common_neon.cancel_transaction_executor import CancelTxExecutor
from ..common_neon.solana_interactor import SolInteractor
from ..common_neon.solana_tx_error_parser import SolTxErrorParser
<<<<<<< HEAD
from ..common_neon.solana_neon_tx_receipt import SolTxMetaInfo, SolTxCostInfo, SolNeonIxReceiptInfo
from ..common_neon.constants import ACTIVE_HOLDER_TAG
from ..common_neon.environment_utils import get_solana_accounts
from ..common_neon.config import Config
from ..common_neon.environment_data import CANCEL_TIMEOUT
=======
from ..common_neon.solana_neon_tx_receipt import SolTxMetaInfo, SolTxCostInfo
from ..common_neon.constants import ACTIVE_HOLDER_TAG
from ..common_neon.environment_utils import get_solana_accounts
from ..common_neon.config import Config
>>>>>>> f51d5864

from ..indexer.i_indexer_stat_exporter import IIndexerStatExporter
from ..indexer.indexer_base import IndexerBase
from ..indexer.indexer_db import IndexerDB
from ..indexer.solana_tx_meta_collector import SolTxMetaDict, SolHistoryNotFound
from ..indexer.solana_tx_meta_collector import FinalizedSolTxMetaCollector, ConfirmedSolTxMetaCollector
from ..indexer.utils import MetricsToLogger
from ..indexer.indexed_objects import NeonIndexedTxInfo
from ..indexer.indexed_objects import NeonIndexedBlockInfo, NeonIndexedBlockDict, SolNeonTxDecoderState

from ..indexer.neon_ix_decoder import DummyIxDecoder, get_neon_ix_decoder_list
from ..indexer.neon_ix_decoder_deprecate import get_neon_ix_decoder_deprecated_list


@logged_group("neon.Indexer")
class Indexer(IndexerBase):
    def __init__(self, config: Config, indexer_stat_exporter: IIndexerStatExporter):
        solana = SolInteractor(config, config.solana_url)
        self._db = IndexerDB()
        last_known_slot = self._db.get_min_receipt_block_slot()
        super().__init__(config, solana, last_known_slot)
<<<<<<< HEAD
        self._cancel_tx_executor = CancelTxExecutor(config, solana, get_solana_accounts()[0])
=======
        self._cancel_tx_executor = CancelTxExecutor(config, solana, get_solana_accounts(config)[0])
>>>>>>> f51d5864
        self._counted_logger = MetricsToLogger()
        self._stat_exporter = indexer_stat_exporter
        self._last_stat_time = 0.0
        sol_tx_meta_dict = SolTxMetaDict()
        collector = FinalizedSolTxMetaCollector(config, self._solana, sol_tx_meta_dict, self._last_slot)
        self._finalized_sol_tx_collector = collector
        collector = ConfirmedSolTxMetaCollector(config, self._solana, sol_tx_meta_dict)
        self._confirmed_sol_tx_collector = collector
        self._confirmed_block_slot: Optional[int] = None
        self._neon_block_dict = NeonIndexedBlockDict()

        sol_neon_ix_decoder_list: List[Type[DummyIxDecoder]] = []
        sol_neon_ix_decoder_list.extend(get_neon_ix_decoder_list())
        sol_neon_ix_decoder_list.extend(get_neon_ix_decoder_deprecated_list())

        self._sol_neon_ix_decoder_dict: Dict[int, Type[DummyIxDecoder]] = {}
        for decoder in sol_neon_ix_decoder_list:
            ix_code = decoder.ix_code()
            assert ix_code not in self._sol_neon_ix_decoder_dict
            self._sol_neon_ix_decoder_dict[ix_code] = decoder

    def _cancel_old_neon_txs(self, state: SolNeonTxDecoderState, sol_tx_meta: SolTxMetaInfo) -> None:
        for tx in state.neon_block.iter_neon_tx():
<<<<<<< HEAD
            if (tx.storage_account != '') and (state.stop_block_slot - tx.block_slot > CANCEL_TIMEOUT):
=======
            if (tx.storage_account != '') and (state.stop_block_slot - tx.block_slot > self._config.cancel_timeout):
>>>>>>> f51d5864
                self._cancel_neon_tx(tx, sol_tx_meta)

        try:
            self._cancel_tx_executor.execute_tx_list()
        except BaseException as exc:
            self.warning('Failed to cancel neon txs.', exc_info=exc)
        finally:
            self._cancel_tx_executor.clear()

    def _cancel_neon_tx(self, tx: NeonIndexedTxInfo, sol_tx_meta: SolTxMetaInfo) -> bool:
        # We've already indexed the transaction
        if tx.neon_tx_res.is_valid():
            return True

        # We've already sent Cancel and are waiting for receipt
        if tx.status != NeonIndexedTxInfo.Status.IN_PROGRESS:
            return True

        if not tx.blocked_account_cnt:
            self.warning(f"neon tx {tx.neon_tx} hasn't blocked accounts.")
            return False

        holder_account = tx.storage_account

        holder_info = self._solana.get_holder_account_info(SolPubKey(holder_account))
        if not holder_info:
            self.warning(f'holder {holder_account} for neon tx {tx.neon_tx.sig} is empty')
            return False

        if holder_info.tag != ACTIVE_HOLDER_TAG:
            self.warning(f'holder {holder_account} for neon tx {tx.neon_tx.sig} has bad tag: {holder_info.tag}')
            return False

        if holder_info.neon_tx_sig != tx.neon_tx.sig:
            self.warning(
                f'storage {holder_account} has another neon tx hash: '
                f'{holder_info.neon_tx_sig} != {tx.neon_tx.sig}'
            )
            return False

        if not self._cancel_tx_executor.add_blocked_holder_account(holder_info):
            self.warning(
                f'neon tx {tx.neon_tx} uses the storage account {holder_account}' +
                'which is already in the list on unlock'
            )
            return False

        self.debug(f'Neon tx is blocked: storage {holder_account}, {tx.neon_tx}, {holder_info.account_list}')
<<<<<<< HEAD
        tx.set_status(NeonIndexedTxInfo.Status.CANCELED, SolNeonIxReceiptInfo.from_tx(sol_tx_meta))
=======
        tx.set_status(NeonIndexedTxInfo.Status.CANCELED, sol_tx_meta.block_slot)
>>>>>>> f51d5864
        return True

    def _save_checkpoint(self) -> None:
        cache_stat = self._neon_block_dict.stat
        self._db.set_min_receipt_block_slot(cache_stat.min_block_slot)

    def _complete_neon_block(self, state: SolNeonTxDecoderState) -> None:
        if not state.has_neon_block():
            return

        neon_block = state.neon_block
        is_finalized = state.is_neon_block_finalized
        backup_is_finalized = neon_block.is_finalized
        if backup_is_finalized:
            return

        try:
            neon_block.set_finalized(is_finalized)
            if not neon_block.is_completed:
                self._db.submit_block(neon_block)
<<<<<<< HEAD
                neon_block.complete_block()
=======
                neon_block.complete_block(self._config)
>>>>>>> f51d5864
            elif is_finalized:
                # the confirmed block becomes finalized
                self._db.finalize_block(neon_block)

            # Add block to cache only after indexing and applying last changes to DB
            self._neon_block_dict.add_neon_block(neon_block)
            if is_finalized:
                self._neon_block_dict.finalize_neon_block(neon_block)
                self._submit_block_status(neon_block)
                self._save_checkpoint()

            self._submit_status()
        except (Exception,):
            # Revert finalized status
            neon_block.set_finalized(backup_is_finalized)
            raise

    def _submit_block_status(self, neon_block: NeonIndexedBlockInfo) -> None:
        for tx in neon_block.iter_done_neon_tx():
            # TODO: check operator of tx
            self._submit_neon_tx_status(tx)

    def _submit_status(self) -> None:
        now = time.time()
        if abs(now - self._last_stat_time) < 1:
            return
        self._last_stat_time = now
        self._stat_exporter.on_db_status(self._db.status())
        self._stat_exporter.on_solana_rpc_status(self._solana.is_healthy())

    def _submit_neon_tx_status(self, tx: NeonIndexedTxInfo) -> None:
        neon_tx_sig = tx.neon_tx.sig
        neon_income = int(tx.neon_tx_res.gas_used, 0) * int(tx.neon_tx.gas_price, 0)  # TODO: get gas usage from ixs
        if tx.holder_account != '':
            tx_type = 'holder'
        elif tx.storage_account != '':
            tx_type = 'iterative'
        else:
            tx_type = 'single'
        is_canceled = tx.neon_tx_res.status == '0x0'
        sol_spent = tx.sol_spent
        neon_tx_stat_data = NeonTxStatData(neon_tx_sig, sol_spent, neon_income, tx_type, is_canceled)
        neon_tx_stat_data.sol_tx_cnt = tx.sol_tx_cnt
        for ix in tx.iter_sol_neon_ix():
            neon_tx_stat_data.neon_step_cnt += ix.neon_step_cnt
            neon_tx_stat_data.bpf_cycle_cnt += ix.used_bpf_cycle_cnt

        self._stat_exporter.on_neon_tx_result(neon_tx_stat_data)

    def _get_sol_block_deque(self, state: SolNeonTxDecoderState, sol_tx_meta: SolTxMetaInfo) -> Deque[SolanaBlockInfo]:
        if not state.has_neon_block():
            sol_block = self._solana.get_block_info(sol_tx_meta.block_slot)
            if sol_block.is_empty():
                raise SolHistoryNotFound(f"can't get block: {sol_tx_meta.block_slot}")
            return deque([sol_block])

        start_block_slot = state.block_slot
        block_slot_list = [block_slot for block_slot in range(start_block_slot + 1, sol_tx_meta.block_slot + 1)]
        sol_block_list = self._solana.get_block_info_list(block_slot_list, state.commitment)
        result_sol_block_deque: Deque[SolanaBlockInfo] = deque()
        for sol_block in sol_block_list:
            if sol_block.is_empty():
                pass
            elif sol_block.parent_block_slot == start_block_slot:
                result_sol_block_deque.append(sol_block)
                start_block_slot = sol_block.block_slot

        if (len(result_sol_block_deque) == 0) or (result_sol_block_deque[-1].block_slot != sol_tx_meta.block_slot):
            raise SolHistoryNotFound(f"can't get block history: {start_block_slot + 1} -> {sol_tx_meta.block_slot}")
        return result_sol_block_deque

    def _locate_neon_block(self, state: SolNeonTxDecoderState, sol_tx_meta: SolTxMetaInfo) -> NeonIndexedBlockInfo:
        # The same block
        if state.has_neon_block():
            if state.neon_block.block_slot == sol_tx_meta.block_slot:
                return state.neon_block
            # The next step, the indexer will choose another block, that is why here is saving of block in DB, cache ...
            self._complete_neon_block(state)

        neon_block = self._neon_block_dict.get_neon_block(sol_tx_meta.block_slot)
        if neon_block:
            pass  # The parsed block from cache
        else:
            # A new block with history from the Solana network
            sol_block_deque = self._get_sol_block_deque(state, sol_tx_meta)
            if state.has_neon_block():
                neon_block = state.neon_block.clone(sol_block_deque)
            else:
                neon_block = NeonIndexedBlockInfo(sol_block_deque)
        state.set_neon_block(neon_block)
        return neon_block

    def _run_sol_tx_collector(self, state: SolNeonTxDecoderState) -> None:
        stop_block_slot = self._solana.get_block_slot(state.commitment)
        state.set_stop_block_slot(stop_block_slot)
        if stop_block_slot < state.start_block_slot:
            return

        for sol_tx_meta in state.iter_sol_tx_meta():
            with logging_context(ident=sol_tx_meta.req_id):
                neon_block = self._locate_neon_block(state, sol_tx_meta)
                if neon_block.is_completed:
                    # self.debug(f'ignore parsed tx {sol_tx_meta}')
                    continue

<<<<<<< HEAD
                neon_block.add_sol_tx_cost(SolTxCostInfo(sol_tx_meta))
=======
                neon_block.add_sol_tx_cost(SolTxCostInfo.from_tx_meta(sol_tx_meta))
>>>>>>> f51d5864

                if SolTxErrorParser(sol_tx_meta.tx).check_if_error():
                    # self.debug(f'ignore failed tx {sol_tx_meta}')
                    continue

            for sol_neon_ix in state.iter_sol_neon_ix():
                with logging_context(sol_neon_ix=sol_neon_ix.req_id):
                    SolNeonIxDecoder = self._sol_neon_ix_decoder_dict.get(sol_neon_ix.program_ix, DummyIxDecoder)
                    SolNeonIxDecoder(state).execute()

        sol_tx_meta = state.end_range
        with logging_context(ident=sol_tx_meta.req_id):
            if (not state.has_neon_block()) or (state.block_slot != state.stop_block_slot):
                self._locate_neon_block(state, sol_tx_meta)

            self._complete_neon_block(state)

    def _has_new_blocks(self) -> bool:
        if self._confirmed_block_slot is None:
            return True
        confirmed_block_slot = self._solana.get_block_slot(self._confirmed_sol_tx_collector.commitment)
        return self._confirmed_block_slot != confirmed_block_slot

    def process_functions(self):
        if not self._has_new_blocks():
            return

        start_block_slot = self._finalized_sol_tx_collector.last_block_slot + 1
        finalized_neon_block = self._neon_block_dict.finalized_neon_block
        if finalized_neon_block is not None:
            start_block_slot = finalized_neon_block.block_slot + 1

        try:
            state = SolNeonTxDecoderState(self._finalized_sol_tx_collector, start_block_slot, finalized_neon_block)
            self._run_sol_tx_collector(state)
        except SolHistoryNotFound as err:
            self.debug(f'skip parsing of finalized history: {str(err)}')
            return

        # If there were a lot of transactions in the finalized state,
        # the head of finalized blocks will go forward
        # and there are no reason to parse confirmed blocks,
        # because on next iteration there will be the next portion of finalized blocks
        finalized_block_slot = self._solana.get_block_slot(state.commitment)
        if (finalized_block_slot - state.stop_block_slot) < 3:
            state.shift_to_collector(self._confirmed_sol_tx_collector)
            try:
                self._run_sol_tx_collector(state)
            except SolHistoryNotFound as err:
                self.debug(f'skip parsing of confirmed history: {str(err)}')
            else:
                sol_tx_meta = state.end_range
                with logging_context(ident=sol_tx_meta.req_id):
                    # Activate branch of history
                    self._db.activate_block_list(state.iter_neon_block())
                    # Cancel stuck transactions
                    self._cancel_old_neon_txs(state, sol_tx_meta)
                    # Save confirmed block only after successfully parsing
                    self._confirmed_block_slot = state.stop_block_slot

        self._print_stat(state)
        self._submit_status()

    def _print_stat(self, state: SolNeonTxDecoderState) -> None:
        cache_stat = self._neon_block_dict.stat

        with logging_context(ident='stat'):
            self._counted_logger.print(
                self._config,
                self.debug,
                list_value_dict={
                    'receipts processing ms': state.process_time_ms,
                    'processed neon blocks': state.neon_block_cnt,
                    'processed solana transactions': state.sol_tx_meta_cnt,
                    'processed solana instructions': state.sol_neon_ix_cnt
                },
                latest_value_dict={
                    'neon blocks': cache_stat.neon_block_cnt,
                    'neon holders': cache_stat.neon_holder_cnt,
                    'neon transactions': cache_stat.neon_tx_cnt,
                    'solana instructions': cache_stat.sol_neon_ix_cnt,
                    'indexed block slot': state.stop_block_slot,
                    'min used block slot': cache_stat.min_block_slot
                }
            )<|MERGE_RESOLUTION|>--- conflicted
+++ resolved
@@ -12,18 +12,10 @@
 from ..common_neon.cancel_transaction_executor import CancelTxExecutor
 from ..common_neon.solana_interactor import SolInteractor
 from ..common_neon.solana_tx_error_parser import SolTxErrorParser
-<<<<<<< HEAD
-from ..common_neon.solana_neon_tx_receipt import SolTxMetaInfo, SolTxCostInfo, SolNeonIxReceiptInfo
-from ..common_neon.constants import ACTIVE_HOLDER_TAG
-from ..common_neon.environment_utils import get_solana_accounts
-from ..common_neon.config import Config
-from ..common_neon.environment_data import CANCEL_TIMEOUT
-=======
 from ..common_neon.solana_neon_tx_receipt import SolTxMetaInfo, SolTxCostInfo
 from ..common_neon.constants import ACTIVE_HOLDER_TAG
 from ..common_neon.environment_utils import get_solana_accounts
 from ..common_neon.config import Config
->>>>>>> f51d5864
 
 from ..indexer.i_indexer_stat_exporter import IIndexerStatExporter
 from ..indexer.indexer_base import IndexerBase
@@ -45,11 +37,7 @@
         self._db = IndexerDB()
         last_known_slot = self._db.get_min_receipt_block_slot()
         super().__init__(config, solana, last_known_slot)
-<<<<<<< HEAD
-        self._cancel_tx_executor = CancelTxExecutor(config, solana, get_solana_accounts()[0])
-=======
         self._cancel_tx_executor = CancelTxExecutor(config, solana, get_solana_accounts(config)[0])
->>>>>>> f51d5864
         self._counted_logger = MetricsToLogger()
         self._stat_exporter = indexer_stat_exporter
         self._last_stat_time = 0.0
@@ -73,11 +61,7 @@
 
     def _cancel_old_neon_txs(self, state: SolNeonTxDecoderState, sol_tx_meta: SolTxMetaInfo) -> None:
         for tx in state.neon_block.iter_neon_tx():
-<<<<<<< HEAD
-            if (tx.storage_account != '') and (state.stop_block_slot - tx.block_slot > CANCEL_TIMEOUT):
-=======
             if (tx.storage_account != '') and (state.stop_block_slot - tx.block_slot > self._config.cancel_timeout):
->>>>>>> f51d5864
                 self._cancel_neon_tx(tx, sol_tx_meta)
 
         try:
@@ -126,11 +110,7 @@
             return False
 
         self.debug(f'Neon tx is blocked: storage {holder_account}, {tx.neon_tx}, {holder_info.account_list}')
-<<<<<<< HEAD
-        tx.set_status(NeonIndexedTxInfo.Status.CANCELED, SolNeonIxReceiptInfo.from_tx(sol_tx_meta))
-=======
         tx.set_status(NeonIndexedTxInfo.Status.CANCELED, sol_tx_meta.block_slot)
->>>>>>> f51d5864
         return True
 
     def _save_checkpoint(self) -> None:
@@ -151,11 +131,7 @@
             neon_block.set_finalized(is_finalized)
             if not neon_block.is_completed:
                 self._db.submit_block(neon_block)
-<<<<<<< HEAD
-                neon_block.complete_block()
-=======
                 neon_block.complete_block(self._config)
->>>>>>> f51d5864
             elif is_finalized:
                 # the confirmed block becomes finalized
                 self._db.finalize_block(neon_block)
@@ -261,11 +237,7 @@
                     # self.debug(f'ignore parsed tx {sol_tx_meta}')
                     continue
 
-<<<<<<< HEAD
-                neon_block.add_sol_tx_cost(SolTxCostInfo(sol_tx_meta))
-=======
                 neon_block.add_sol_tx_cost(SolTxCostInfo.from_tx_meta(sol_tx_meta))
->>>>>>> f51d5864
 
                 if SolTxErrorParser(sol_tx_meta.tx).check_if_error():
                     # self.debug(f'ignore failed tx {sol_tx_meta}')
