--- conflicted
+++ resolved
@@ -1,57 +1,6 @@
 from __future__ import annotations
 
 import time
-<<<<<<< HEAD
-from logged_groups import logged_group, logging_context
-from solana.system_program import SYS_PROGRAM_ID
-
-from ..indexer.indexer_base import IndexerBase
-from ..indexer.indexer_db import IndexerDB
-from ..indexer.utils import SolanaIxSignInfo, MetricsToLogBuff
-from ..indexer.utils import get_accounts_from_storage, check_error
-from ..indexer.canceller import Canceller
-
-from ..common_neon.utils import NeonTxResultInfo, NeonTxInfo, str_fmt_object
-from ..common_neon.solana_interactor import SolanaInteractor
-
-from ..environment import EVM_LOADER_ID, FINALIZED, CANCEL_TIMEOUT, SOLANA_URL
-
-
-@logged_group("neon.Indexer")
-class SolanaIxInfo:
-    def __init__(self, sign: str, slot: int, tx: {}):
-        self.sign = SolanaIxSignInfo(sign=sign, slot=slot, idx=-1)
-        self.tx = tx
-        self._is_valid = isinstance(tx, dict)
-        self._msg = self.tx['transaction']['message'] if self._is_valid else None
-        self._set_defaults()
-
-    def __str__(self):
-        return f'{self.sign} {self.evm_ix}'
-
-    def _set_defaults(self):
-        self.ix = {}
-        self.evm_ix = 0xFF
-        self.ix_data = None
-
-    def _decode_ixdata(self) -> bool:
-        try:
-            self.ix_data = base58.b58decode(self.ix['data'])
-            self.evm_ix = int(self.ix_data[0])
-            return True
-        except Exception as e:
-            self.debug(f'{self} fail to get a Neon EVM instruction: {e}')
-            self.evm_ix = 0xFF
-            self.ix_data = None
-        return False
-
-    def clear(self):
-        self._set_defaults()
-
-    def iter_ixs(self):
-        if not self._is_valid:
-            return
-=======
 import logging
 from collections import deque
 from typing import List, Optional, Dict, Deque, Type, Set
@@ -79,368 +28,17 @@
 from ..indexer.solana_tx_meta_collector import FinalizedSolTxMetaCollector, ConfirmedSolTxMetaCollector
 from ..indexer.solana_tx_meta_collector import SolTxMetaDict, SolHistoryNotFound
 from ..indexer.utils import MetricsToLogger
->>>>>>> 92cd5b47
 
 
 LOG = logging.getLogger(__name__)
 
 
-<<<<<<< HEAD
-        self._set_defaults()
-
-    def get_account_cnt(self):
-        assert self._is_valid
-
-        return len(self.ix['accounts'])
-
-    def get_account(self, idx: int) -> str:
-        assert self._is_valid
-
-        msg_keys = self._msg['accountKeys']
-        ix_accounts = self.ix['accounts']
-        if len(ix_accounts) > idx:
-            return msg_keys[ix_accounts[idx]]
-        return ''
-
-    def get_account_list(self, start: int) -> [str]:
-        assert self._is_valid
-
-        msg_keys = self._msg['accountKeys']
-        ix_accounts = self.ix['accounts']
-        return [msg_keys[idx] for idx in ix_accounts[start:]]
-
-
-class BaseEvmObject:
-    def __init__(self):
-        self.used_ixs = []
-        self.slot = 0
-
-    def mark_ix_used(self, ix_info: SolanaIxInfo):
-        self.used_ixs.append(ix_info.sign)
-        self.slot = max(self.slot, ix_info.sign.slot)
-
-    def move_ix_used(self, obj):
-        self.used_ixs += obj.used_ixs
-        obj.used_ixs.clear()
-        self.slot = max(self.slot, obj.slot)
-
-
-class NeonHolderObject(BaseEvmObject):
-    def __init__(self, account: str):
-        BaseEvmObject.__init__(self)
-        self.account = account
-        self.data = bytes()
-        self.count_written = 0
-        self.max_written = 0
-
-    def __str__(self):
-        return str_fmt_object(self)
-
-
-class NeonTxObject(BaseEvmObject):
-    def __init__(self, storage_account: str, neon_tx: NeonTxInfo, neon_res: NeonTxResultInfo):
-        BaseEvmObject.__init__(self)
-        self.storage_account = storage_account
-        self.neon_tx = (neon_tx or NeonTxInfo())
-        self.neon_res = (neon_res or NeonTxResultInfo())
-        self.step_count = []
-        self.holder_account = ''
-        self.blocked_accounts = []
-        self.canceled = False
-
-    def __str__(self):
-        return str_fmt_object(self)
-
-
-@logged_group("neon.Indexer")
-class ReceiptsParserState:
-    """
-    Each instruction is passed to a decoder (see DummyIxDecoder bellow).
-
-    The decoder analyzes the instruction and stores the intermediate data in the parser state:
-    - _holder_table contains Neon holder accounts for big Neon transactions;
-    - _tx_table contains Neon transactions.
-
-    Holder accounts are required to execute big Neon transactions.
-    The execution of a big Neon transaction contains two steps:
-    - storing chunks of the Neon transaction into the holder account;
-    - executing of the Neon transaction by passing the holder account to the Neon EVM program.
-
-    On parsing the instruction is stored into the intermediate object (holder, transaction) and in the _used_ixs.
-    If an error occurs while decoding, the decoder can skip this instruction.
-
-    So, in the _used_ixs the parser stores all instructions needed for assembling intermediate objects. After
-    each cycle the parser stores the number of the smallest slot from the _used_ixs. That is why, the parser can be
-    restarted in any moment.
-
-    After restarting the parser:
-    - Restores the intermediate state of objects;
-    - And continues the decoding process.
-
-    When the whole Neon transaction is assembled:
-    - Neon transaction is stored into the DB;
-    - All instructions used for assembly the transaction are stored into the DB;
-    - All instructions are removed from the _used_ixs;
-    - If number of the smallest slot in the _used_ixs is changed, it's stored into the DB for the future restart.
-    """
-    def __init__(self, db: IndexerDB, solana: SolanaInteractor):
-        self._db = db
-        self._solana = solana
-        self._holder_table = {}
-        self._tx_table = {}
-        self._done_tx_list = []
-        self._used_ixs = {}
-        self.ix = SolanaIxInfo(sign='', slot=-1, tx=None)
-
-    def set_ix(self, ix_info: SolanaIxInfo):
-        self.ix = ix_info
-
-    def mark_ix_used(self, obj: BaseEvmObject):
-        self._used_ixs.setdefault(self.ix.sign, 0)
-        self._used_ixs[self.ix.sign] += 1
-
-        obj.mark_ix_used(self.ix)
-
-    def unmark_ix_used(self, obj: BaseEvmObject):
-        for ix in obj.used_ixs:
-            self._used_ixs[ix] -= 1
-            if self._used_ixs[ix] == 0:
-                del self._used_ixs[ix]
-
-    def find_min_used_slot(self, min_slot):
-        for ix in self._used_ixs:
-            min_slot = min(min_slot, ix.slot)
-        return min_slot
-
-    def get_holder(self, account: str) -> Optional[NeonHolderObject]:
-        return self._holder_table.get(account)
-
-    def add_holder(self, account: str) -> NeonHolderObject:
-        if account in self._holder_table:
-            self.debug(f'{self.ix} ATTENTION: the holder {account} is already used!')
-
-        holder = NeonHolderObject(account=account)
-        self._holder_table[account] = holder
-        return holder
-
-    def del_holder(self, holder: NeonHolderObject):
-        self._holder_table.pop(holder.account, None)
-
-    def get_tx(self, storage_account: str) -> Optional[NeonTxObject]:
-        return self._tx_table.get(storage_account)
-
-    def add_tx(self, storage_account: str, neon_tx=None, neon_res=None) -> NeonTxObject:
-        if storage_account in self._tx_table:
-            self.debug(f'{self.ix} ATTENTION: the tx {storage_account} is already used!')
-
-        tx = NeonTxObject(storage_account=storage_account, neon_tx=neon_tx, neon_res=neon_res)
-        self._tx_table[storage_account] = tx
-        return tx
-
-    def del_tx(self, tx: NeonTxObject):
-        self._tx_table.pop(tx.storage_account, None)
-
-    def done_tx(self, tx: NeonTxObject):
-        """
-        Continue waiting of ixs in the slot with the same neon tx,
-        because the parsing order can be other than the execution order.
-        """
-        self._done_tx_list.append(tx)
-
-    def complete_done_txs(self):
-        """
-        Slot is done, store all done neon txs into the DB.
-        """
-        for tx in self._done_tx_list:
-            self.unmark_ix_used(tx)
-            if tx.neon_tx.is_valid() and tx.neon_res.is_valid():
-                with logging_context(neon_tx=tx.neon_tx.sign[:7]):
-                    self._db.submit_transaction(tx.neon_tx, tx.neon_res, tx.used_ixs)
-            self.del_tx(tx)
-        self._done_tx_list.clear()
-
-        holders = len(self._holder_table)
-        transactions = len(self._tx_table)
-        used_ixs = len(self._used_ixs)
-        if holders > 0 or transactions > 0 or used_ixs > 0:
-            self.debug('Receipt state stats: ' +
-                        f'holders {holders}, ' +
-                        f'transactions {transactions}, ' +
-                        f'used ixs {used_ixs}')
-
-    def iter_txs(self):
-        for tx in self._tx_table.values():
-            yield tx
-
-    def add_account_to_db(self, neon_account: str, pda_account: str, code_account: str, slot: int):
-        self._db.fill_account_info_by_indexer(neon_account, pda_account, code_account, slot)
-
-
-@logged_group("neon.Indexer")
-class DummyIxDecoder:
-    def __init__(self, name: str, state: ReceiptsParserState):
-        self.name = name
-        self.state = state
-
-    def __str__(self):
-        return f'{self.name} {self.state.ix}'
-
-    @staticmethod
-    def neon_addr_fmt(neon_tx: NeonTxInfo):
-        return f'Neon tx {neon_tx.sign}, Neon addr {neon_tx.addr}'
-
-    def _getadd_tx(self, storage_account, neon_tx=None, blocked_accounts=None) -> NeonTxObject:
-        if blocked_accounts is None:
-            blocked_accounts = ['']
-        tx = self.state.get_tx(storage_account)
-        if tx and neon_tx and tx.neon_tx and (neon_tx.sign != tx.neon_tx.sign):
-            self.warning(f'tx.neon_tx({tx.neon_tx}) != neon_tx({neon_tx}), storage: {storage_account}')
-            self.state.unmark_ix_used(tx)
-            self.state.del_tx(tx)
-            tx = None
-
-        if not tx:
-            tx = self.state.add_tx(storage_account=storage_account)
-            tx.blocked_accounts = blocked_accounts
-        if neon_tx:
-            tx.neon_tx = neon_tx
-        return tx
-
-    def _decoding_start(self):
-        """
-        Start decoding process:
-        - get the instruction from the parser state;
-        - log the start of decoding.
-        """
-        self.ix = self.state.ix
-        self.debug(f'{self} ...')
-
-    def _decoding_success(self, obj: BaseEvmObject, msg: str) -> bool:
-        """
-        The instruction has been successfully parsed:
-        - Mark the instruction as used;
-        - log the success message.
-        """
-        self.state.mark_ix_used(obj)
-        self.debug(f'{msg} - {obj}')
-        return True
-
-    def _decoding_done(self, obj: BaseEvmObject, msg: str) -> bool:
-        """
-        Assembling of the object has been successfully finished.
-        """
-        if isinstance(obj, NeonTxObject):
-            self.state.mark_ix_used(obj)
-            self.state.done_tx(obj)
-        elif isinstance(obj, NeonHolderObject):
-            self.state.unmark_ix_used(obj)
-            self.state.del_holder(obj)
-        else:
-            assert False, 'Unknown type of object'
-        self.debug(f'{msg} - {obj}')
-        return True
-
-    def _decoding_skip(self, reason: str) -> bool:
-        """Skip decoding of the instruction"""
-        self.debug(f'{reason}')
-        return False
-
-    def _decoding_fail(self, obj: BaseEvmObject, reason: str) -> bool:
-        """
-        Assembling of objects has been failed:
-        - destroy the intermediate objects;
-        - unmark all instructions as unused.
-
-        Show errors in warning mode because it can be a result of restarting.
-        """
-        self.warning(f'{reason} - {obj}')
-        self.state.unmark_ix_used(obj)
-
-        if isinstance(obj, NeonTxObject):
-            self.state.del_tx(obj)
-        elif isinstance(obj, NeonHolderObject):
-            self.state.del_holder(obj)
-        else:
-            assert False, 'Unknown type of object'
-        return False
-
-    def _decode_tx(self, tx: NeonTxObject):
-        """
-        If the transaction doesn't have results, then try to get results for the transaction.
-        If the transaction has received results, then call done for the transaction.
-        The transaction can already have results, because parser waits all ixs in the slot, because
-        the parsing order can be other than the execution order
-        """
-        if not tx.neon_res.is_valid():
-            tx.neon_res.decode(tx.neon_tx.sign, self.ix.tx, self.ix.sign.idx)
-            if tx.neon_res.is_valid():
-                return self._decoding_done(tx, 'found Neon results')
-        return self._decoding_success(tx, 'mark ix used')
-
-    def _init_tx_from_holder(self, holder_account: str, storage_account: str, blocked_accounts: [str]) -> Optional[NeonTxObject]:
-        tx = self._getadd_tx(storage_account, blocked_accounts=blocked_accounts)
-        if tx.holder_account:
-            return tx
-
-        holder = self.state.get_holder(holder_account)
-        if not holder:
-            self._decoding_skip(f'no holder account {holder_account}')
-            return None
-
-        rlp_sign = holder.data[0:65]
-        rlp_len = int.from_bytes(holder.data[65:73], "little")
-        rlp_endpos = 73 + rlp_len
-        rlp_data = holder.data[73:rlp_endpos]
-
-        rlp_error = tx.neon_tx.decode(rlp_sign=rlp_sign, rlp_data=bytes(rlp_data)).error
-        if rlp_error:
-            self.error(f'Neon tx rlp error: {rlp_error}')
-
-        tx.holder_account = holder_account
-        tx.move_ix_used(holder)
-        self._decoding_done(holder, f'init {self.neon_addr_fmt(tx.neon_tx)} from holder')
-        return tx
-
-    def execute(self) -> bool:
-        """By default, skip the instruction without parsing."""
-        return self._decoding_skip(f'no logic to decode the instruction: {self.state.ix.ix_data.hex()[:8]}')
-
-
-class WriteIxDecoder(DummyIxDecoder):
-    def __init__(self, state: ReceiptsParserState):
-        DummyIxDecoder.__init__(self, 'Write', state)
-
-    class _DataChunk:
-        def __init__(self, offset=0, length=0, data=bytes()):
-            self.offset = offset
-            self.length = length
-            self.endpos = self.offset + self.length
-            self.data = data
-
-        def __str__(self):
-            return str_fmt_object(self)
-
-        def is_valid(self) -> bool:
-            return (self.length > 0) and (len(self.data) == self.length)
-
-    def _decode_datachunck(self, ix_info: SolanaIxInfo) -> _DataChunk:
-        # No enough bytes to get length of chunk
-        if len(ix_info.ix_data) < 17:
-            return self._DataChunk()
-
-        return self._DataChunk(
-            offset=int.from_bytes(ix_info.ix_data[4:8], "little"),
-            length=int.from_bytes(ix_info.ix_data[8:16], "little"),
-            data=ix_info.ix_data[16:],
-        )
-=======
 class Indexer(IndexerBase):
     def __init__(self, config: Config):
         solana = SolInteractor(config, config.solana_url)
         self._db = IndexerDB(config)
         last_known_slot = self._db.get_min_receipt_block_slot()
         super().__init__(config, solana, last_known_slot)
->>>>>>> 92cd5b47
 
         self._last_op_account_update_time = 0.0
         self._op_account_set: Set[str] = set()
@@ -565,39 +163,6 @@
         if backup_is_finalized:
             return
 
-<<<<<<< HEAD
-        if self.ix.get_account_cnt() < blocked_accounts_start + 1:
-            return self._decoding_skip('no enough accounts')
-
-        holder_account = self.ix.get_account(0)
-        storage_account = self.ix.get_account(1)
-        blocked_accounts = self.ix.get_account_list(blocked_accounts_start)
-        step_count = int.from_bytes(self.ix.ix_data[5:13], 'little')
-
-        tx = self._init_tx_from_holder(holder_account, storage_account, blocked_accounts)
-        if not tx:
-            return self._decoding_skip(f'fail to init the storage {storage_account} from the holder {holder_account}')
-        tx.step_count.append(step_count)
-        return self._decode_tx(tx)
-
-
-@logged_group("neon.Indexer")
-class BlocksIndexer:
-    def __init__(self, db: IndexerDB, solana: SolanaInteractor):
-        self.db = db
-        self.solana = solana
-        self.counted_logger = MetricsToLogBuff()
-
-    def gather_blocks(self):
-        start_time = time.time()
-        slot = self.solana.get_slot(FINALIZED)['result']
-        self.db.set_latest_block(slot)
-        gather_blocks_ms = (time.time() - start_time) * 1000  # convert this into milliseconds
-        self.counted_logger.print(
-            self.debug,
-            list_params={"gather_blocks_ms": gather_blocks_ms},
-            latest_params={"last_block_slot": slot}
-=======
         try:
             neon_block.set_finalized(is_finalized)
             if not neon_block.is_completed:
@@ -633,138 +198,9 @@
             parsed_block=neon_block.block_slot,
             finalized_block=self._last_finalized_block_slot,
             confirmed_block=self._last_confirmed_block_slot
->>>>>>> 92cd5b47
         )
         self._stat_client.commit_block_stat(stat)
 
-<<<<<<< HEAD
-
-@logged_group("neon.Indexer")
-class Indexer(IndexerBase):
-    def __init__(self, solana_url):
-        self.debug(f'Finalized commitment: {FINALIZED}')
-        solana = SolanaInteractor(solana_url)
-        self.db = IndexerDB(solana)
-        last_known_slot = self.db.get_min_receipt_slot()
-        IndexerBase.__init__(self, solana, last_known_slot)
-        self.indexed_slot = self.last_slot
-        self.canceller = Canceller()
-        self.blocked_storages = {}
-        self.block_indexer = BlocksIndexer(db=self.db, solana=solana)
-        self.counted_logger = MetricsToLogBuff()
-
-        self.state = ReceiptsParserState(db=self.db, solana=solana)
-        self.ix_decoder_map = {
-            0x00: WriteIxDecoder(self.state),
-            0x01: DummyIxDecoder('Finalize', self.state),
-            0x02: CreateAccountIxDecoder(self.state),
-            0x03: DummyIxDecoder('Call', self.state),
-            0x04: DummyIxDecoder('CreateAccountWithSeed', self.state),
-            0x05: CallFromRawIxDecoder(self.state),
-            0x06: DummyIxDecoder('OnEvent', self.state),
-            0x07: DummyIxDecoder('OnResult', self.state),
-            0x09: PartialCallIxDecoder(self.state),
-            0x0a: ContinueIxDecoder(self.state),
-            0x0b: ExecuteTrxFromAccountIxDecoder(self.state),
-            0x0c: CancelIxDecoder(self.state),
-            0x0d: PartialCallOrContinueIxDecoder(self.state),
-            0x0e: ExecuteOrContinueIxParser(self.state),
-            0x0f: DummyIxDecoder('ERC20CreateTokenAccount', self.state),
-            0x11: ResizeStorageAccountIxDecoder(self.state),
-            0x12: WriteWithHolderIxDecoder(self.state),
-            0x13: PartialCallV02IxDecoder(self.state),
-            0x14: ContinueV02IxDecoder(self.state),
-            0x15: CancelV02IxDecoder(self.state),
-            0x16: ExecuteTrxFromAccountV02IxDecoder(self.state)
-        }
-        self.def_decoder = DummyIxDecoder('Unknown', self.state)
-
-    def process_functions(self):
-        self.block_indexer.gather_blocks()
-        IndexerBase.process_functions(self)
-        self.process_receipts()
-        self.canceller.unlock_accounts(self.blocked_storages)
-        self.blocked_storages = {}
-
-    def process_receipts(self):
-        start_time = time.time()
-
-        max_slot = 0
-        last_block_slot = self.db.get_latest_block().slot
-
-        for slot, sign, tx in self.transaction_receipts.get_trxs(self.indexed_slot, reverse=False):
-            if slot > last_block_slot:
-                break
-
-            if max_slot != slot:
-                self.state.complete_done_txs()
-                max_slot = max(max_slot, slot)
-
-            ix_info = SolanaIxInfo(sign=sign, slot=slot,  tx=tx)
-
-            for _ in ix_info.iter_ixs():
-                req_id = ix_info.sign.get_req_id()
-                with logging_context(sol_tx=req_id):
-                        self.state.set_ix(ix_info)
-                        (self.ix_decoder_map.get(ix_info.evm_ix) or self.def_decoder).execute()
-
-        self.indexed_slot = last_block_slot
-        self.db.set_min_receipt_slot(self.state.find_min_used_slot(self.indexed_slot))
-
-        # cancel transactions with long inactive time
-        for tx in self.state.iter_txs():
-            if tx.storage_account and abs(tx.slot - self.current_slot) > CANCEL_TIMEOUT:
-                if not self.unlock_accounts(tx):
-                    tx.neon_res.slot = self.indexed_slot
-                    self.state.done_tx(tx)
-
-        # after last instruction and slot
-        self.state.complete_done_txs()
-
-        process_receipts_ms = (time.time() - start_time) * 1000  # convert this into milliseconds
-        self.counted_logger.print(
-            self.debug,
-            list_params={"process_receipts_ms": process_receipts_ms, "processed_slots": self.current_slot - self.indexed_slot},
-            latest_params={"transaction_receipts.len": self.transaction_receipts.size(), "indexed_slot": self.indexed_slot}
-        )
-
-    def unlock_accounts(self, tx) -> bool:
-        # We already indexed the transaction
-        if tx.neon_res.is_valid():
-            return True
-
-        # We already sent Cancel and waiting for reciept
-        if tx.canceled:
-            return True
-
-        if not tx.blocked_accounts:
-            self.warning(f"Transaction {tx.neon_tx} hasn't blocked accounts.")
-            return False
-
-        storage_accounts_list = get_accounts_from_storage(self.solana, tx.storage_account)
-        if storage_accounts_list is None:
-            self.warning(f"Transaction {tx.neon_tx} has empty storage.")
-            return False
-
-        if storage_accounts_list != tx.blocked_accounts:
-            self.warning(f"Transaction {tx.neon_tx} has another list of accounts than storage.")
-            return False
-
-        self.debug(f'Neon tx is blocked: storage {tx.storage_account}, {tx.neon_tx}')
-        self.blocked_storages[tx.storage_account] = (tx.neon_tx, tx.blocked_accounts)
-        tx.canceled = True
-        return True
-
-
-@logged_group("neon.Indexer")
-def run_indexer(solana_url, *, logger):
-    logger.info(f"""Running indexer with params:
-        solana_url: {solana_url},
-        evm_loader_id: {EVM_LOADER_ID}""")
-
-    indexer = Indexer(solana_url)
-    indexer.run()
-=======
     def _commit_status_stat(self) -> None:
         now = time.time()
         if abs(now - self._last_stat_time) < 1:
@@ -871,7 +307,6 @@
         finalized_neon_block = self._neon_block_dict.finalized_neon_block
         if finalized_neon_block is not None:
             start_block_slot = finalized_neon_block.block_slot + 1
->>>>>>> 92cd5b47
 
         try:
             state = SolNeonTxDecoderState(self._finalized_sol_tx_collector, start_block_slot, finalized_neon_block)
@@ -880,11 +315,6 @@
             LOG.debug(f'skip parsing of finalized history: {str(err)}')
             return
 
-<<<<<<< HEAD
-if __name__ == "__main__":
-    solana_url = SOLANA_URL
-    run_indexer(solana_url)
-=======
         # If there were a lot of transactions in the finalized state,
         # the head of finalized blocks will go forward
         # and there are no reason to parse confirmed blocks,
@@ -931,5 +361,4 @@
                     'indexed block slot': state.stop_block_slot,
                     'min used block slot': cache_stat.min_block_slot
                 }
-            )
->>>>>>> 92cd5b47
+            )