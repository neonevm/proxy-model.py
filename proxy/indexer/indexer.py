--- conflicted
+++ resolved
@@ -1,9 +1,5 @@
 import copy
-<<<<<<< HEAD
 from typing import Iterator, List, Optional, Dict
-=======
-from typing import Iterator, Optional
->>>>>>> 366afb21
 
 import base58
 import time
@@ -413,13 +409,9 @@
                 return self._decoding_done(tx, 'found Neon results')
         return self._decoding_success(tx, 'mark ix used')
 
-<<<<<<< HEAD
-    def _init_tx_from_holder(self, holder_account: str, storage_account: str, blocked_accounts: List[str]) -> Optional[NeonTxResult]:
-=======
     def _init_tx_from_holder(self, holder_account: str,
                              storage_account: str,
-                             blocked_accounts: [str]) -> Optional[NeonTxResult]:
->>>>>>> 366afb21
+                             blocked_accounts: List[str]) -> Optional[NeonTxResult]:
         tx = self._getadd_tx(storage_account, blocked_accounts=blocked_accounts)
         if tx.holder_account:
             return tx
