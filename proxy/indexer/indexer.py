from __future__ import annotations

import time

from typing import List, Optional, Dict, Deque, Type
from collections import deque
from logged_groups import logged_group, logging_context
from solana.publickey import PublicKey

from ..common_neon.data import NeonTxStatData
from ..common_neon.utils import SolanaBlockInfo
from ..common_neon.cancel_transaction_executor import CancelTxExecutor
from ..common_neon.solana_interactor import SolanaInteractor
from ..common_neon.solana_receipt_parser import SolReceiptParser
from ..common_neon.solana_neon_tx_receipt import SolTxMetaInfo, SolTxCostInfo
from ..common_neon.environment_utils import get_solana_accounts
from ..common_neon.environment_data import CANCEL_TIMEOUT

from ..indexer.i_indexer_stat_exporter import IIndexerStatExporter
from ..indexer.indexer_base import IndexerBase
from ..indexer.indexer_db import IndexerDB
from ..indexer.solana_tx_meta_collector import SolTxMetaDict, SolHistoryNotFound
from ..indexer.solana_tx_meta_collector import FinalizedSolTxMetaCollector, ConfirmedSolTxMetaCollector
from ..indexer.utils import MetricsToLogger
from ..indexer.indexed_objects import NeonIndexedTxInfo
from ..indexer.indexed_objects import NeonIndexedBlockInfo, NeonIndexedBlockDict, SolNeonTxDecoderState

<<<<<<< HEAD
class SolNeonTxDecoderState:
    # Iterate:
    #   for solana_block in block_range(start_block_slot, stop_block_slot):
    #       for solana_tx in solana_block.solana_tx_list:
    #           for solana_ix in solana_tx.solana_ix_list:
    #               solana_ix.level <- level in stack of calls
    #  ....
    def __init__(self, sol_tx_meta_collector: SolTxMetaCollector,
                 start_block_slot: int,
                 neon_block: Optional[NeonIndexedBlockInfo]):
        self._start_time = time.time()
        self._init_block_slot = start_block_slot
        self._start_block_slot = start_block_slot
        self._stop_block_slot = start_block_slot
        self._sol_tx_meta_cnt = 0
        self._sol_neon_ix_cnt = 0
        self._sol_tx_meta_collector = sol_tx_meta_collector

        self._sol_tx: Optional[SolTxReceiptInfo] = None
        self._sol_tx_meta: Optional[SolTxMetaInfo] = None
        self._sol_neon_ix: Optional[SolNeonIxReceiptInfo] = None
        self._neon_tx_key_list: List[Optional[NeonIndexedTxInfo.Key]] = []

        self._neon_block_deque: Deque[Tuple[NeonIndexedBlockInfo, bool]] = deque([])
        if neon_block is not None:
            self.set_neon_block(neon_block)

    def shift_to_collector(self, collector: SolTxMetaCollector):
        self._start_block_slot = self._stop_block_slot + 1
        self._stop_block_slot = self._start_block_slot
        self._sol_tx_meta_collector = collector

    def set_stop_block_slot(self, block_slot: int) -> None:
        self._stop_block_slot = block_slot

    def set_neon_block(self, neon_block: NeonIndexedBlockInfo) -> None:
        if (len(self._neon_block_deque) > 0) and self._neon_block_deque[0][1]:
            self._neon_block_deque.popleft()
        is_finalized = self._sol_tx_meta_collector.is_finalized
        self._neon_block_deque.append((neon_block, is_finalized))

    @property
    def process_time_ms(self) -> float:
        return (time.time() - self._start_time) * 1000

    @property
    def start_block_slot(self) -> int:
        return self._start_block_slot

    @property
    def stop_block_slot(self) -> int:
        return self._stop_block_slot

    @property
    def commitment(self) -> str:
        return self._sol_tx_meta_collector.commitment

    @property
    def neon_block_cnt(self) -> int:
        return len(self._neon_block_deque)

    @property
    def sol_tx_meta_cnt(self) -> int:
        return self._sol_tx_meta_cnt

    @property
    def sol_neon_ix_cnt(self) -> int:
        return self._sol_neon_ix_cnt

    def has_neon_block(self) -> bool:
        return self.neon_block_cnt > 0

    @property
    def neon_block(self) -> NeonIndexedBlockInfo:
        assert self.has_neon_block()
        return self._neon_block_deque[-1][0]

    @property
    def is_neon_block_finalized(self) -> bool:
        assert self.has_neon_block()
        return self._neon_block_deque[-1][1]

    @property
    def block_slot(self) -> int:
        return self.neon_block.block_slot

    def iter_sol_tx_meta(self) -> Iterator[SolTxMetaInfo]:
        try:
            # Solana returns transactions from the last processed one and then goes back into history
            collector = self._sol_tx_meta_collector
            for self._sol_tx_meta in collector.iter_tx_meta(self._stop_block_slot, self._start_block_slot):
                self._sol_tx_meta_cnt += 1
                yield self._sol_tx_meta
        finally:
            self._sol_tx_meta = None

    def set_neon_tx(self, tx: NeonIndexedTxInfo) -> None:
        assert len(self._neon_tx_key_list)
        self._neon_tx_key_list[-1] = tx.key

    def has_neon_tx(self) -> bool:
        return (len(self._neon_tx_key_list) > 1) and (self._neon_tx_key_list[-2] is not None)

    @property
    def neon_tx(self) -> NeonIndexedTxInfo:
        assert self.has_sol_tx()
        tx_key = cast(NeonIndexedTxInfo.Key, self._neon_tx_key_list[-2])
        return self.neon_block.get_neon_tx(tx_key, self._sol_neon_ix)

    def has_sol_tx(self) -> bool:
        return self._sol_tx is not None

    @property
    def sol_tx(self) -> SolTxReceiptInfo:
        assert self.has_sol_tx()
        return cast(SolTxReceiptInfo, self._sol_tx)

    def has_sol_neon_ix(self) -> bool:
        return self._sol_neon_ix is not None

    @property
    def sol_neon_ix(self) -> SolNeonIxReceiptInfo:
        return cast(SolNeonIxReceiptInfo, self._sol_neon_ix)

    def iter_sol_neon_ix(self) -> Iterator[SolNeonIxReceiptInfo]:
        assert self._sol_tx_meta is not None

        try:
            self._sol_tx = SolTxReceiptInfo(self._sol_tx_meta)
            for self._sol_neon_ix in self._sol_tx.iter_sol_neon_ix():
                if len(self._neon_tx_key_list) < self._sol_neon_ix.level:
                    # goes to the upper level
                    self._neon_tx_key_list.append(None)
                elif len(self._neon_tx_key_list) > self._sol_neon_ix.level:
                    # returns to the back level
                    self._neon_tx_key_list.pop()
                else:
                    # moves to the next instruction on the same level
                    self._neon_tx_key_list[-1] = None

                self._sol_neon_ix_cnt += 1
                yield self._sol_neon_ix
        finally:
            self._sol_tx = None
            self._sol_neon_ix = None
            self._neon_tx_key_list.clear()

    def iter_neon_block(self) -> Iterator[NeonIndexedBlockInfo]:
        for neon_block, _ in self._neon_block_deque:
            yield neon_block


@logged_group("neon.Indexer")
class DummyIxDecoder:
    _name = 'Unknown'

    def __init__(self, state: SolNeonTxDecoderState):
        self._state = state
        self.debug(f'{self} ...')

    def __str__(self):
        return f'{self._name} {self._state.sol_neon_ix}'

    def execute(self) -> bool:
        """By default, skip the instruction without parsing."""
        ix = self._state.sol_neon_ix
        return self._decoding_skip(f'no logic to decode the instruction {self}({ix.ix_data.hex()[:8]})')

    @property
    def state(self) -> SolNeonTxDecoderState:
        return self._state

    def _init_neon_tx_from_holder(self, holder_account: str,
                                  storage_account: str,
                                  iter_blocked_account: Iterator[str]) -> Optional[NeonIndexedTxInfo]:
        block = self._state.neon_block
        ix = self._state.sol_neon_ix

        key = NeonIndexedTxInfo.Key(storage_account, iter_blocked_account)
        tx = block.get_neon_tx(key, ix)
        if tx is not None:
            return tx

        holder = block.get_neon_holder(holder_account, ix)
        if holder is None:
            self._decoding_skip(f'no holder account {holder_account}')
            return None

        rlp_sig = holder.data[0:65]
        rlp_len = int.from_bytes(holder.data[65:73], 'little')
        rlp_endpos = 73 + rlp_len
        rlp_data = holder.data[73:rlp_endpos]

        neon_tx = NeonTxInfo(rlp_sig=rlp_sig, rlp_data=bytes(rlp_data))
        if neon_tx.error:
            self.warning(f'Neon tx rlp error: {neon_tx.error}')
            return None

        tx = block.add_neon_tx(key, neon_tx, ix)
        tx.set_holder_account(holder)
        self._decoding_done(holder, f'init {tx.neon_tx} from holder')
        return tx

    def _decoding_success(self, indexed_obj: Any, msg: str) -> bool:
        """
        The instruction has been successfully parsed:
        - Mark the instruction as used;
        - log the success message.
        """
        self.debug(f'decoding success: {msg} - {indexed_obj}')
        return True

    def _decoding_done(self, indexed_obj: Any, msg: str) -> bool:
        """
        Assembling of the object has been successfully finished.
        """
        self.debug(f'decoding done: {msg} - {indexed_obj}')
        ix = self._state.sol_neon_ix
        block = self._state.neon_block
        if isinstance(indexed_obj, NeonIndexedTxInfo):
            block.done_neon_tx(indexed_obj, ix)
        elif isinstance(indexed_obj, NeonIndexedHolderInfo):
            block.done_neon_holder(indexed_obj, ix)
        return True

    def _decoding_skip(self, reason: str) -> bool:
        """Skip decoding of the instruction"""
        self.debug(f'decoding skip: {reason}')
        return False

    def _decoding_fail(self, indexed_obj: Any, reason: str) -> bool:
        """
        Assembling of objects has been failed:
        - destroy the intermediate objects;
        - unmark all instructions as used.

        Show errors in warning mode because it can be a result of restarting.
        """
        self.warning(f'decoding fail: {reason} - {indexed_obj}')

        ix = self._state.sol_neon_ix
        block = self._state.neon_block
        if isinstance(indexed_obj, NeonIndexedTxInfo):
            block.fail_neon_tx(indexed_obj, ix)
        elif isinstance(indexed_obj, NeonIndexedHolderInfo):
            block.fail_neon_holder(indexed_obj, ix)
        return False

    def _decode_tx(self, tx: NeonIndexedTxInfo, msg: str) -> bool:
        self._state.set_neon_tx(tx)

        if not tx.neon_tx_res.is_valid():
            if decode_neon_tx_result(self._state.sol_neon_ix.iter_log(), tx.neon_tx.sig, tx.neon_tx_res):
                ix = self._state.sol_neon_ix
                tx.neon_tx_res.fill_sol_sig_info(ix.sol_sig, ix.idx, ix.inner_idx)

        if tx.neon_tx_res.is_valid() and (tx.status != NeonIndexedTxInfo.Status.DONE):
            return self._decoding_done(tx, msg)
        return self._decoding_success(tx, msg)


class WriteIxDecoder(DummyIxDecoder):
    _name = 'Write'

    def _decode_data_chunk(self) -> NeonIndexedHolderInfo.DataChunk:
        ix_data = self.state.sol_neon_ix.ix_data
        # No enough bytes to get length of chunk
        if len(ix_data) < 17:
            return NeonIndexedHolderInfo.DataChunk.init_empty()

        return NeonIndexedHolderInfo.DataChunk(
            offset=int.from_bytes(ix_data[4:8], 'little'),
            length=int.from_bytes(ix_data[8:16], 'little'),
            data=ix_data[16:],
        )

    def execute(self) -> bool:
        chunk = self._decode_data_chunk()
        if not chunk.is_valid():
            return self._decoding_skip(f'bad data chunk {chunk}')

        ix = self.state.sol_neon_ix
        if ix.account_cnt < 1:
            return self._decoding_skip(f'no enough accounts {ix.account_cnt}')

        account = ix.get_account(0)
        block = self.state.neon_block
        holder = block.get_neon_holder(account, ix) or block.add_neon_holder(account, ix)

        # Write the received chunk into the holder account buffer
        holder.add_data_chunk(chunk)
        return self._decoding_success(holder, f'add chunk {chunk}')


class WriteWithHolderIxDecoder(WriteIxDecoder):
    _name = 'WriteWithHolder'

    def _decode_data_chunk(self) -> NeonIndexedHolderInfo.DataChunk:
        # No enough bytes to get length of chunk
        ix = self.state.sol_neon_ix
        ix_data = ix.ix_data
        if len(ix_data) < 22:
            return NeonIndexedHolderInfo.DataChunk.init_empty()

        return NeonIndexedHolderInfo.DataChunk(
            offset=int.from_bytes(ix_data[9:13], 'little'),
            length=int.from_bytes(ix_data[13:21], 'little'),
            data=ix.ix_data[21:]
        )


class CreateAccountV01IxDecoder(DummyIxDecoder):
    _name = 'CreateAccountV01'

    def execute(self) -> bool:
        ix = self.state.sol_neon_ix
        if len(ix.ix_data) < 41:
            return self._decoding_skip(f'not enough data to get the Neon account {len(ix.ix_data)}')

        neon_account = "0x" + ix.ix_data[8+8+4:][:20].hex()
        pda_account = ix.get_account(1)

        account_info = NeonAccountInfo(neon_account, pda_account, ix.block_slot, None, ix.sol_sig)

        self.state.neon_block.add_neon_account(account_info, ix)
        return self._decoding_success(account_info, 'create account')


class CreateAccountV0203IxDecoder(DummyIxDecoder):
    _name = 'CreateAccountV0203'

    def execute(self) -> bool:
        ix = self.state.sol_neon_ix
        if len(ix.ix_data) < 20:
            return self._decoding_skip(f'not enough data to get the Neon account {len(ix.ix_data)}')

        neon_account = "0x" + ix.ix_data[1:][:20].hex()
        pda_account = ix.get_account(2)

        account_info = NeonAccountInfo(neon_account, pda_account, ix.block_slot, None, ix.sol_sig)
        self.state.neon_block.add_neon_account(account_info, ix)
        return self._decoding_success(account_info, 'create account')


class CallFromRawIxDecoder(DummyIxDecoder):
    _name = 'CallFromRaw'

    def execute(self) -> bool:
        ix = self.state.sol_neon_ix
        if len(ix.ix_data) < 92:
            return self._decoding_skip('no enough data to get the Neon tx')

        rlp_sig = ix.ix_data[25:90]
        rlp_data = ix.ix_data[90:]

        neon_tx = NeonTxInfo(rlp_sig=rlp_sig, rlp_data=rlp_data)
        if neon_tx.error:
            return self._decoding_skip(f'Neon tx rlp error "{neon_tx.error}"')

        key = NeonIndexedTxInfo.Key.from_ix(ix)
        tx = self.state.neon_block.add_neon_tx(key, neon_tx, ix)
        return self._decode_tx(tx, 'call raw tx')


class OnResultIxDecoder(DummyIxDecoder):
    _name = 'OnResult'

    def execute(self) -> bool:
        if not self.state.has_neon_tx():
            return self._decoding_skip('no Neon tx to add result')

        ix = self.state.sol_neon_ix
        tx = self.state.neon_tx
        log = ix.ix_data

        status = '0x1' if log[1] < 0xd0 else '0x0'
        gas_used = hex(int.from_bytes(log[2:10], 'little'))
        return_value = log[10:].hex()

        tx.neon_tx_res.fill_result(status=status, gas_used=gas_used, return_value=return_value)
        tx.neon_tx_res.fill_sol_sig_info(ix.sol_sig, ix.idx, ix.inner_idx)
        return self._decode_tx(tx, 'tx result')


class OnEventIxDecoder(DummyIxDecoder):
    _name = 'OnEvent'

    def execute(self) -> bool:
        if not self.state.has_neon_tx():
            return self._decoding_skip('no Neon tx to add events')

        ix = self.state.sol_neon_ix
        tx = self.state.neon_tx
        log = ix.ix_data

        address = log[1:21]
        topic_cnt = int().from_bytes(log[21:29], 'little')
        topic_list = []
        pos = 29
        for _ in range(topic_cnt):
            topic_bin = log[pos:pos + 32]
            topic_list.append('0x' + topic_bin.hex())
            pos += 32
        data = log[pos:]

        tx_log_idx = len(tx.neon_tx_res.log_list)
        rec = {
            'address': '0x' + address.hex(),
            'topics': topic_list,
            'data': '0x' + data.hex(),
            'transactionHash': tx.neon_tx.sig,
            'transactionLogIndex': hex(tx_log_idx),
            # 'logIndex': hex(tx_log_idx), # set when transaction found
            # 'transactionIndex': hex(ix.idx), # set when transaction found
            # 'blockNumber': block_number, # set when transaction found
            # 'blockHash': block_hash # set when transaction found
        }

        tx.neon_tx_res.append_record(rec)
        return self._decode_tx(tx, 'tx event')


class PartialCallIxDecoder(DummyIxDecoder):
    _name = 'PartialCallFromRawEthereumTX'

    def execute(self) -> bool:
        first_blocked_account_idx = 7

        ix = self.state.sol_neon_ix
        if ix.account_cnt < first_blocked_account_idx + 1:
            return self._decoding_skip('no enough accounts')
        if len(ix.ix_data) < 100:
            return self._decoding_skip('no enough data to get arguments')

        rlp_sig = ix.ix_data[33:98]
        rlp_data = ix.ix_data[98:]

        neon_tx = NeonTxInfo(rlp_sig=rlp_sig, rlp_data=rlp_data)
        if neon_tx.error:
            return self._decoding_skip(f'Neon tx rlp error "{neon_tx.error}"')

        block = self.state.neon_block

        storage_account = ix.get_account(0)
        iter_blocked_account = ix.iter_account(first_blocked_account_idx)

        key = NeonIndexedTxInfo.Key(storage_account, iter_blocked_account)
        tx = block.get_neon_tx(key, ix)
        if (tx is not None) and (tx.neon_tx.sig != neon_tx.sig):
            self._decoding_fail(tx, f'Neon tx sign {neon_tx.sig} != {tx.neon_tx.sig}')
            tx = None

        if tx is None:
            tx = block.add_neon_tx(key, neon_tx, ix)

        step_count = int.from_bytes(ix.ix_data[5:13], 'little')
        ix.set_neon_step_cnt(step_count)
        return self._decode_tx(tx, 'partial tx call')


class PartialCallV02IxDecoder(PartialCallIxDecoder):
    _name = 'PartialCallFromRawEthereumTXv02'


class PartialCallOrContinueIxDecoder(PartialCallIxDecoder):
    _name = 'PartialCallOrContinueFromRawEthereumTX'


class ResizeStorageAccountIxDecoder(DummyIxDecoder):
    _name = 'ResizeStorageAccount'


class ContinueIxDecoder(DummyIxDecoder):
    _name = 'Continue'
    _first_blocked_account_idx = 5

    def execute(self) -> bool:
        ix = self.state.sol_neon_ix
        if ix.account_cnt < self._first_blocked_account_idx + 1:
            return self._decoding_skip('no enough accounts')
        if len(ix.ix_data) < 14:
            return self._decoding_skip('no enough data to get arguments')

        storage_account = ix.get_account(0)
        iter_blocked_account = ix.iter_account(self._first_blocked_account_idx)

        key = NeonIndexedTxInfo.Key(storage_account, iter_blocked_account)
        tx = self.state.neon_block.get_neon_tx(key, ix)
        if not tx:
            return self._decode_skip(f'no transaction at the storage {storage_account}')

        step_cnt = int.from_bytes(ix.ix_data[5:13], 'little')
        ix.set_neon_step_cnt(step_cnt)
        return self.decode_tx(tx, 'continue tx call')


class ContinueV03IxDecoder(ContinueIxDecoder):
    _name = 'ContinueV03'
    _first_blocked_account_idx = 6


class ExecuteTrxFromAccountIxDecoder(DummyIxDecoder):
    _name = 'ExecuteTrxFromAccountDataIterative'
    _first_blocked_account_idx = 5

    def execute(self) -> bool:
        ix = self.state.sol_neon_ix
        if ix.account_cnt < self._first_blocked_account_idx + 1:
            return self._decoding_skip('no enough accounts')

        holder_account = ix.get_account(0)
        storage_account = ix.get_account(1)
        iter_blocked_account = ix.iter_account(self._first_blocked_account_idx)

        tx = self._init_neon_tx_from_holder(holder_account, storage_account, iter_blocked_account)
        if not tx:
            return self._decoding_skip(f'fail to init storage {storage_account} from holder {holder_account}')

        step_cnt = int.from_bytes(ix.ix_data[5:13], 'little')
        ix.set_neon_step_cnt(step_cnt)
        return self._decode_tx(tx, 'execute/continue tx from holder')


class ExecuteTrxFromAccountV02IxDecoder(ExecuteTrxFromAccountIxDecoder):
    _name = 'ExecuteTrxFromAccountDataIterativeV02'
    _first_blocked_account_idx = 7


class ExecuteOrContinueIxParser(ExecuteTrxFromAccountIxDecoder):
    _name = 'ExecuteTrxFromAccountDataIterativeOrContinue'
    _first_blocked_account_idx = 7


class ExecuteOrContinueNoChainIdIxParser(ExecuteTrxFromAccountIxDecoder):
    _name = 'ExecuteTrxFromAccountDataIterativeOrContinueNoChainId'
    _first_blocked_account_idx = 7


class CancelIxDecoder(DummyIxDecoder):
    _name = 'Cancel'

    def execute(self) -> bool:
        ix = self.state.sol_neon_ix
        first_blocked_account_idx = 3
        if ix.account_cnt < first_blocked_account_idx + 1:
            return self._decoding_skip('no enough accounts')

        storage_account = ix.get_account(0)
        iter_blocked_account = ix.iter_account(first_blocked_account_idx)

        key = NeonIndexedTxInfo.Key(storage_account, iter_blocked_account)
        tx = self.state.neon_block.get_neon_tx(key, ix)
        if not tx:
            return self._decoding_skip(f'cannot find tx in the storage {storage_account}')

        # TODO: get used gas
        tx.neon_tx_res.fill_result(status='0x0', gas_used='0x0', return_value='')
        tx.neon_tx_res.fill_sol_sig_info(ix.sol_sig, ix.idx, ix.inner_idx)
        return self._decode_tx(tx, 'cancel tx')


class CancelV02IxDecoder(CancelIxDecoder):
    _name = 'CancelV02'


class ERC20CreateTokenAccountIxDecoder(DummyIxDecoder):
    _name = 'ERC20CreateTokenAccount'


class FinalizeIxDecode(DummyIxDecoder):
    _name = 'Finalize'


class CallIxDecoder(DummyIxDecoder):
    _name = 'Call'


class CreateAccountWithSeedIxDecoder(DummyIxDecoder):
    _name = 'CreateAccountWithSeed'


class DepositV02IxDecoder(DummyIxDecoder):
    _name = 'DepositV02'


class DepositV03IxDecoder(DummyIxDecoder):
    _name = 'DepositV03'


class Migrate01AccountFromV1ToV2IxDecoder(DummyIxDecoder):
    _name = 'Migrate01AccountFromV1ToV2'


class Migrate02ContractFromV1ToV2WriteValueToDistributedStorageIxDecoder(DummyIxDecoder):
    _name = 'Migrate02ContractFromV1ToV2WriteValueToDistributedStorage'


class Migrate02ContractFromV1ToV2ConvertDataAccountIxDecoder(DummyIxDecoder):
    _name = 'Migrate02ContractFromV1ToV2ConvertDataAccount'


class UpdateValidsTableIxDecoder(DummyIxDecoder):
    _name = 'UpdateValidsTable'
=======
from ..indexer.neon_ix_decoder import DummyIxDecoder, get_neon_ix_decoder_list
from ..indexer.neon_ix_decoder_deprecate import get_neon_ix_decoder_deprecated_list
>>>>>>> 8b01820f


class CollectTreasureIxDecoder(DummyIxDecoder):
    _name = 'CollectTreasure'


@logged_group("neon.Indexer")
class Indexer(IndexerBase):
    def __init__(self, solana_url, indexer_stat_exporter: IIndexerStatExporter):
        solana = SolanaInteractor(solana_url)
        self._db = IndexerDB()
        last_known_slot = self._db.get_min_receipt_block_slot()
        super().__init__(solana, last_known_slot)
        self._cancel_tx_executor = CancelTxExecutor(solana, get_solana_accounts()[0])
        self._counted_logger = MetricsToLogger()
        self._stat_exporter = indexer_stat_exporter
        self._last_stat_time = 0.0
        sol_tx_meta_dict = SolTxMetaDict()
        self._finalized_sol_tx_collector = FinalizedSolTxMetaCollector(sol_tx_meta_dict, self._solana, self._last_slot)
        self._confirmed_sol_tx_collector = ConfirmedSolTxMetaCollector(sol_tx_meta_dict, self._solana)
        self._confirmed_block_slot: Optional[int] = None
        self._neon_block_dict = NeonIndexedBlockDict()

<<<<<<< HEAD
        self._sol_neon_ix_decoder_dict: Dict[int, Any] = {
            0x00: WriteIxDecoder,
            0x01: FinalizeIxDecode,
            0x02: CreateAccountV01IxDecoder,
            0x03: CallIxDecoder,
            0x04: CreateAccountWithSeedIxDecoder,
            0x05: CallFromRawIxDecoder,
            0x06: OnResultIxDecoder,
            0x07: OnEventIxDecoder,
            0x09: PartialCallIxDecoder,
            0x0a: ContinueIxDecoder,
            0x0b: ExecuteTrxFromAccountIxDecoder,
            0x0c: CancelIxDecoder,
            0x0d: PartialCallOrContinueIxDecoder,
            0x0e: ExecuteOrContinueIxParser,
            0x0f: ERC20CreateTokenAccountIxDecoder,
            0x11: ResizeStorageAccountIxDecoder,
            0x12: WriteWithHolderIxDecoder,
            0x13: PartialCallV02IxDecoder,
            0x14: ContinueV03IxDecoder,
            0x15: CancelV02IxDecoder,
            0x16: ExecuteTrxFromAccountV02IxDecoder,
            0x17: UpdateValidsTableIxDecoder,
            0x18: CreateAccountV0203IxDecoder,
            0x19: DepositV02IxDecoder,
            0x1a: Migrate01AccountFromV1ToV2IxDecoder,
            0x1b: ExecuteOrContinueNoChainIdIxParser,
            0x1c: Migrate02ContractFromV1ToV2WriteValueToDistributedStorageIxDecoder,
            0x1d: Migrate02ContractFromV1ToV2ConvertDataAccountIxDecoder,
            0x1e: CollectTreasureIxDecoder,
            0x1f: DepositV03IxDecoder,
            0x20: CreateAccountV0203IxDecoder,
        }
=======
        sol_neon_ix_decoder_list: List[Type[DummyIxDecoder]] = []
        sol_neon_ix_decoder_list.extend(get_neon_ix_decoder_list())
        sol_neon_ix_decoder_list.extend(get_neon_ix_decoder_deprecated_list())

        self._sol_neon_ix_decoder_dict: Dict[int, Type[DummyIxDecoder]] = {}
        for decoder in sol_neon_ix_decoder_list:
            ix_code = decoder.ix_code()
            assert ix_code not in self._sol_neon_ix_decoder_dict
            self._sol_neon_ix_decoder_dict[ix_code] = decoder
>>>>>>> 8b01820f

    def _cancel_old_neon_txs(self, neon_block: NeonIndexedBlockInfo) -> None:
        for tx in neon_block.iter_neon_tx():
            if (tx.storage_account != '') and (abs(tx.block_slot - neon_block.block_slot) > CANCEL_TIMEOUT):
                self._cancel_neon_tx(tx)

        try:
            self._cancel_tx_executor.execute_tx_list()
        except Exception as err:
            self.error(f'Fail to cancel neon txs: {str(err)}')
        finally:
            self._cancel_tx_executor.clear()

    def _cancel_neon_tx(self, tx: NeonIndexedTxInfo) -> bool:
        # We've already indexed the transaction
        if tx.neon_tx_res.is_valid():
            return True

        # We've already sent Cancel and are waiting for receipt
        if tx.status != NeonIndexedTxInfo.Status.IN_PROGRESS:
            return True

        if not tx.blocked_account_cnt:
            self.warning(f"neon tx {tx.neon_tx} hasn't blocked accounts.")
            return False

        holder_account = tx.storage_account

        holder_info = self._solana.get_holder_account_info(PublicKey(holder_account))
        if not holder_info:
            self.warning(f'holder {holder_account} for neon tx {tx.neon_tx.sig} is empty')
            return False

        if holder_info.neon_tx_sig != tx.neon_tx.sig:
            self.warning(
                f'storage {holder_account} has another neon tx hash:'
                f'{holder_info.neon_tx_sig} != {tx.neon_tx.sig}'
            )
            return False

        if not self._cancel_tx_executor.add_blocked_holder_account(holder_info):
            self.warning(
                f'neon tx {tx.neon_tx} uses the storage account {holder_account}' +
                'which is already in the list on unlock'
            )
            return False

        self.debug(f'Neon tx is blocked: storage {holder_account}, {tx.neon_tx}, {holder_info.account_list}')
        tx.set_status(NeonIndexedTxInfo.Status.CANCELED)
        return True

    def _save_checkpoint(self) -> None:
        cache_stat = self._neon_block_dict.stat
        self._db.set_min_receipt_block_slot(cache_stat.min_block_slot)

    def _complete_neon_block(self, state: SolNeonTxDecoderState, sol_tx_meta: SolTxMetaInfo) -> None:
        if not state.has_neon_block():
            return

        neon_block = state.neon_block
        is_finalized = state.is_neon_block_finalized
        backup_is_finalized = neon_block.is_finalized
        if backup_is_finalized:
            return

        try:
            neon_block.set_finalized(is_finalized)
            if not neon_block.is_completed:
                self._db.submit_block(neon_block)
                neon_block.complete_block(sol_tx_meta)
            elif is_finalized:
                # the confirmed block becomes finalized
                self._db.finalize_block(neon_block)

            # Add block to cache only after indexing and applying last changes to DB
            self._neon_block_dict.add_neon_block(neon_block, sol_tx_meta)
            if is_finalized:
                self._neon_block_dict.finalize_neon_block(neon_block, sol_tx_meta)
                self._submit_block_status(neon_block)
                self._save_checkpoint()

            self._submit_status()
        except (Exception,):
            # Revert finalized status
            neon_block.set_finalized(backup_is_finalized)
            raise

    def _submit_block_status(self, neon_block: NeonIndexedBlockInfo) -> None:
        for tx in neon_block.iter_done_neon_tx():
            # TODO: check operator of tx
            self._submit_neon_tx_status(tx)

    def _submit_status(self) -> None:
        now = time.time()
        if abs(now - self._last_stat_time) < 1:
            return
        self._last_stat_time = now
        self._stat_exporter.on_db_status(self._db.status())
        self._stat_exporter.on_solana_rpc_status(self._solana.is_healthy())

    def _submit_neon_tx_status(self, tx: NeonIndexedTxInfo) -> None:
        neon_tx_sig = tx.neon_tx.sig
        neon_income = int(tx.neon_tx_res.gas_used, 0) * int(tx.neon_tx.gas_price, 0)  # TODO: get gas usage from ixs
        if tx.holder_account != '':
            tx_type = 'holder'
        elif tx.storage_account != '':
            tx_type = 'iterative'
        else:
            tx_type = 'single'
        is_canceled = tx.neon_tx_res.status == '0x0'
        sol_spent = tx.sol_spent
        neon_tx_stat_data = NeonTxStatData(neon_tx_sig, sol_spent, neon_income, tx_type, is_canceled)
        neon_tx_stat_data.sol_tx_cnt = tx.sol_tx_cnt
        for ix in tx.iter_sol_neon_ix():
            neon_tx_stat_data.neon_step_cnt += ix.neon_step_cnt
            neon_tx_stat_data.bpf_cycle_cnt += ix.used_bpf_cycle_cnt

        self._stat_exporter.on_neon_tx_result(neon_tx_stat_data)

    def _get_sol_block_deque(self, state: SolNeonTxDecoderState, sol_tx_meta: SolTxMetaInfo) -> Deque[SolanaBlockInfo]:
        if not state.has_neon_block():
            sol_block = self._solana.get_block_info(sol_tx_meta.block_slot)
            if sol_block.is_empty():
                raise SolHistoryNotFound(f"can't get block: {sol_tx_meta.block_slot}")
            return deque([sol_block])

        start_block_slot = state.block_slot
        block_slot_list = [block_slot for block_slot in range(start_block_slot + 1, sol_tx_meta.block_slot + 1)]
        sol_block_list = self._solana.get_block_info_list(block_slot_list, state.commitment)
        result_sol_block_deque: Deque[SolanaBlockInfo] = deque()
        for sol_block in sol_block_list:
            if sol_block.is_empty():
                pass
            elif sol_block.parent_block_slot == start_block_slot:
                result_sol_block_deque.append(sol_block)
                start_block_slot = sol_block.block_slot

        if (len(result_sol_block_deque) == 0) or (result_sol_block_deque[-1].block_slot != sol_tx_meta.block_slot):
            raise SolHistoryNotFound(f"can't get block history: {start_block_slot + 1} -> {sol_tx_meta.block_slot}")
        return result_sol_block_deque

    def _locate_neon_block(self, sol_tx_meta: SolTxMetaInfo, state: SolNeonTxDecoderState) -> NeonIndexedBlockInfo:
        # The same block
        if state.has_neon_block():
            if state.neon_block.block_slot == sol_tx_meta.block_slot:
                return state.neon_block
            # The next step, the indexer will choose another block, that is why here is saving of block in DB, cache ...
            self._complete_neon_block(state, sol_tx_meta)

        neon_block = self._neon_block_dict.get_neon_block(sol_tx_meta.block_slot)
        if neon_block:
            pass  # The parsed block from cache
        else:
            # A new block with history from the Solana network
            sol_block_deque = self._get_sol_block_deque(state, sol_tx_meta)
            if state.has_neon_block():
                neon_block = state.neon_block.clone(sol_block_deque)
            else:
                neon_block = NeonIndexedBlockInfo(sol_block_deque)
        state.set_neon_block(neon_block)
        return neon_block

    def _run_sol_tx_collector(self, state: SolNeonTxDecoderState) -> None:
        stop_block_slot = self._solana.get_block_slot(state.commitment)
        state.set_stop_block_slot(stop_block_slot)
        if stop_block_slot < state.start_block_slot:
            return

        for sol_tx_meta in state.iter_sol_tx_meta():
            neon_block = self._locate_neon_block(sol_tx_meta, state)
            if neon_block.is_completed:
                # self.debug(f'ignore parsed tx {sol_tx_meta}')
                continue

            neon_block.add_sol_tx_cost(SolTxCostInfo(sol_tx_meta))

            if SolReceiptParser(sol_tx_meta.tx).check_if_error():
                # self.debug(f'ignore failed tx {sol_tx_meta}')
                continue

            for sol_neon_ix in state.iter_sol_neon_ix():
                SolNeonIxDecoder = self._sol_neon_ix_decoder_dict.get(sol_neon_ix.program_ix, DummyIxDecoder)
                with logging_context(sol_neon_ix=sol_neon_ix.req_id):
                    SolNeonIxDecoder(state).execute()

        with logging_context(ident='end-of-range'):
            stop_block_slot = state.stop_block_slot
            sol_tx_meta = SolTxMetaInfo(stop_block_slot, f'END-OF-BLOCK-RANGE-{state.commitment}', {})
            if (not state.has_neon_block()) or (state.block_slot != stop_block_slot):
                self._locate_neon_block(sol_tx_meta, state)

            self._complete_neon_block(state, sol_tx_meta)

    def _has_new_blocks(self) -> bool:
        if self._confirmed_block_slot is None:
            return True
        confirmed_block_slot = self._solana.get_block_slot(self._confirmed_sol_tx_collector.commitment)
        return self._confirmed_block_slot != confirmed_block_slot

    def process_functions(self):
        if not self._has_new_blocks():
            return

        start_block_slot = self._finalized_sol_tx_collector.last_block_slot + 1
        finalized_neon_block = self._neon_block_dict.finalized_neon_block
        if finalized_neon_block is not None:
            start_block_slot = finalized_neon_block.block_slot + 1

        try:
            state = SolNeonTxDecoderState(self._finalized_sol_tx_collector, start_block_slot, finalized_neon_block)
            self._run_sol_tx_collector(state)
        except SolHistoryNotFound as err:
            self.debug(f'skip parsing of confirmed history: {str(err)}')
            return

        # If there were a lot of transactions in the finalized state,
        # the head of finalized blocks will go forward
        # and there are no reason to parse confirmed blocks,
        # because on next iteration there will be the next portion of finalized blocks
        finalized_block_slot = self._solana.get_block_slot(state.commitment)
        if (finalized_block_slot - state.stop_block_slot) < 3:
            state.shift_to_collector(self._confirmed_sol_tx_collector)
            try:
                self._run_sol_tx_collector(state)
            except SolHistoryNotFound as err:
                self.debug(f'skip parsing of confirmed history: {str(err)}')
            else:
                # Activate branch of history
                self._db.activate_block_list(state.iter_neon_block())
                # Here must be confirmed blocks
                assert state.has_neon_block()
                self._cancel_old_neon_txs(state.neon_block)
                # Save confirmed block only after successfully parsing
                self._confirmed_block_slot = state.stop_block_slot

        self._print_stat(state)
        self._submit_status()

    def _print_stat(self, state: SolNeonTxDecoderState) -> None:
        cache_stat = self._neon_block_dict.stat

        with logging_context(ident='stat'):
            self._counted_logger.print(
                self.debug,
                list_value_dict={
                    'receipts processing ms': state.process_time_ms,
                    'processed neon blocks': state.neon_block_cnt,
                    'processed solana transactions': state.sol_tx_meta_cnt,
                    'processed solana instructions': state.sol_neon_ix_cnt
                },
                latest_value_dict={
                    'neon blocks': cache_stat.neon_block_cnt,
                    'neon holders': cache_stat.neon_holder_cnt,
                    'neon transactions': cache_stat.neon_tx_cnt,
                    'solana instructions': cache_stat.sol_neon_ix_cnt,
                    'indexed block slot': state.stop_block_slot,
                    'min used block slot': cache_stat.min_block_slot
                }
            )<|MERGE_RESOLUTION|>--- conflicted
+++ resolved
@@ -25,618 +25,8 @@
 from ..indexer.indexed_objects import NeonIndexedTxInfo
 from ..indexer.indexed_objects import NeonIndexedBlockInfo, NeonIndexedBlockDict, SolNeonTxDecoderState
 
-<<<<<<< HEAD
-class SolNeonTxDecoderState:
-    # Iterate:
-    #   for solana_block in block_range(start_block_slot, stop_block_slot):
-    #       for solana_tx in solana_block.solana_tx_list:
-    #           for solana_ix in solana_tx.solana_ix_list:
-    #               solana_ix.level <- level in stack of calls
-    #  ....
-    def __init__(self, sol_tx_meta_collector: SolTxMetaCollector,
-                 start_block_slot: int,
-                 neon_block: Optional[NeonIndexedBlockInfo]):
-        self._start_time = time.time()
-        self._init_block_slot = start_block_slot
-        self._start_block_slot = start_block_slot
-        self._stop_block_slot = start_block_slot
-        self._sol_tx_meta_cnt = 0
-        self._sol_neon_ix_cnt = 0
-        self._sol_tx_meta_collector = sol_tx_meta_collector
-
-        self._sol_tx: Optional[SolTxReceiptInfo] = None
-        self._sol_tx_meta: Optional[SolTxMetaInfo] = None
-        self._sol_neon_ix: Optional[SolNeonIxReceiptInfo] = None
-        self._neon_tx_key_list: List[Optional[NeonIndexedTxInfo.Key]] = []
-
-        self._neon_block_deque: Deque[Tuple[NeonIndexedBlockInfo, bool]] = deque([])
-        if neon_block is not None:
-            self.set_neon_block(neon_block)
-
-    def shift_to_collector(self, collector: SolTxMetaCollector):
-        self._start_block_slot = self._stop_block_slot + 1
-        self._stop_block_slot = self._start_block_slot
-        self._sol_tx_meta_collector = collector
-
-    def set_stop_block_slot(self, block_slot: int) -> None:
-        self._stop_block_slot = block_slot
-
-    def set_neon_block(self, neon_block: NeonIndexedBlockInfo) -> None:
-        if (len(self._neon_block_deque) > 0) and self._neon_block_deque[0][1]:
-            self._neon_block_deque.popleft()
-        is_finalized = self._sol_tx_meta_collector.is_finalized
-        self._neon_block_deque.append((neon_block, is_finalized))
-
-    @property
-    def process_time_ms(self) -> float:
-        return (time.time() - self._start_time) * 1000
-
-    @property
-    def start_block_slot(self) -> int:
-        return self._start_block_slot
-
-    @property
-    def stop_block_slot(self) -> int:
-        return self._stop_block_slot
-
-    @property
-    def commitment(self) -> str:
-        return self._sol_tx_meta_collector.commitment
-
-    @property
-    def neon_block_cnt(self) -> int:
-        return len(self._neon_block_deque)
-
-    @property
-    def sol_tx_meta_cnt(self) -> int:
-        return self._sol_tx_meta_cnt
-
-    @property
-    def sol_neon_ix_cnt(self) -> int:
-        return self._sol_neon_ix_cnt
-
-    def has_neon_block(self) -> bool:
-        return self.neon_block_cnt > 0
-
-    @property
-    def neon_block(self) -> NeonIndexedBlockInfo:
-        assert self.has_neon_block()
-        return self._neon_block_deque[-1][0]
-
-    @property
-    def is_neon_block_finalized(self) -> bool:
-        assert self.has_neon_block()
-        return self._neon_block_deque[-1][1]
-
-    @property
-    def block_slot(self) -> int:
-        return self.neon_block.block_slot
-
-    def iter_sol_tx_meta(self) -> Iterator[SolTxMetaInfo]:
-        try:
-            # Solana returns transactions from the last processed one and then goes back into history
-            collector = self._sol_tx_meta_collector
-            for self._sol_tx_meta in collector.iter_tx_meta(self._stop_block_slot, self._start_block_slot):
-                self._sol_tx_meta_cnt += 1
-                yield self._sol_tx_meta
-        finally:
-            self._sol_tx_meta = None
-
-    def set_neon_tx(self, tx: NeonIndexedTxInfo) -> None:
-        assert len(self._neon_tx_key_list)
-        self._neon_tx_key_list[-1] = tx.key
-
-    def has_neon_tx(self) -> bool:
-        return (len(self._neon_tx_key_list) > 1) and (self._neon_tx_key_list[-2] is not None)
-
-    @property
-    def neon_tx(self) -> NeonIndexedTxInfo:
-        assert self.has_sol_tx()
-        tx_key = cast(NeonIndexedTxInfo.Key, self._neon_tx_key_list[-2])
-        return self.neon_block.get_neon_tx(tx_key, self._sol_neon_ix)
-
-    def has_sol_tx(self) -> bool:
-        return self._sol_tx is not None
-
-    @property
-    def sol_tx(self) -> SolTxReceiptInfo:
-        assert self.has_sol_tx()
-        return cast(SolTxReceiptInfo, self._sol_tx)
-
-    def has_sol_neon_ix(self) -> bool:
-        return self._sol_neon_ix is not None
-
-    @property
-    def sol_neon_ix(self) -> SolNeonIxReceiptInfo:
-        return cast(SolNeonIxReceiptInfo, self._sol_neon_ix)
-
-    def iter_sol_neon_ix(self) -> Iterator[SolNeonIxReceiptInfo]:
-        assert self._sol_tx_meta is not None
-
-        try:
-            self._sol_tx = SolTxReceiptInfo(self._sol_tx_meta)
-            for self._sol_neon_ix in self._sol_tx.iter_sol_neon_ix():
-                if len(self._neon_tx_key_list) < self._sol_neon_ix.level:
-                    # goes to the upper level
-                    self._neon_tx_key_list.append(None)
-                elif len(self._neon_tx_key_list) > self._sol_neon_ix.level:
-                    # returns to the back level
-                    self._neon_tx_key_list.pop()
-                else:
-                    # moves to the next instruction on the same level
-                    self._neon_tx_key_list[-1] = None
-
-                self._sol_neon_ix_cnt += 1
-                yield self._sol_neon_ix
-        finally:
-            self._sol_tx = None
-            self._sol_neon_ix = None
-            self._neon_tx_key_list.clear()
-
-    def iter_neon_block(self) -> Iterator[NeonIndexedBlockInfo]:
-        for neon_block, _ in self._neon_block_deque:
-            yield neon_block
-
-
-@logged_group("neon.Indexer")
-class DummyIxDecoder:
-    _name = 'Unknown'
-
-    def __init__(self, state: SolNeonTxDecoderState):
-        self._state = state
-        self.debug(f'{self} ...')
-
-    def __str__(self):
-        return f'{self._name} {self._state.sol_neon_ix}'
-
-    def execute(self) -> bool:
-        """By default, skip the instruction without parsing."""
-        ix = self._state.sol_neon_ix
-        return self._decoding_skip(f'no logic to decode the instruction {self}({ix.ix_data.hex()[:8]})')
-
-    @property
-    def state(self) -> SolNeonTxDecoderState:
-        return self._state
-
-    def _init_neon_tx_from_holder(self, holder_account: str,
-                                  storage_account: str,
-                                  iter_blocked_account: Iterator[str]) -> Optional[NeonIndexedTxInfo]:
-        block = self._state.neon_block
-        ix = self._state.sol_neon_ix
-
-        key = NeonIndexedTxInfo.Key(storage_account, iter_blocked_account)
-        tx = block.get_neon_tx(key, ix)
-        if tx is not None:
-            return tx
-
-        holder = block.get_neon_holder(holder_account, ix)
-        if holder is None:
-            self._decoding_skip(f'no holder account {holder_account}')
-            return None
-
-        rlp_sig = holder.data[0:65]
-        rlp_len = int.from_bytes(holder.data[65:73], 'little')
-        rlp_endpos = 73 + rlp_len
-        rlp_data = holder.data[73:rlp_endpos]
-
-        neon_tx = NeonTxInfo(rlp_sig=rlp_sig, rlp_data=bytes(rlp_data))
-        if neon_tx.error:
-            self.warning(f'Neon tx rlp error: {neon_tx.error}')
-            return None
-
-        tx = block.add_neon_tx(key, neon_tx, ix)
-        tx.set_holder_account(holder)
-        self._decoding_done(holder, f'init {tx.neon_tx} from holder')
-        return tx
-
-    def _decoding_success(self, indexed_obj: Any, msg: str) -> bool:
-        """
-        The instruction has been successfully parsed:
-        - Mark the instruction as used;
-        - log the success message.
-        """
-        self.debug(f'decoding success: {msg} - {indexed_obj}')
-        return True
-
-    def _decoding_done(self, indexed_obj: Any, msg: str) -> bool:
-        """
-        Assembling of the object has been successfully finished.
-        """
-        self.debug(f'decoding done: {msg} - {indexed_obj}')
-        ix = self._state.sol_neon_ix
-        block = self._state.neon_block
-        if isinstance(indexed_obj, NeonIndexedTxInfo):
-            block.done_neon_tx(indexed_obj, ix)
-        elif isinstance(indexed_obj, NeonIndexedHolderInfo):
-            block.done_neon_holder(indexed_obj, ix)
-        return True
-
-    def _decoding_skip(self, reason: str) -> bool:
-        """Skip decoding of the instruction"""
-        self.debug(f'decoding skip: {reason}')
-        return False
-
-    def _decoding_fail(self, indexed_obj: Any, reason: str) -> bool:
-        """
-        Assembling of objects has been failed:
-        - destroy the intermediate objects;
-        - unmark all instructions as used.
-
-        Show errors in warning mode because it can be a result of restarting.
-        """
-        self.warning(f'decoding fail: {reason} - {indexed_obj}')
-
-        ix = self._state.sol_neon_ix
-        block = self._state.neon_block
-        if isinstance(indexed_obj, NeonIndexedTxInfo):
-            block.fail_neon_tx(indexed_obj, ix)
-        elif isinstance(indexed_obj, NeonIndexedHolderInfo):
-            block.fail_neon_holder(indexed_obj, ix)
-        return False
-
-    def _decode_tx(self, tx: NeonIndexedTxInfo, msg: str) -> bool:
-        self._state.set_neon_tx(tx)
-
-        if not tx.neon_tx_res.is_valid():
-            if decode_neon_tx_result(self._state.sol_neon_ix.iter_log(), tx.neon_tx.sig, tx.neon_tx_res):
-                ix = self._state.sol_neon_ix
-                tx.neon_tx_res.fill_sol_sig_info(ix.sol_sig, ix.idx, ix.inner_idx)
-
-        if tx.neon_tx_res.is_valid() and (tx.status != NeonIndexedTxInfo.Status.DONE):
-            return self._decoding_done(tx, msg)
-        return self._decoding_success(tx, msg)
-
-
-class WriteIxDecoder(DummyIxDecoder):
-    _name = 'Write'
-
-    def _decode_data_chunk(self) -> NeonIndexedHolderInfo.DataChunk:
-        ix_data = self.state.sol_neon_ix.ix_data
-        # No enough bytes to get length of chunk
-        if len(ix_data) < 17:
-            return NeonIndexedHolderInfo.DataChunk.init_empty()
-
-        return NeonIndexedHolderInfo.DataChunk(
-            offset=int.from_bytes(ix_data[4:8], 'little'),
-            length=int.from_bytes(ix_data[8:16], 'little'),
-            data=ix_data[16:],
-        )
-
-    def execute(self) -> bool:
-        chunk = self._decode_data_chunk()
-        if not chunk.is_valid():
-            return self._decoding_skip(f'bad data chunk {chunk}')
-
-        ix = self.state.sol_neon_ix
-        if ix.account_cnt < 1:
-            return self._decoding_skip(f'no enough accounts {ix.account_cnt}')
-
-        account = ix.get_account(0)
-        block = self.state.neon_block
-        holder = block.get_neon_holder(account, ix) or block.add_neon_holder(account, ix)
-
-        # Write the received chunk into the holder account buffer
-        holder.add_data_chunk(chunk)
-        return self._decoding_success(holder, f'add chunk {chunk}')
-
-
-class WriteWithHolderIxDecoder(WriteIxDecoder):
-    _name = 'WriteWithHolder'
-
-    def _decode_data_chunk(self) -> NeonIndexedHolderInfo.DataChunk:
-        # No enough bytes to get length of chunk
-        ix = self.state.sol_neon_ix
-        ix_data = ix.ix_data
-        if len(ix_data) < 22:
-            return NeonIndexedHolderInfo.DataChunk.init_empty()
-
-        return NeonIndexedHolderInfo.DataChunk(
-            offset=int.from_bytes(ix_data[9:13], 'little'),
-            length=int.from_bytes(ix_data[13:21], 'little'),
-            data=ix.ix_data[21:]
-        )
-
-
-class CreateAccountV01IxDecoder(DummyIxDecoder):
-    _name = 'CreateAccountV01'
-
-    def execute(self) -> bool:
-        ix = self.state.sol_neon_ix
-        if len(ix.ix_data) < 41:
-            return self._decoding_skip(f'not enough data to get the Neon account {len(ix.ix_data)}')
-
-        neon_account = "0x" + ix.ix_data[8+8+4:][:20].hex()
-        pda_account = ix.get_account(1)
-
-        account_info = NeonAccountInfo(neon_account, pda_account, ix.block_slot, None, ix.sol_sig)
-
-        self.state.neon_block.add_neon_account(account_info, ix)
-        return self._decoding_success(account_info, 'create account')
-
-
-class CreateAccountV0203IxDecoder(DummyIxDecoder):
-    _name = 'CreateAccountV0203'
-
-    def execute(self) -> bool:
-        ix = self.state.sol_neon_ix
-        if len(ix.ix_data) < 20:
-            return self._decoding_skip(f'not enough data to get the Neon account {len(ix.ix_data)}')
-
-        neon_account = "0x" + ix.ix_data[1:][:20].hex()
-        pda_account = ix.get_account(2)
-
-        account_info = NeonAccountInfo(neon_account, pda_account, ix.block_slot, None, ix.sol_sig)
-        self.state.neon_block.add_neon_account(account_info, ix)
-        return self._decoding_success(account_info, 'create account')
-
-
-class CallFromRawIxDecoder(DummyIxDecoder):
-    _name = 'CallFromRaw'
-
-    def execute(self) -> bool:
-        ix = self.state.sol_neon_ix
-        if len(ix.ix_data) < 92:
-            return self._decoding_skip('no enough data to get the Neon tx')
-
-        rlp_sig = ix.ix_data[25:90]
-        rlp_data = ix.ix_data[90:]
-
-        neon_tx = NeonTxInfo(rlp_sig=rlp_sig, rlp_data=rlp_data)
-        if neon_tx.error:
-            return self._decoding_skip(f'Neon tx rlp error "{neon_tx.error}"')
-
-        key = NeonIndexedTxInfo.Key.from_ix(ix)
-        tx = self.state.neon_block.add_neon_tx(key, neon_tx, ix)
-        return self._decode_tx(tx, 'call raw tx')
-
-
-class OnResultIxDecoder(DummyIxDecoder):
-    _name = 'OnResult'
-
-    def execute(self) -> bool:
-        if not self.state.has_neon_tx():
-            return self._decoding_skip('no Neon tx to add result')
-
-        ix = self.state.sol_neon_ix
-        tx = self.state.neon_tx
-        log = ix.ix_data
-
-        status = '0x1' if log[1] < 0xd0 else '0x0'
-        gas_used = hex(int.from_bytes(log[2:10], 'little'))
-        return_value = log[10:].hex()
-
-        tx.neon_tx_res.fill_result(status=status, gas_used=gas_used, return_value=return_value)
-        tx.neon_tx_res.fill_sol_sig_info(ix.sol_sig, ix.idx, ix.inner_idx)
-        return self._decode_tx(tx, 'tx result')
-
-
-class OnEventIxDecoder(DummyIxDecoder):
-    _name = 'OnEvent'
-
-    def execute(self) -> bool:
-        if not self.state.has_neon_tx():
-            return self._decoding_skip('no Neon tx to add events')
-
-        ix = self.state.sol_neon_ix
-        tx = self.state.neon_tx
-        log = ix.ix_data
-
-        address = log[1:21]
-        topic_cnt = int().from_bytes(log[21:29], 'little')
-        topic_list = []
-        pos = 29
-        for _ in range(topic_cnt):
-            topic_bin = log[pos:pos + 32]
-            topic_list.append('0x' + topic_bin.hex())
-            pos += 32
-        data = log[pos:]
-
-        tx_log_idx = len(tx.neon_tx_res.log_list)
-        rec = {
-            'address': '0x' + address.hex(),
-            'topics': topic_list,
-            'data': '0x' + data.hex(),
-            'transactionHash': tx.neon_tx.sig,
-            'transactionLogIndex': hex(tx_log_idx),
-            # 'logIndex': hex(tx_log_idx), # set when transaction found
-            # 'transactionIndex': hex(ix.idx), # set when transaction found
-            # 'blockNumber': block_number, # set when transaction found
-            # 'blockHash': block_hash # set when transaction found
-        }
-
-        tx.neon_tx_res.append_record(rec)
-        return self._decode_tx(tx, 'tx event')
-
-
-class PartialCallIxDecoder(DummyIxDecoder):
-    _name = 'PartialCallFromRawEthereumTX'
-
-    def execute(self) -> bool:
-        first_blocked_account_idx = 7
-
-        ix = self.state.sol_neon_ix
-        if ix.account_cnt < first_blocked_account_idx + 1:
-            return self._decoding_skip('no enough accounts')
-        if len(ix.ix_data) < 100:
-            return self._decoding_skip('no enough data to get arguments')
-
-        rlp_sig = ix.ix_data[33:98]
-        rlp_data = ix.ix_data[98:]
-
-        neon_tx = NeonTxInfo(rlp_sig=rlp_sig, rlp_data=rlp_data)
-        if neon_tx.error:
-            return self._decoding_skip(f'Neon tx rlp error "{neon_tx.error}"')
-
-        block = self.state.neon_block
-
-        storage_account = ix.get_account(0)
-        iter_blocked_account = ix.iter_account(first_blocked_account_idx)
-
-        key = NeonIndexedTxInfo.Key(storage_account, iter_blocked_account)
-        tx = block.get_neon_tx(key, ix)
-        if (tx is not None) and (tx.neon_tx.sig != neon_tx.sig):
-            self._decoding_fail(tx, f'Neon tx sign {neon_tx.sig} != {tx.neon_tx.sig}')
-            tx = None
-
-        if tx is None:
-            tx = block.add_neon_tx(key, neon_tx, ix)
-
-        step_count = int.from_bytes(ix.ix_data[5:13], 'little')
-        ix.set_neon_step_cnt(step_count)
-        return self._decode_tx(tx, 'partial tx call')
-
-
-class PartialCallV02IxDecoder(PartialCallIxDecoder):
-    _name = 'PartialCallFromRawEthereumTXv02'
-
-
-class PartialCallOrContinueIxDecoder(PartialCallIxDecoder):
-    _name = 'PartialCallOrContinueFromRawEthereumTX'
-
-
-class ResizeStorageAccountIxDecoder(DummyIxDecoder):
-    _name = 'ResizeStorageAccount'
-
-
-class ContinueIxDecoder(DummyIxDecoder):
-    _name = 'Continue'
-    _first_blocked_account_idx = 5
-
-    def execute(self) -> bool:
-        ix = self.state.sol_neon_ix
-        if ix.account_cnt < self._first_blocked_account_idx + 1:
-            return self._decoding_skip('no enough accounts')
-        if len(ix.ix_data) < 14:
-            return self._decoding_skip('no enough data to get arguments')
-
-        storage_account = ix.get_account(0)
-        iter_blocked_account = ix.iter_account(self._first_blocked_account_idx)
-
-        key = NeonIndexedTxInfo.Key(storage_account, iter_blocked_account)
-        tx = self.state.neon_block.get_neon_tx(key, ix)
-        if not tx:
-            return self._decode_skip(f'no transaction at the storage {storage_account}')
-
-        step_cnt = int.from_bytes(ix.ix_data[5:13], 'little')
-        ix.set_neon_step_cnt(step_cnt)
-        return self.decode_tx(tx, 'continue tx call')
-
-
-class ContinueV03IxDecoder(ContinueIxDecoder):
-    _name = 'ContinueV03'
-    _first_blocked_account_idx = 6
-
-
-class ExecuteTrxFromAccountIxDecoder(DummyIxDecoder):
-    _name = 'ExecuteTrxFromAccountDataIterative'
-    _first_blocked_account_idx = 5
-
-    def execute(self) -> bool:
-        ix = self.state.sol_neon_ix
-        if ix.account_cnt < self._first_blocked_account_idx + 1:
-            return self._decoding_skip('no enough accounts')
-
-        holder_account = ix.get_account(0)
-        storage_account = ix.get_account(1)
-        iter_blocked_account = ix.iter_account(self._first_blocked_account_idx)
-
-        tx = self._init_neon_tx_from_holder(holder_account, storage_account, iter_blocked_account)
-        if not tx:
-            return self._decoding_skip(f'fail to init storage {storage_account} from holder {holder_account}')
-
-        step_cnt = int.from_bytes(ix.ix_data[5:13], 'little')
-        ix.set_neon_step_cnt(step_cnt)
-        return self._decode_tx(tx, 'execute/continue tx from holder')
-
-
-class ExecuteTrxFromAccountV02IxDecoder(ExecuteTrxFromAccountIxDecoder):
-    _name = 'ExecuteTrxFromAccountDataIterativeV02'
-    _first_blocked_account_idx = 7
-
-
-class ExecuteOrContinueIxParser(ExecuteTrxFromAccountIxDecoder):
-    _name = 'ExecuteTrxFromAccountDataIterativeOrContinue'
-    _first_blocked_account_idx = 7
-
-
-class ExecuteOrContinueNoChainIdIxParser(ExecuteTrxFromAccountIxDecoder):
-    _name = 'ExecuteTrxFromAccountDataIterativeOrContinueNoChainId'
-    _first_blocked_account_idx = 7
-
-
-class CancelIxDecoder(DummyIxDecoder):
-    _name = 'Cancel'
-
-    def execute(self) -> bool:
-        ix = self.state.sol_neon_ix
-        first_blocked_account_idx = 3
-        if ix.account_cnt < first_blocked_account_idx + 1:
-            return self._decoding_skip('no enough accounts')
-
-        storage_account = ix.get_account(0)
-        iter_blocked_account = ix.iter_account(first_blocked_account_idx)
-
-        key = NeonIndexedTxInfo.Key(storage_account, iter_blocked_account)
-        tx = self.state.neon_block.get_neon_tx(key, ix)
-        if not tx:
-            return self._decoding_skip(f'cannot find tx in the storage {storage_account}')
-
-        # TODO: get used gas
-        tx.neon_tx_res.fill_result(status='0x0', gas_used='0x0', return_value='')
-        tx.neon_tx_res.fill_sol_sig_info(ix.sol_sig, ix.idx, ix.inner_idx)
-        return self._decode_tx(tx, 'cancel tx')
-
-
-class CancelV02IxDecoder(CancelIxDecoder):
-    _name = 'CancelV02'
-
-
-class ERC20CreateTokenAccountIxDecoder(DummyIxDecoder):
-    _name = 'ERC20CreateTokenAccount'
-
-
-class FinalizeIxDecode(DummyIxDecoder):
-    _name = 'Finalize'
-
-
-class CallIxDecoder(DummyIxDecoder):
-    _name = 'Call'
-
-
-class CreateAccountWithSeedIxDecoder(DummyIxDecoder):
-    _name = 'CreateAccountWithSeed'
-
-
-class DepositV02IxDecoder(DummyIxDecoder):
-    _name = 'DepositV02'
-
-
-class DepositV03IxDecoder(DummyIxDecoder):
-    _name = 'DepositV03'
-
-
-class Migrate01AccountFromV1ToV2IxDecoder(DummyIxDecoder):
-    _name = 'Migrate01AccountFromV1ToV2'
-
-
-class Migrate02ContractFromV1ToV2WriteValueToDistributedStorageIxDecoder(DummyIxDecoder):
-    _name = 'Migrate02ContractFromV1ToV2WriteValueToDistributedStorage'
-
-
-class Migrate02ContractFromV1ToV2ConvertDataAccountIxDecoder(DummyIxDecoder):
-    _name = 'Migrate02ContractFromV1ToV2ConvertDataAccount'
-
-
-class UpdateValidsTableIxDecoder(DummyIxDecoder):
-    _name = 'UpdateValidsTable'
-=======
 from ..indexer.neon_ix_decoder import DummyIxDecoder, get_neon_ix_decoder_list
 from ..indexer.neon_ix_decoder_deprecate import get_neon_ix_decoder_deprecated_list
->>>>>>> 8b01820f
-
-
-class CollectTreasureIxDecoder(DummyIxDecoder):
-    _name = 'CollectTreasure'
 
 
 @logged_group("neon.Indexer")
@@ -656,41 +46,6 @@
         self._confirmed_block_slot: Optional[int] = None
         self._neon_block_dict = NeonIndexedBlockDict()
 
-<<<<<<< HEAD
-        self._sol_neon_ix_decoder_dict: Dict[int, Any] = {
-            0x00: WriteIxDecoder,
-            0x01: FinalizeIxDecode,
-            0x02: CreateAccountV01IxDecoder,
-            0x03: CallIxDecoder,
-            0x04: CreateAccountWithSeedIxDecoder,
-            0x05: CallFromRawIxDecoder,
-            0x06: OnResultIxDecoder,
-            0x07: OnEventIxDecoder,
-            0x09: PartialCallIxDecoder,
-            0x0a: ContinueIxDecoder,
-            0x0b: ExecuteTrxFromAccountIxDecoder,
-            0x0c: CancelIxDecoder,
-            0x0d: PartialCallOrContinueIxDecoder,
-            0x0e: ExecuteOrContinueIxParser,
-            0x0f: ERC20CreateTokenAccountIxDecoder,
-            0x11: ResizeStorageAccountIxDecoder,
-            0x12: WriteWithHolderIxDecoder,
-            0x13: PartialCallV02IxDecoder,
-            0x14: ContinueV03IxDecoder,
-            0x15: CancelV02IxDecoder,
-            0x16: ExecuteTrxFromAccountV02IxDecoder,
-            0x17: UpdateValidsTableIxDecoder,
-            0x18: CreateAccountV0203IxDecoder,
-            0x19: DepositV02IxDecoder,
-            0x1a: Migrate01AccountFromV1ToV2IxDecoder,
-            0x1b: ExecuteOrContinueNoChainIdIxParser,
-            0x1c: Migrate02ContractFromV1ToV2WriteValueToDistributedStorageIxDecoder,
-            0x1d: Migrate02ContractFromV1ToV2ConvertDataAccountIxDecoder,
-            0x1e: CollectTreasureIxDecoder,
-            0x1f: DepositV03IxDecoder,
-            0x20: CreateAccountV0203IxDecoder,
-        }
-=======
         sol_neon_ix_decoder_list: List[Type[DummyIxDecoder]] = []
         sol_neon_ix_decoder_list.extend(get_neon_ix_decoder_list())
         sol_neon_ix_decoder_list.extend(get_neon_ix_decoder_deprecated_list())
@@ -700,7 +55,6 @@
             ix_code = decoder.ix_code()
             assert ix_code not in self._sol_neon_ix_decoder_dict
             self._sol_neon_ix_decoder_dict[ix_code] = decoder
->>>>>>> 8b01820f
 
     def _cancel_old_neon_txs(self, neon_block: NeonIndexedBlockInfo) -> None:
         for tx in neon_block.iter_neon_tx():
