<<<<<<< HEAD
from ..db.scheme import CREATE_TABLE_NEON_ACCOUNTS
from ..indexer.utils import BaseDB, DBQuery
=======
from ..indexer.base_db import BaseDB, DBQuery
>>>>>>> 0d468e57
from ..common_neon.utils import str_fmt_object


class NeonAccountInfo:
    def __init__(self, neon_account: str = None, pda_account: str = None, code_account: str = None, slot: int = 0, code: str = None):
        self.neon_account = neon_account
        self.pda_account = pda_account
        self.code_account = code_account
        self.slot = slot
        self.code = code

    def __str__(self):
        return str_fmt_object(self)


class NeonAccountDB(BaseDB):
    def __init__(self):
        BaseDB.__init__(self)

    def _create_table_sql(self) -> str:
        (sql, self._table_name) = CREATE_TABLE_NEON_ACCOUNTS()
        return sql

    def set_acc_by_request(self, neon_account: str, pda_account: str, code_account: str, code: str):
        with self._conn.cursor() as cursor:
            cursor.execute(f'''
                INSERT INTO {self._table_name}(neon_account, pda_account, code_account, slot, code)
                VALUES(%s, %s, %s, %s, %s)
                ON CONFLICT (pda_account, code_account) DO UPDATE
                SET
                    code=EXCLUDED.code
                ;
                ''',
                (neon_account, pda_account, code_account, 0, code))

    def set_acc_indexer(self, neon_account: str, pda_account: str, code_account: str, slot: int):
        with self._conn.cursor() as cursor:
            cursor.execute(f'''
                INSERT INTO {self._table_name}(neon_account, pda_account, code_account, slot)
                VALUES(%s, %s, %s, %s)
                ON CONFLICT (pda_account, code_account) DO UPDATE
                SET
                    slot=EXCLUDED.slot
                ;
                ''',
                (neon_account, pda_account, code_account, slot))

    def _acc_from_value(self, value) -> NeonAccountInfo:
        self.debug(f"accounts db returned {value}")

        if not value:
            return NeonAccountInfo()

        return NeonAccountInfo(
            neon_account=value[0],
            pda_account=value[1],
            code_account=value[2],
            slot=value[3],
            code=value[4]
        )

    def get_account_info(self, account) -> NeonAccountInfo:
        return self._acc_from_value(
            self._fetchone(DBQuery(
                column_list=['neon_account', 'pda_account', 'code_account', 'slot', 'code'],
                key_list=[('neon_account', account)],
                order_list=['slot desc']
            ))
        )<|MERGE_RESOLUTION|>--- conflicted
+++ resolved
@@ -1,9 +1,5 @@
-<<<<<<< HEAD
 from ..db.scheme import CREATE_TABLE_NEON_ACCOUNTS
-from ..indexer.utils import BaseDB, DBQuery
-=======
 from ..indexer.base_db import BaseDB, DBQuery
->>>>>>> 0d468e57
 from ..common_neon.utils import str_fmt_object
 
 
