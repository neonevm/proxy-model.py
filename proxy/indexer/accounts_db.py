from dataclasses import astuple, dataclass
from ..indexer.base_db import BaseDB, DBQuery
from ..common_neon.utils import str_fmt_object


@dataclass
class NeonAccountInfo:
    neon_address: str = None
    pda_address: str = None
    code_address: str = None
    slot: int = 0
    code: str = None
    sol_sign: str = None
<<<<<<< HEAD

    def __init__(self, neon_address: str = None, pda_address: str = None, code_address: str = None, slot: int = 0, code: str = None, sol_sign: str = None):
        self.neon_address = neon_address
        self.pda_address = pda_address
        self.code_address = code_address
        self.slot = slot
        self.code = code
        self.sol_sign = sol_sign
=======
>>>>>>> b0754243

    def __str__(self):
        return str_fmt_object(self)

    def __iter__(self):
        return iter(astuple(self))


class NeonAccountDB(BaseDB):
    def __init__(self):
        BaseDB.__init__(self, 'neon_accounts')

    def set_acc_by_request(self, neon_account: NeonAccountInfo):
        with self._conn.cursor() as cursor:
            cursor.execute(f'''
                INSERT INTO neon_accounts (neon_address, pda_address, code_address, slot, code, sol_sign)
                VALUES(%s, %s, %s, %s, %s, %s)
                ON CONFLICT (pda_address, code_address) DO UPDATE
                SET
                    code=EXCLUDED.code
                ;
                ''',
                tuple(neon_account))

    def set_acc_indexer(self, neon_account: NeonAccountInfo):
<<<<<<< HEAD
        neon_account = self.fill_neon_address_if_missing(neon_account)
        if not neon_account.neon_address:
=======
        if not self.fill_neon_address_if_missing(neon_account):
>>>>>>> b0754243
            return
        with self._conn.cursor() as cursor:
            cursor.execute(f'''
                INSERT INTO neon_accounts (neon_address, pda_address, code_address, slot,  code, sol_sign)
                VALUES(%s, %s, %s, %s, %s, %s)
                ON CONFLICT (pda_address, code_address) DO UPDATE
                SET
                    slot=EXCLUDED.slot
                ;
                ''',
                tuple(neon_account))

<<<<<<< HEAD
    def fill_neon_address_if_missing(self, neon_account: NeonAccountInfo) -> NeonAccountInfo:
        if not neon_account.neon_address:
            value = self.get_account_info_by_pda_address(neon_account.pda_address)
            if not value.neon_address:
                self.error(f"Not found account for pda_address: {neon_account.pda_address}")
                return neon_account
            neon_account.neon_address = value.neon_address
        return neon_account
=======
    def fill_neon_address_if_missing(self, neon_account: NeonAccountInfo) -> bool:
        if neon_account.neon_address is None:
            value = self.get_account_info_by_pda_address(neon_account.pda_address)
            if not value.neon_address:
                self.error(f"Not found account for pda_address: {neon_account.pda_address}")
                return False
            neon_account.neon_address = value.neon_address
        return True
>>>>>>> b0754243

    def _acc_from_value(self, value) -> NeonAccountInfo:
        self.debug(f"accounts db returned {value}")

        if not value:
            return NeonAccountInfo()

        return NeonAccountInfo(
            neon_address=value[0],
            pda_address=value[1],
            code_address=value[2],
            slot=value[3],
            code=value[4],
            sol_sign=value[5]
        )

    def get_account_info_by_neon_address(self, neon_address) -> NeonAccountInfo:
        return self._acc_from_value(
            self._fetchone(DBQuery(
                column_list=['neon_address', 'pda_address', 'code_address', 'slot', 'code', 'sol_sign'],
                key_list=[('neon_address', neon_address)],
                order_list=['slot desc']
            ))
        )

    def get_account_info_by_pda_address(self, pda_address) -> NeonAccountInfo:
        return self._acc_from_value(
            self._fetchone(DBQuery(
                column_list=['neon_address', 'pda_address', 'code_address', 'slot', 'code', 'sol_sign'],
                key_list=[('pda_address', pda_address)],
                order_list=['slot desc']
            ))
        )<|MERGE_RESOLUTION|>--- conflicted
+++ resolved
@@ -11,17 +11,6 @@
     slot: int = 0
     code: str = None
     sol_sign: str = None
-<<<<<<< HEAD
-
-    def __init__(self, neon_address: str = None, pda_address: str = None, code_address: str = None, slot: int = 0, code: str = None, sol_sign: str = None):
-        self.neon_address = neon_address
-        self.pda_address = pda_address
-        self.code_address = code_address
-        self.slot = slot
-        self.code = code
-        self.sol_sign = sol_sign
-=======
->>>>>>> b0754243
 
     def __str__(self):
         return str_fmt_object(self)
@@ -47,12 +36,7 @@
                 tuple(neon_account))
 
     def set_acc_indexer(self, neon_account: NeonAccountInfo):
-<<<<<<< HEAD
-        neon_account = self.fill_neon_address_if_missing(neon_account)
-        if not neon_account.neon_address:
-=======
         if not self.fill_neon_address_if_missing(neon_account):
->>>>>>> b0754243
             return
         with self._conn.cursor() as cursor:
             cursor.execute(f'''
@@ -65,16 +49,6 @@
                 ''',
                 tuple(neon_account))
 
-<<<<<<< HEAD
-    def fill_neon_address_if_missing(self, neon_account: NeonAccountInfo) -> NeonAccountInfo:
-        if not neon_account.neon_address:
-            value = self.get_account_info_by_pda_address(neon_account.pda_address)
-            if not value.neon_address:
-                self.error(f"Not found account for pda_address: {neon_account.pda_address}")
-                return neon_account
-            neon_account.neon_address = value.neon_address
-        return neon_account
-=======
     def fill_neon_address_if_missing(self, neon_account: NeonAccountInfo) -> bool:
         if neon_account.neon_address is None:
             value = self.get_account_info_by_pda_address(neon_account.pda_address)
@@ -83,7 +57,6 @@
                 return False
             neon_account.neon_address = value.neon_address
         return True
->>>>>>> b0754243
 
     def _acc_from_value(self, value) -> NeonAccountInfo:
         self.debug(f"accounts db returned {value}")
