--- conflicted
+++ resolved
@@ -118,13 +118,7 @@
         UNIQUE(sol_sign, idx)
     );
 
-<<<<<<< HEAD
-    CREATE TABLE IF NOT EXISTS transaction_receipts (
-        slot        BIGINT,
-        signature   VARCHAR(88),
-        trx         BYTEA,
-        PRIMARY KEY (slot, signature)
-    );
+    ALTER TABLE neon_transactions ADD COLUMN IF NOT EXISTS tx_idx INT DEFAULT 0;
 
     CREATE TABLE IF NOT EXISTS solana_neon_transactions_costs (
         sol_sign CHAR(88) UNIQUE,
@@ -136,19 +130,6 @@
         sol_cost BIGINT,
         neon_income BIGINT
     );
-
-    CREATE TABLE IF NOT EXISTS constants (
-        key TEXT UNIQUE,
-        value BYTEA
-    )
-
-    CREATE TABLE IF NOT EXISTS airdrop_scheduled (
-        key TEXT UNIQUE,
-        value BYTEA
-    )
-=======
-    ALTER TABLE neon_transactions ADD COLUMN IF NOT EXISTS tx_idx INT DEFAULT 0;
->>>>>>> 72109f38
 
     CREATE TABLE IF NOT EXISTS solana_transaction_receipts (
         slot        BIGINT,
