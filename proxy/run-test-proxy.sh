--- conflicted
+++ resolved
@@ -17,14 +17,7 @@
 echo "$(date "+%F %X.%3N") I $(basename "$0"):${LINENO} $$ ${COMPONENT}:StartScript {} Create test accounts: ${NUM_ACCOUNTS}"
 /spl/bin/create-test-accounts.sh $NUM_ACCOUNTS
 
-<<<<<<< HEAD
-[[ -z "$NEW_USER_AIRDROP_AMOUNT" ]] && export NEW_USER_AIRDROP_AMOUNT=100
-echo "$(date "+%F %X.%3N") I $(basename "$0"):${LINENO} $$ ${COMPONENT}:StartScript {} NEW_USER_AIRDROP_AMOUNT=${NEW_USER_AIRDROP_AMOUNT}"
-
-echo "$(date "+%F %X.%3N") I $(basename "$0"):${LINENO} $$ ${COMPONENT}:StartScript {} NEON_TOKEN_MINT=${NEON_TOKEN_MINT}"
-=======
-echo "NEON_TOKEN_MINT=$NEON_TOKEN_MINT"
->>>>>>> 797ddaf1
+echo "$(date "+%F %X.%3N") I $(basename "$0"):${LINENO} $$ ${COMPONENT}:StartScript {} NEON_TOKEN_MINT=$NEON_TOKEN_MINT"
 
 for i in $(seq 1 $NUM_ACCOUNTS); do
   ID_FILE="$HOME/.config/solana/id"
@@ -37,13 +30,8 @@
   if [ "$(spl-token balance --owner "$ID_FILE" "$NEON_TOKEN_MINT" || echo '0')" == "0" ]; then
     echo "$(date "+%F %X.%3N") I $(basename "$0"):${LINENO} $$ ${COMPONENT}:StartScript {} Create balance and mint token"
     TOKEN_ACCOUNT=$( (spl-token create-account --owner "$ID_FILE" "$NEON_TOKEN_MINT" || true) | grep -Po 'Creating account \K[^\n]*')
-<<<<<<< HEAD
-    echo "$(date "+%F %X.%3N") I $(basename "$0"):${LINENO} $$ ${COMPONENT}:StartScript {} TOKEN_ACCOUNT=$TOKEN_ACCOUNT"
-    spl-token mint "$NEON_TOKEN_MINT" $(("$NEW_USER_AIRDROP_AMOUNT"*100000)) --owner /spl/bin/evm_loader-keypair.json -- "$TOKEN_ACCOUNT"
-=======
-    echo "TOKEN_ACCOUNT=$TOKEN_ACCOUNT"
+     echo "$(date "+%F %X.%3N") I $(basename "$0"):${LINENO} $$ ${COMPONENT}:StartScript {} TOKEN_ACCOUNT=$TOKEN_ACCOUNT"
     spl-token mint "$NEON_TOKEN_MINT" 10000000 --owner /spl/bin/evm_loader-keypair.json -- "$TOKEN_ACCOUNT"
->>>>>>> 797ddaf1
   fi
 done
 
