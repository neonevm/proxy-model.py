ARG SOLANA_REVISION=v1.8.12-testnet
ARG EVM_LOADER_REVISION=develop

FROM neonlabsorg/solana:${SOLANA_REVISION} AS cli

FROM neonlabsorg/evm_loader:${EVM_LOADER_REVISION} AS spl

FROM ubuntu:20.04

COPY ./requirements.txt /opt

WORKDIR /opt

RUN apt update && \
<<<<<<< HEAD
    DEBIAN_FRONTEND=noninteractive apt install -y git software-properties-common openssl curl \
                                                  ca-certificates python3-pip python3-venv \
                                                  postgresql-client-common postgresql-client && \
=======
    DEBIAN_FRONTEND=noninteractive apt install -y git software-properties-common openssl curl parallel \
                                                  ca-certificates python3-pip python3-venv && \
>>>>>>> 22b10f94
    python3 -m venv venv && \
    pip3 install --upgrade pip && \
    /bin/bash -c "source venv/bin/activate" && \
    pip install -r requirements.txt && \
    pip3 install py-solc-x && \
    python3 -c "import solcx; solcx.install_solc(version='0.7.6')" && \
    apt remove -y git && \
    rm -rf /var/lib/apt/lists/*

COPY --from=cli /opt/solana/bin/solana \
                /opt/solana/bin/solana-faucet \
                /opt/solana/bin/solana-keygen \
                /opt/solana/bin/solana-validator \
                /opt/solana/bin/solana-genesis \
                /cli/bin/

COPY --from=spl /opt/solana/bin/solana /cli/bin/
COPY --from=spl /opt/spl-token \
                /opt/create-test-accounts.sh \
                /opt/evm_loader-keypair.json /spl/bin/
COPY --from=spl /opt/neon-cli /opt/faucet /spl/bin/
COPY --from=spl /opt/solana_utils.py \
                /opt/eth_tx_utils.py \
                /spl/bin/
COPY --from=spl /opt/neon-cli /spl/bin/emulator

COPY proxy/operator-keypairs/* /root/.config/solana/

COPY . /opt
ARG PROXY_REVISION
ARG LOG_CFG=log_cfg.json
RUN (cp -f /opt/${LOG_CFG} /opt/log_cfg.json || true)
RUN sed -i 's/NEON_PROXY_REVISION_TO_BE_REPLACED/'"$PROXY_REVISION"'/g' /opt/proxy/plugin/solana_rest_api.py

COPY ./proxy/solana-py.patch /opt
RUN cd /usr/local/lib/python3.8/dist-packages/ && patch -p0 </opt/solana-py.patch

ENV PATH /venv/bin:/cli/bin/:/spl/bin/:/usr/local/sbin:/usr/local/bin:/usr/sbin:/usr/bin:/sbin:/bin
ENV CONFIG="devnet"

EXPOSE 9090/tcp
ENTRYPOINT [ "./proxy/run-proxy.sh" ]<|MERGE_RESOLUTION|>--- conflicted
+++ resolved
@@ -12,14 +12,8 @@
 WORKDIR /opt
 
 RUN apt update && \
-<<<<<<< HEAD
-    DEBIAN_FRONTEND=noninteractive apt install -y git software-properties-common openssl curl \
-                                                  ca-certificates python3-pip python3-venv \
-                                                  postgresql-client-common postgresql-client && \
-=======
     DEBIAN_FRONTEND=noninteractive apt install -y git software-properties-common openssl curl parallel \
-                                                  ca-certificates python3-pip python3-venv && \
->>>>>>> 22b10f94
+                                                  ca-certificates python3-pip python3-venv postgresql-client && \
     python3 -m venv venv && \
     pip3 install --upgrade pip && \
     /bin/bash -c "source venv/bin/activate" && \
