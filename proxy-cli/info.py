--- conflicted
+++ resolved
@@ -74,11 +74,7 @@
         }
 
         stop_perm_account_id = self._config.perm_account_id + self._config.perm_account_limit
-<<<<<<< HEAD
-        for sol_account in get_solana_accounts():
-=======
         for sol_account in self._get_solana_accounts():
->>>>>>> f51d5864
             for rid in range(self._config.perm_account_id, stop_perm_account_id):
                 holder_address = self._generate_holder_address(sol_account.public_key(), rid)
                 ret_js['holder-accounts'].append(str(holder_address))
@@ -218,21 +214,10 @@
     def _get_solana_account_info(self, sol_account):
         resource_tags = {
             0: 'EMPTY',
-<<<<<<< HEAD
-            1: 'ACCOUNT_V1',
-            10: 'ACCOUNT',
-            2: 'CONTRACT',
-            3: 'STORAGE_V1',
-            30: 'ACTIVE_STORAGE',
-            4: 'ERC20_ALLOWANCE',
-            5: 'FINALIZED_STORAGE',
-            6: 'HOLDER'
-=======
             11: 'NEON_ACCOUNT',
             21: 'ACTIVE_HOLDER_ACCOUNT',
             31: 'FINALIZED_HOLDER_ACCOUNT'
             4: 'ERC20_ALLOWANCE',
->>>>>>> f51d5864
         }
 
         acc_info_js = {
