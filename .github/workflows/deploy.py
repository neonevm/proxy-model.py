--- conflicted
+++ resolved
@@ -281,14 +281,9 @@
 @click.option('--proxy_tag', help="the neonlabsorg/proxy image tag")
 @click.option('--neon_evm_tag', help="the neonlabsorg/evm_loader image tag")
 @click.option('--head_ref_branch')
-<<<<<<< HEAD
-@click.option('--skip_uniswap', is_flag=True, show_default=True, default=False)
-def deploy_check(proxy_tag, neon_evm_tag, head_ref_branch, skip_uniswap):
-=======
 @click.option('--skip_uniswap', is_flag=True, show_default=True, default=False, help="flag for skipping uniswap tests")
 @click.option('--test_files', help="comma-separated file names if you want to run a specific list of tests")
 def deploy_check(proxy_tag, neon_evm_tag, head_ref_branch, skip_uniswap, test_files):
->>>>>>> 14263c6a
     if head_ref_branch is not None:
         neon_evm_tag = update_neon_evm_tag_if_same_branch_exists(head_ref_branch, neon_evm_tag)
 
@@ -308,12 +303,6 @@
     click.echo(f"Running containers: {containers}")
 
     wait_for_faucet()
-<<<<<<< HEAD
-
-    if not skip_uniswap:
-        run_uniswap_test()
-=======
->>>>>>> 14263c6a
 
     if not skip_uniswap:
         run_uniswap_test()
