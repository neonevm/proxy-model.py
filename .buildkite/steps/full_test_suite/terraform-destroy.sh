--- conflicted
+++ resolved
@@ -20,21 +20,13 @@
 
 
 # solana
-<<<<<<< HEAD
-export REMOTE_HOST=`buildkite-agent meta-data get "SOLANA_IP"`
-ssh-keyscan -H $REMOTE_HOST >> ~/.ssh/known_hosts
-handle_error "Can't scan host for fingerprint"
-ssh -i ${SSH_KEY} ubuntu@${REMOTE_HOST} 'sudo docker logs solana > /tmp/solana.log 2>&1'
-handle_error "Failed to dump logs remotely at: ' ubuntu@${REMOTE_HOST}' with key file: '${SSH_KEY}'"
-scp -i ${SSH_KEY} ubuntu@${REMOTE_HOST}:/tmp/solana.log ${ARTIFACTS_LOGS}
-handle_error "Retrieve log file for atrifact"
-=======
 export SOLANA_HOST=`buildkite-agent meta-data get "SOLANA_IP"`
 ssh-keyscan -H $SOLANA_HOST >> ~/.ssh/known_hosts
 echo "Upload logs for service: solana"
 ssh -i ${SSH_KEY} ubuntu@${SOLANA_HOST} 'sudo docker logs solana 2>&1 | pbzip2 > /tmp/solana.log.bz2'
+handle_error "Can't scan host for fingerprint"
 scp -i ${SSH_KEY} ubuntu@${SOLANA_HOST}:/tmp/solana.log.bz2 ${ARTIFACTS_LOGS}
->>>>>>> 6cb4cdbe
+handle_error "Retrieve log file for atrifact"
 
 
 # proxy
@@ -44,17 +36,11 @@
 
 for service in "${services[@]}"
 do
-<<<<<<< HEAD
-   echo "$service"
-   ssh -i ${SSH_KEY} ubuntu@${REMOTE_HOST} "sudo docker logs $service > /tmp/$service.log 2>&1"
-   handle_error "Dump $service log to the file"
-   scp -i ${SSH_KEY} ubuntu@${REMOTE_HOST}:/tmp/$service.log ${ARTIFACTS_LOGS}
-   handle_error "Retrieve log file from service $service"
-=======
    echo "Upload logs for service: $service"
    ssh -i ${SSH_KEY} ubuntu@${PROXY_HOST} "sudo docker logs $service 2>&1 | pbzip2 > /tmp/$service.log.bz2"
+   handle_error "Dump $service log to the file"
    scp -i ${SSH_KEY} ubuntu@${PROXY_HOST}:/tmp/$service.log.bz2 ${ARTIFACTS_LOGS}
->>>>>>> 6cb4cdbe
+   handle_error "Retrieve log file from service $service"
 done
 
 export NEON_EVM_COMMIT=${NEON_EVM_COMMIT:-latest}
