#!/bin/bash
set -euo pipefail

while getopts t: option; do
case "${option}" in
    t) IMAGETAG=${OPTARG};;
    *) echo "Usage: $0 [OPTIONS]. Where OPTIONS can be:"
       echo "    -t <IMAGETAG>  tag for neonlabsorg/proxy Docker-image"
       exit 1;;
esac
done

source .buildkite/steps/revision.sh

[ "${SKIP_DOCKER_PULL}" == "YES" ] || docker-compose -f proxy/docker-compose-test.yml pull

function cleanup_docker {
    echo
    echo "Cleanup docker-compose..."
    docker-compose -f proxy/docker-compose-test.yml down -t 1
    echo "Cleanup docker-compose done."

    echo
    echo "Removing temporary data volumes..."
    docker volume prune -f
    echo "Removing temporary data done."
}

function dump_docker_logs {
    if docker logs proxy >proxy.log 2>&1; then echo "proxy logs saved"; fi
    if docker logs solana >solana.log 2>&1; then echo "solana logs saved"; fi
    if docker logs proxy_program_loader >proxy_program_loader.log 2>&1; then echo "proxy_program_loader logs saved"; fi
    if docker logs dbcreation >dbcreation.log 2>&1; then echo "dbcreation logs saved"; fi
    if docker logs faucet >faucet.log 2>&1; then echo "faucet logs saved"; fi
    if docker logs airdropper >airdropper.log 2>&1; then echo "airdropper logs saved"; fi
    if docker logs indexer >indexer.log 2>&1; then echo "indexer logs saved"; fi
<<<<<<< HEAD
    if docker logs deploy_contracts >deploy_contracts.log 2>&1; then echo "deploy_contracts logs saved"; fi
#    if docker logs proxy_program >proxy_program.log 2>&1; then echo "proxy_program.log logs saved"; fi
=======
    if docker logs proxy_program >proxy_program.log 2>&1; then echo "proxy_program.log logs saved"; fi
>>>>>>> b4093e7c

    cleanup_docker
}

function wait-for-faucet {
    declare FAUCET_URL=$(docker exec proxy bash -c 'echo "${FAUCET_URL}"')
    declare FAUCET_IPPORT=$(echo "${FAUCET_URL}" | cut -d / -f 3)
    declare FAUCET_IP=$(echo "${FAUCET_IPPORT}" | cut -d : -f 1)
    declare FAUCET_PORT=$(echo "${FAUCET_IPPORT}" | cut -d : -f 2)

    echo
    echo "`date +%H:%M:%S` Wait faucet ${FAUCET_IPPORT}..."
    for i in {1..100}; do
        if docker exec proxy nc -zvw1 "${FAUCET_IP}" "${FAUCET_PORT}"; then
            echo `date +%H:%M:%S`" faucet ${FAUCET_IPPORT} is available"
            return 0
        fi
        echo `date +%H:%M:%S`" faucet ${FAUCET_IPPORT} is unavailable - sleeping"
        sleep 1
    done

    echo `date +%H:%M:%S`" faucet ${FAUCET_IPPORT} is unavailable - time is over"
    return 98
}

if [ "${SKIP_DOCKER_DOWN}" == "NO" ]; then
    trap dump_docker_logs EXIT
fi

if [ "${SKIP_DOCKER_UP}" == "NO" ]; then
    cleanup_docker

    echo
    if ! docker-compose -f proxy/docker-compose-test.yml up -d; then
        echo "docker-compose failed to start"
        exit 1
    fi

    wait-for-faucet
fi

export UNISWAP_TESTNAME="test_UNISWAP.py"
function run_uniswap_test {
    export FAUCET_URL=$(docker exec proxy bash -c 'echo "${FAUCET_URL}"')
    echo
    echo "Run uniswap tests..."
    echo "FAUCET_URL ${FAUCET_URL}"

    declare UNISWAP_V2_CORE_IMAGE=neonlabsorg/uniswap-v2-core:${UNISWAP_V2_CORE_COMMIT}
    [ "${SKIP_DOCKER_PULL}" == "YES" ] || docker pull "${UNISWAP_V2_CORE_IMAGE}"

    docker run --rm --network=container:proxy \
        -e FAUCET_URL \
        --entrypoint ./deploy-test.sh \
        ${EXTRA_ARGS:-} \
        $UNISWAP_V2_CORE_IMAGE \
        all 2>&1
}
export -f run_uniswap_test

function run_test {
    declare TESTNAME="${1}"
    if [ "${TESTNAME}" == "${UNISWAP_TESTNAME}" ]; then
        run_uniswap_test
    else
        docker exec \
            -e SKIP_PREPARE_DEPLOY_TEST=YES \
            -e TESTNAME=${TESTNAME} \
            proxy \
            ./proxy/deploy-test.sh \
            ${EXTRA_ARGS:-} 2>&1
    fi
}
export -f run_test

function get_test_list {
    echo "${UNISWAP_TESTNAME}"
    docker exec proxy find . -type f -name "test_*.py" -printf "%f\n"
}
export -f get_test_list

echo
echo "Run tests in parallel. "

docker cp proxy:/usr/bin/parallel ./parallel
docker exec proxy ./proxy/prepare-deploy-test.sh ${EXTRA_ARGS:-}
if [[ -z "${UNITTEST_TESTNAME:=}" ]]; then
    get_test_list | ./parallel --halt now,fail=1 run_test {}
else
    run_test "test_${UNITTEST_TESTNAME}.py"
fi

echo "Run tests return"
exit 0<|MERGE_RESOLUTION|>--- conflicted
+++ resolved
@@ -34,13 +34,7 @@
     if docker logs faucet >faucet.log 2>&1; then echo "faucet logs saved"; fi
     if docker logs airdropper >airdropper.log 2>&1; then echo "airdropper logs saved"; fi
     if docker logs indexer >indexer.log 2>&1; then echo "indexer logs saved"; fi
-<<<<<<< HEAD
-    if docker logs deploy_contracts >deploy_contracts.log 2>&1; then echo "deploy_contracts logs saved"; fi
 #    if docker logs proxy_program >proxy_program.log 2>&1; then echo "proxy_program.log logs saved"; fi
-=======
-    if docker logs proxy_program >proxy_program.log 2>&1; then echo "proxy_program.log logs saved"; fi
->>>>>>> b4093e7c
-
     cleanup_docker
 }
 
