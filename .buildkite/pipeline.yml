steps:
  - label: ":docker: build docker image"
    command:
      - ".buildkite/steps/build-image.sh"
      - ".buildkite/steps/upload-image.sh"

  - label: ":terraform: build infrastructure"
    agents:
      queue: "testing"
    command:
      - "tf/build.sh"
  - wait

#  - label: ":cop::skin-tone-2: deploy check"
#    command: ".buildkite/steps/deploy-test.sh"
#    timeout: 90
#    agents:
#       queue: "testing"
#    artifact_paths:
#      - "proxy.log"
#      - "solana.log"
#      - "measurements.log"
#      - "evm_loader.log"
#      - "faucet.log"
#      - "airdropper.log"
#      - "indexer.log"


  - label: ":coverage: full test suite (FTS)"
    key: "full_tests"
#    if: |
#        (build.pull_request.base_branch == "develop" && !build.pull_request.draft) ||
#        (build.source == "trigger_job" && build.env("NEON_EVM_FULL_TEST_SUITE") == "true")
    commands:
      - PROXY_ADDR=`buildkite-agent meta-data get 'PROXY_IP'`
      - SOLANA_ADDR=`buildkite-agent meta-data get 'SOLANA_IP'`
      - export PROXY_URL="http://$$PROXY_ADDR:9091/solana"
      - export FAUCET_URL="http://$$PROXY_ADDR:3334/request_neon"
      - export SOLANA_URL="http://$$SOLANA_ADDR:8899"
      - echo $$PROXY_URL
      - echo $$FAUCET_URL
      - echo $$SOLANA_URL
      - echo Full test suite container name - $${FTS_CONTAINER_NAME}
      - docker-compose -f docker-compose/docker-compose-full-test-suite.yml up
      - FTS_RESULT=$(docker logs $${FTS_CONTAINER_NAME} | (grep -oP "(?<=Passing - )\d+" || echo 0))
      - docker cp $${FTS_CONTAINER_NAME}:/opt/allure-reports.tar.gz ./
      - docker logs $${FTS_CONTAINER_NAME} > ./$${FTS_CONTAINER_NAME}.log
      - docker-compose -f docker-compose/docker-compose-full-test-suite.yml rm -f
      - echo Full test passing - $${FTS_RESULT}
      - echo Full test threshold - $${FTS_THRESHOLD}
      - echo Check if $${FTS_RESULT} is greater or equeal $${FTS_THRESHOLD}
      - test $${FTS_RESULT} -ge $${FTS_THRESHOLD}
    artifact_paths:
      - allure-reports.tar.gz
      - fts_${BUILDKITE_BUILD_NUMBER}.log
    env:
      FTS_THRESHOLD: 1700
      FTS_CONTAINER_NAME: fts_${BUILDKITE_BUILD_NUMBER}
      FTS_IMAGE: neonlabsorg/full_test_suite:develop
    agents:
       queue: "testing"
<<<<<<< HEAD
=======
    artifact_paths:
      - "proxy.log"
      - "solana.log"
      - "measurements.log"
      - "evm_loader.log"
      - "dbcreation.log"
      - "faucet.log"
      - "airdropper.log"
      - "indexer.log"
>>>>>>> 5cbce09b

  - wait

  - label: ":floppy_disk: publish image"
    command: ".buildkite/steps/publish-image.sh"
    if: |
        build.branch =~ /^(master|develop|^ci-.+|v[0-9]+\.[0-9]+\..+)$$/ &&
        (build.env("NEON_EVM_BRANCH") == "develop" || build.env("NEON_EVM_BRANCH") == null)

  - label: ":terraform: destroy infrastructure"
    agents:
      queue: "testing"
    command:
      - "tf/destroy.sh"
#    depends_on: "full_tests"
#    allow_dependency_failure: true<|MERGE_RESOLUTION|>--- conflicted
+++ resolved
@@ -59,8 +59,6 @@
       FTS_IMAGE: neonlabsorg/full_test_suite:develop
     agents:
        queue: "testing"
-<<<<<<< HEAD
-=======
     artifact_paths:
       - "proxy.log"
       - "solana.log"
@@ -70,7 +68,6 @@
       - "faucet.log"
       - "airdropper.log"
       - "indexer.log"
->>>>>>> 5cbce09b
 
   - wait
 
